--- conflicted
+++ resolved
@@ -37,11 +37,7 @@
 #define ftello(x)       _ftelli64(x)
 #endif
 
-<<<<<<< HEAD
-#define FFMIN(a,b) ((a) > (b) ? (b) : (a))
-=======
 #define MIN(a,b) ((a) > (b) ? (b) : (a))
->>>>>>> a6a2d8eb
 
 #define BE_16(x) ((((uint8_t*)(x))[0] <<  8) | ((uint8_t*)(x))[1])
 
@@ -83,11 +79,7 @@
 #define CO64_ATOM QT_ATOM('c', 'o', '6', '4')
 
 #define ATOM_PREAMBLE_SIZE    8
-<<<<<<< HEAD
 #define COPY_BUFFER_SIZE   33554432
-=======
-#define COPY_BUFFER_SIZE  65536
->>>>>>> a6a2d8eb
 
 int main(int argc, char *argv[])
 {
@@ -106,20 +98,12 @@
     uint32_t offset_count;
     uint64_t current_offset;
     int64_t start_offset = 0;
-<<<<<<< HEAD
     unsigned char *copy_buffer = NULL;
-=======
-    unsigned char copy_buffer[COPY_BUFFER_SIZE];
->>>>>>> a6a2d8eb
     int bytes_to_copy;
 
     if (argc != 3) {
         printf("Usage: qt-faststart <infile.mov> <outfile.mov>\n"
-<<<<<<< HEAD
                "Note: alternatively you can use -movflags +faststart in ffmpeg\n");
-=======
-               "Note: alternatively you can use -movflags +faststart in avconv\n");
->>>>>>> a6a2d8eb
         return 0;
     }
 
@@ -153,15 +137,9 @@
                        atom_size);
                 goto error_out;
             }
-<<<<<<< HEAD
-            if (   fseeko(infile, -ATOM_PREAMBLE_SIZE, SEEK_CUR)
-                || fread(ftyp_atom, atom_size, 1, infile) != 1
-                || (start_offset = ftello(infile))<0) {
-=======
             if (fseeko(infile, -ATOM_PREAMBLE_SIZE, SEEK_CUR) ||
                 fread(ftyp_atom, atom_size, 1, infile) != 1 ||
                 (start_offset = ftello(infile)) < 0) {
->>>>>>> a6a2d8eb
                 perror(argv[1]);
                 goto error_out;
             }
@@ -177,11 +155,7 @@
             } else {
                 ret = fseeko(infile, atom_size - ATOM_PREAMBLE_SIZE, SEEK_CUR);
             }
-<<<<<<< HEAD
-            if(ret) {
-=======
             if (ret) {
->>>>>>> a6a2d8eb
                 perror(argv[1]);
                 goto error_out;
             }
@@ -260,23 +234,18 @@
         atom_type = BE_32(&moov_atom[i]);
         if (atom_type == STCO_ATOM) {
             printf(" patching stco atom...\n");
-            atom_size = (uint32_t)BE_32(&moov_atom[i - 4]);
+            atom_size = BE_32(&moov_atom[i - 4]);
             if (i + atom_size - 4 > moov_atom_size) {
                 printf(" bad atom size\n");
                 goto error_out;
             }
             offset_count = BE_32(&moov_atom[i + 8]);
-<<<<<<< HEAD
-            if (i + 12LL + offset_count * 4LL > moov_atom_size) {
-                printf(" bad atom size\n");
-=======
             if (i + 12 + offset_count * UINT64_C(4) > moov_atom_size) {
                 printf(" bad atom size/element count\n");
->>>>>>> a6a2d8eb
                 goto error_out;
             }
             for (j = 0; j < offset_count; j++) {
-                current_offset  = (uint32_t)BE_32(&moov_atom[i + 12 + j * 4]);
+                current_offset  = BE_32(&moov_atom[i + 12 + j * 4]);
                 current_offset += moov_atom_size;
                 moov_atom[i + 12 + j * 4 + 0] = (current_offset >> 24) & 0xFF;
                 moov_atom[i + 12 + j * 4 + 1] = (current_offset >> 16) & 0xFF;
@@ -286,19 +255,14 @@
             i += atom_size - 4;
         } else if (atom_type == CO64_ATOM) {
             printf(" patching co64 atom...\n");
-            atom_size = (uint32_t)BE_32(&moov_atom[i - 4]);
+            atom_size = BE_32(&moov_atom[i - 4]);
             if (i + atom_size - 4 > moov_atom_size) {
                 printf(" bad atom size\n");
                 goto error_out;
             }
             offset_count = BE_32(&moov_atom[i + 8]);
-<<<<<<< HEAD
-            if (i + 12LL + offset_count * 8LL > moov_atom_size) {
-                printf(" bad atom size\n");
-=======
             if (i + 12 + offset_count * UINT64_C(8) > moov_atom_size) {
                 printf(" bad atom size/element count\n");
->>>>>>> a6a2d8eb
                 goto error_out;
             }
             for (j = 0; j < offset_count; j++) {
@@ -356,7 +320,7 @@
     }
 
     /* copy the remainder of the infile, from offset 0 -> last_offset - 1 */
-    bytes_to_copy = FFMIN(COPY_BUFFER_SIZE, last_offset);
+    bytes_to_copy = MIN(COPY_BUFFER_SIZE, last_offset);
     copy_buffer = malloc(bytes_to_copy);
     if (!copy_buffer) {
         printf("could not allocate %d bytes for copy_buffer\n", bytes_to_copy);
@@ -364,11 +328,7 @@
     }
     printf(" copying rest of file...\n");
     while (last_offset) {
-<<<<<<< HEAD
-        bytes_to_copy = FFMIN(bytes_to_copy, last_offset);
-=======
-        bytes_to_copy = MIN(COPY_BUFFER_SIZE, last_offset);
->>>>>>> a6a2d8eb
+        bytes_to_copy = MIN(bytes_to_copy, last_offset);
 
         if (fread(copy_buffer, bytes_to_copy, 1, infile) != 1) {
             perror(argv[1]);
