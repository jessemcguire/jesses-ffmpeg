--- conflicted
+++ resolved
@@ -15,7 +15,6 @@
 
 API changes, most recent first:
 
-<<<<<<< HEAD
 2012-04-20 - xxxxxxx - lavfi 2.70.100
   Add avfilter_unref_bufferp() to avfilter.h.
 
@@ -24,10 +23,9 @@
 
 2012-03-26 - a67d9cf - lavfi 2.66.100
   Add avfilter_fill_frame_from_{audio_,}buffer_ref() functions.
-=======
+
 2012-xx-xx - xxxxxxx - lavr 0.0.1
   Change AV_MIX_COEFF_TYPE_Q6 to AV_MIX_COEFF_TYPE_Q8.
->>>>>>> ababec7b
 
 2012-04-25 - 3527a73 - lavu 51.29.0 - cpu.h
   Add av_parse_cpu_flags()
