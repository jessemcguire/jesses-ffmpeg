Never assume the API of libav* to be stable unless at least 1 month has passed
since the last major version increase or the API was added.

The last version increases were:
libavcodec:    2015-08-28
libavdevice:   2015-08-28
libavfilter:   2015-08-28
libavformat:   2015-08-28
libavresample: 2015-08-28
libpostproc:   2015-08-28
libswresample: 2015-08-28
libswscale:    2015-08-28
libavutil:     2015-08-28


API changes, most recent first:

<<<<<<< HEAD
2017-01-24 - xxxxxxx - lavu 55.45.100 - channel_layout.h
  Add av_get_extended_channel_layout()

2017-01-22 - xxxxxxx - lavu 55.44.100 - lfg.h
  Add av_lfg_init_from_data().

2017-01-xx - xxxxxxx - lavc 57.74.100 - vaapi.h
  Deprecate struct vaapi_context and the vaapi.h installed header.
  Callers should set AVCodecContext.hw_frames_ctx instead.

2017-01-12 - xxxxxxx - lavfi 6.69.100- buffersink.h
  Add av_buffersink_get_*() functions.

2017-01-06 - xxxxxxx - lavf 57.62.100- avio.h
  Add avio_get_dyn_buf()

2016-12-10 - xxxxxxx - lavu xx.xx.100- imgutils.h
  Add av_image_check_size2()

2016-xx-xx - xxxxxxx - lavc 57.67.100 / 57.29.0 - avcodec.h
  Add AV_PKT_DATA_SPHERICAL packet side data to export AVSphericalMapping
  information from containers.

2016-xx-xx - xxxxxxx - lavu 55.42.100 / 55.30.0 - spherical.h
  Add AV_FRAME_DATA_SPHERICAL value, av_spherical_alloc() API and
  AVSphericalMapping type to export and describe spherical video properties.

2016-11-18 - xxxxxxx - lavf 57.58.100 - avformat.h
  Add av_stream_add_side_data().

2016-xx-xx - xxxxxxx - lavu 55.39.100 - hwcontext_vaapi.h
  Add AV_VAAPI_DRIVER_QUIRK_ATTRIB_MEMTYPE.

2016-xx-xx - xxxxxxx - lavu 55.38.100 - hwcontext_vaapi.h
=======
2016-07-20 - xxxxxxx - lavu 55.20.0 - cpu.h
  Add AV_CPU_FLAG_SSSE3SLOW.

2016-07-02 - 4926fa9 - lavu 55.19.0 - hwcontext_vaapi.h
>>>>>>> 7d7355aa
  Add driver quirks field to VAAPI-specific hwdevice and enum with
  members AV_VAAPI_DRIVER_QUIRK_* to represent its values.

2016-11-10 - xxxxxxx - lavu 55.36.100 - pixfmt.h
  Add AV_PIX_FMT_GRAY12(LE/BE).

-------- 8< --------- FFmpeg 3.2 was cut here -------- 8< ---------

2016-10-24 - 73ead47 - lavf 57.55.100 - avformat.h
  Add AV_DISPOSITION_TIMED_THUMBNAILS

2016-10-24 - a246fef - lavf 57.54.100 - avformat.h
  Add avformat_init_output() and AVSTREAM_INIT_IN_ macros

2016-10-22 - f5495c9 - lavu 55.33.100 - avassert.h
  Add av_assert0_fpu() / av_assert2_fpu()

2016-10-07 - 3f9137c / 32c8359 - lavc 57.61.100 / 57.24.0 - avcodec.h
  Decoders now export the frame timestamp as AVFrame.pts. It was
  previously exported as AVFrame.pkt_pts, which is now deprecated.

  Note: When decoding, AVFrame.pts uses the stream/packet timebase,
  and not the codec timebase.

2016-09-28 - eba0414 - lavu 55.32.100 / 55.16.0 - hwcontext.h hwcontext_qsv.h
  Add AV_HWDEVICE_TYPE_QSV and a new installed header with QSV-specific
  hwcontext definitions.

2016-09-26 - 32c25f0 - lavc 57.59.100 / 57.23.0 - avcodec.h
  AVCodecContext.hw_frames_ctx now may be used by decoders.

2016-09-27 - f0b6f72 - lavf 57.51.100 - avformat.h
  Add av_stream_get_codec_timebase()

2016-09-27 - 23c0779 - lswr 2.2.100 - swresample.h
  Add swr_build_matrix().

2016-09-23 - 30d3e36 - lavc 57.58.100 - avcodec.h
  Add AV_CODEC_CAP_AVOID_PROBING codec capability flag.

2016-09-14 - ae1dd0c - lavf 57.49.100 - avformat.h
  Add avformat_transfer_internal_stream_timing_info helper to help with stream
  copy.

2016-08-29 - 4493390 - lavfi 6.58.100 - avfilter.h
  Add AVFilterContext.nb_threads.

2016-08-15 - c3c4c72 - lavc 57.53.100 - avcodec.h
  Add trailing_padding to AVCodecContext to match the corresponding
  field in AVCodecParameters.

2016-08-15 - b746ed7 - lavc 57.52.100 - avcodec.h
  Add a new API for chained BSF filters and passthrough (null) BSF --
  av_bsf_list_alloc(), av_bsf_list_free(), av_bsf_list_append(),
  av_bsf_list_append2(), av_bsf_list_finalize(), av_bsf_list_parse_str()
  and av_bsf_get_null_filter().

2016-08-04 - 82a33c8 - lavf 57.46.100 - avformat.h
  Add av_get_frame_filename2()

2016-07-09 - 775389f / 90f469a - lavc 57.50.100 / 57.20.0 - avcodec.h
  Add FF_PROFILE_H264_MULTIVIEW_HIGH and FF_PROFILE_H264_STEREO_HIGH.

2016-06-30 - c1c7e0ab - lavf 57.41.100 - avformat.h
  Moved codecpar field from AVStream to the end of the struct, so that
  the following private fields are in the same location as in FFmpeg 3.0 (lavf 57.25.100).

2016-06-30 - 042fb69d - lavu 55.28.100 - frame.h
  Moved hw_frames_ctx field from AVFrame to the end of the struct, so that
  the following private fields are in the same location as in FFmpeg 3.0 (lavu 55.17.103).

2016-06-29 - 1a751455 - lavfi 6.47.100 - avfilter.h
  Fix accidental ABI breakage in AVFilterContext.
  ABI was broken in 8688d3a, lavfi 6.42.100 and released as ffmpeg 3.1.

  Because of this, ffmpeg and ffplay built against lavfi>=6.42.100 will not be
  compatible with lavfi>=6.47.100. Potentially also affects other users of
  libavfilter if they are using one of the affected fields.

-------- 8< --------- FFmpeg 3.1 was cut here -------- 8< ---------

2016-06-26 - 481f320 / 1c9e861 - lavu 55.27.100 / 55.13.0 - hwcontext.h
  Add av_hwdevice_ctx_create().

2016-06-26 - b95534b / e47b8bb - lavc 57.48.101 / 57.19.1 - avcodec.h
  Adjust values for JPEG 2000 profiles.

2016-06-23 - 5d75e46 / db7968b - lavf 57.40.100 / 57.7.0 - avio.h
  Add AVIODataMarkerType, write_data_type, ignore_boundary_point and
  avio_write_marker.

2016-06-23 - abb3cc4 / 0c4468d - lavu 55.26.100 / 55.12.0 - opt.h
  Add av_stereo3d_type_name() and av_stereo3d_from_name().

2016-06-22 - 3689efe / c46db38 - lavu 55.25.100 / 55.11.0 - hwcontext_dxva2.h
  Add new installed header with DXVA2-specific hwcontext definitions.

2016-04-27 - fb91871 - lavu 55.23.100 - log.h
  Add a new function av_log_format_line2() which returns number of bytes
  written to the target buffer.

2016-04-21 - 7fc329e - lavc 57.37.100 - avcodec.h
  Add a new audio/video encoding and decoding API with decoupled input
  and output -- avcodec_send_packet(), avcodec_receive_frame(),
  avcodec_send_frame() and avcodec_receive_packet().

2016-04-17 - af9cac1 / 33d1898 - lavc 57.35.100 / 57.15.0 - avcodec.h
  Add a new bitstream filtering API working with AVPackets.
  Deprecate the old bitstream filtering API.

2016-04-14 - 8688d3a / 07a844f - lavfi 6.42.100 / 6.3.0 - avfilter.h
  Add AVFilterContext.hw_device_ctx.

2016-04-14 - 28abb21 / 551c677 - lavu 55.22.100 / 55.9.0 - hwcontext_vaapi.h
  Add new installed header with VAAPI-specific hwcontext definitions.

2016-04-14 - afccfaf / b1f01e8 - lavu 55.21.100 / 55.7.0 - hwcontext.h
  Add AVHWFramesConstraints and associated API.

2016-04-11 - 6f69f7a / 9200514 - lavf 57.33.100 / 57.5.0 - avformat.h
  Add AVStream.codecpar, deprecate AVStream.codec.

2016-04-02 - e8a9b64 - lavu 55.20.100 - base64.h
  Add AV_BASE64_DECODE_SIZE(x) macro.

2016-xx-xx - lavc 57.33.100 / 57.14.0 - avcodec.h
  f9b1cf1 / 998e1b8 - Add AVCodecParameters and its related API.
  e6053b3 / a806834 - Add av_get_audio_frame_duration2().

2016-03-11 - 6d8ab35 - lavf/lavc 57.28.101
  Add requirement to bitstream filtering API that returned packets with
  size == 0 and side_data_elems == 0 are to be skipped by the caller.

2016-03-04 - 9362973 - lavf 57.28.100
  Add protocol blacklisting API

2016-02-28 - 4dd4d53 - lavc 57.27.101
  Validate AVFrame returned by get_buffer2 to have required
  planes not NULL and unused planes set to NULL as crashes
  and buffer overflow are possible with certain streams if
  that is not the case.

2016-02-26 - 30e7685 - lavc 57.27.100 - avcodec.h
  "flags2" decoding option now allows the flag "ass_ro_flush_noop" preventing
  the reset of the ASS ReadOrder field on flush. This affects the content of
  AVSubtitles.rects[N]->ass when "sub_text_format" is set to "ass" (see
  previous entry).

2016-02-26 - 2941282 - lavc 57.26.100 - avcodec.h
  Add a "sub_text_format" subtitles decoding option allowing the values "ass"
  (recommended) and "ass_with_timings" (not recommended, deprecated, default).
  The default value for this option will change to "ass" at the next major
  libavcodec version bump.

  The current default is "ass_with_timings" for compatibility. This means that
  all subtitles text decoders currently still output ASS with timings printed
  as strings in the AVSubtitles.rects[N]->ass fields.

  Setting "sub_text_format" to "ass" allows a better timing accuracy (ASS
  timing is limited to a 1/100 time base, so this is relevant for any subtitles
  format needing a bigger one), ease timing adjustments, and prevents the need
  of removing the timing from the decoded string yourself. This form is also
  known as "the Matroska form". The timing information (start time, duration)
  can be found in the AVSubtitles fields.

2016-02-24 - 7e49cdd / 7b3214d0 - lavc 57.25.100 / 57.13.0 - avcodec.h
  Add AVCodecContext.hw_frames_ctx.

2016-02-24 - 1042402 / b3dd30d - lavfi 6.36.100 / 6.2.0 - avfilter.h
  avfilter.h - Add AVFilterLink.hw_frames_ctx.
  buffersrc.h - Add AVBufferSrcParameters and functions for handling it.

2016-02-23 - 14f7a3d - lavc 57.25.100
  Add AV_PKT_DATA_MPEGTS_STREAM_ID for exporting the MPEGTS stream ID.

2016-02-18 - 08acab8 - lavu 55.18.100 - audio_fifo.h
  Add av_audio_fifo_peek_at().

2016-xx-xx - lavu 55.18.100 / 55.6.0
  26abd51 / 721a4ef buffer.h - Add av_buffer_pool_init2().
  1a70878 / 89923e4 hwcontext.h - Add a new installed header hwcontext.h with a new API
                        for handling hwaccel frames.
  6992276 / ad884d1 hwcontext_cuda.h - Add a new installed header hwcontext_cuda.h with
                             CUDA-specific hwcontext definitions.
  d779d8d / a001ce3 hwcontext_vdpau.h - Add a new installed header hwcontext_vdpau.h with
                              VDPAU-specific hwcontext definitions.
  63c3e35 / 7bc780c pixfmt.h - Add AV_PIX_FMT_CUDA.

-------- 8< --------- FFmpeg 3.0 was cut here -------- 8< ---------

2016-02-10 - bc9a596 / 9f61abc - lavf 57.25.100 / 57.3.0 - avformat.h
  Add AVFormatContext.opaque, io_open and io_close, allowing custom IO

2016-02-01 - 1dba837 - lavf 57.24.100 - avformat.h, avio.h
  Add protocol_whitelist to AVFormatContext, AVIOContext

2016-01-31 - 66e9d2f - lavu 55.17.100 - frame.h
  Add AV_FRAME_DATA_GOP_TIMECODE for exporting MPEG1/2 GOP timecodes.

2016-01-01 - 5e8b053 / 2c68113 - lavc 57.21.100 / 57.12.0 - avcodec.h
  Add AVCodecDescriptor.profiles and avcodec_profile_name().

2015-12-28 - 1f9139b - lavf 57.21.100 - avformat.h
  Add automatic bitstream filtering; add av_apply_bitstream_filters()

2015-12-22 - 39a09e9 - lavfi 6.21.101 - avfilter.h
  Deprecate avfilter_link_set_closed().
  Applications are not supposed to mess with links,
  they should close the sinks.

2015-12-17 - lavc 57.18.100 / 57.11.0 - avcodec.h dirac.h
  xxxxxxx - Add av_packet_add_side_data().
  xxxxxxx - Add AVCodecContext.coded_side_data.
  xxxxxxx - Add AVCPBProperties API.
  xxxxxxx - Add a new public header dirac.h containing
            av_dirac_parse_sequence_header()

2015-12-11 - 676a93f - lavf 57.20.100 - avformat.h
  Add av_program_add_stream_index()

2015-11-29 - 93fb4a4 - lavc 57.16.101 - avcodec.h
  Deprecate rtp_callback without replacement, i.e. it won't be possible to
  get image slices before the full frame is encoded any more. The libavformat
  rtpenc muxer can still be used for RFC-2190 packetization.

2015-11-22 - fe20e34 - lavc 57.16.100 - avcodec.h
  Add AV_PKT_DATA_FALLBACK_TRACK for making fallback associations between
  streams.

2015-11-22 - ad317c9 - lavf 57.19.100 - avformat.h
  Add av_stream_new_side_data().

2015-11-22 - e12f403 - lavu 55.8.100 - xtea.h
    Add av_xtea_le_init and av_xtea_le_crypt

2015-11-18 - lavu 55.7.100 - mem.h
  Add av_fast_mallocz()

2015-10-29 - lavc 57.12.100 / 57.8.0 - avcodec.h
  xxxxxx - Deprecate av_free_packet(). Use av_packet_unref() as replacement,
           it resets the packet in a more consistent way.
  xxxxxx - Deprecate av_dup_packet(), it is a no-op for most cases.
           Use av_packet_ref() to make a non-refcounted AVPacket refcounted.
  xxxxxx - Add av_packet_alloc(), av_packet_clone(), av_packet_free().
           They match the AVFrame functions with the same name.

2015-10-27 - 1e477a9 - lavu 55.5.100 - cpu.h
  Add AV_CPU_FLAG_AESNI.

2015-10-22 - ee573b4 / a17a766 - lavc 57.9.100 / 57.5.0 - avcodec.h
  Add data and linesize array to AVSubtitleRect, to be used instead of
  the ones from the embedded AVPicture.

2015-10-22 - 866a417 / dc923bc - lavc 57.8.100 / 57.0.0 - qsv.h
  Add an API for allocating opaque surfaces.

2015-10-15 - 2c2d162 - lavf 57.4.100
  Remove the latm demuxer that was a duplicate of the loas demuxer.

2015-10-14 - b994788 / 11c5f43 - lavu 55.4.100 / 55.2.0 - dict.h
  Change return type of av_dict_copy() from void to int, so that a proper
  error code can be reported.

2015-09-29 - b01891a / 948f3c1 - lavc 57.3.100 / 57.2.0 - avcodec.h
  Change type of AVPacket.duration from int to int64_t.

2015-09-17 - 7c46f24 / e3d4784 - lavc 57.3.100 / 57.2.0 - d3d11va.h
  Add av_d3d11va_alloc_context(). This function must from now on be used for
  allocating AVD3D11VAContext.

2015-09-15 - lavf 57.2.100 - avformat.h
  probesize and max_analyze_duration switched to 64bit, both
  are only accessible through AVOptions

2015-09-15 - lavf 57.1.100 - avformat.h
  bit_rate was changed to 64bit, make sure you update any
  printf() or other type sensitive code

2015-09-15 - lavc 57.2.100 - avcodec.h
  bit_rate/rc_max_rate/rc_min_rate were changed to 64bit, make sure you update
  any printf() or other type sensitive code

2015-09-07 - lavu 55.0.100 / 55.0.0
  c734b34 / b8b5d82 - Change type of AVPixFmtDescriptor.flags from uint8_t to uint64_t.
  f53569a / 6b3ef7f - Change type of AVComponentDescriptor fields from uint16_t to int
            and drop bit packing.
  151aa2e / 2268db2 - Add step, offset, and depth to AVComponentDescriptor to replace
            the deprecated step_minus1, offset_plus1, and depth_minus1.

-------- 8< --------- FFmpeg 2.8 was cut here -------- 8< ---------

2015-08-27 - 1dd854e1 - lavc 56.58.100 - vaapi.h
  Deprecate old VA-API context (vaapi_context) fields that were only
  set and used by libavcodec. They are all managed internally now.

2015-08-19 - 9f8e57ef - lavu 54.31.100 - pixfmt.h
  Add a unique pixel format for VA-API (AV_PIX_FMT_VAAPI) that
  indicates the nature of the underlying storage: a VA surface. This
  yields the same value as AV_PIX_FMT_VAAPI_VLD.
  Deprecate old VA-API related pixel formats: AV_PIX_FMT_VAAPI_MOCO,
  AV_PIX_FMT_VAAPI_IDCT, AV_PIX_FMT_VAAPI_VLD.

2015-08-02 - lavu 54.30.100 / 54.17.0
  9ed59f1 / 7a7df34c -  Add av_blowfish_alloc().
  a130ec9 / ae365453 -  Add av_rc4_alloc().
  9ca1997 / 5d8bea3b -  Add av_xtea_alloc().
  3cf08e9 / d9e8b47e -  Add av_des_alloc().

2015-07-27 - lavc 56.56.100 / 56.35.0 - avcodec.h
  94d68a4 / 7c6eb0a1 - Rename CODEC_FLAG* defines to AV_CODEC_FLAG*.
  444e987 / def97856 - Rename CODEC_CAP_* defines to AV_CODEC_CAP_*.
  29d147c / 059a9348 - Rename FF_INPUT_BUFFER_PADDING_SIZE and FF_MIN_BUFFER_SIZE
              to AV_INPUT_BUFFER_PADDING_SIZE and AV_INPUT_BUFFER_MIN_SIZE.

2015-07-22 - c40ecff - lavc 56.51.100 - avcodec.h
  Add AV_PKT_DATA_QUALITY_STATS to export the quality value, PSNR, and pict_type
  of an AVPacket.

2015-07-16 - 8dad213 - lavc 56.49.100
  Add av_codec_get_codec_properties(), FF_CODEC_PROPERTY_LOSSLESS
  and FF_CODEC_PROPERTY_CLOSED_CAPTIONS

2015-07-03 - d563e13 / 83212943 - lavu 54.28.100 / 56.15.0
  Add av_version_info().

-------- 8< --------- FFmpeg 2.7 was cut here -------- 8< ---------

2015-06-04 - cc17b43 - lswr  1.2.100
  Add swr_get_out_samples()

2015-05-27 - c312bfa - lavu 54.26.100 - cpu.h
  Add AV_CPU_FLAG_AVXSLOW.

2015-05-26 - 1fb9b2a - lavu 54.25.100 - rational.h
  Add av_q2intfloat().

2015-05-13 - cc48409 / e7c5e17 - lavc 56.39.100 / 56.23.0
  Add av_vda_default_init2.

2015-05-11 - 541d75f - lavf 56.33.100 - avformat.h
  Add AVOpenCallback AVFormatContext.open_cb

2015-05-07 - a7dd933 - 56.38.100 - avcodec.h
  Add av_packet_side_data_name().

2015-05-07 - 01e59d4 - 56.37.102 - avcodec.h
  Add FF_PROFILE_VP9_2 and FF_PROFILE_VP9_3.

2015-05-04 - 079b7f6 - 56.37.100 - avcodec.h
  Add FF_PROFILE_VP9_0 and FF_PROFILE_VP9_1.

2015-04-22 - 748d481 - lavf 56.31.100 - avformat.h
  Add AVFMT_FLAG_FAST_SEEK flag. Some formats (initially mp3) use it to enable
  fast, but inaccurate seeking.

2015-04-20 - 8e8219e / c253340 - lavu 54.23.100 / 54.12.0 - log.h
  Add AV_LOG_TRACE for extremely verbose debugging.

2015-04-02 - 26e0e393 - lavf 56.29.100 - avio.h
  Add AVIODirEntryType.AVIO_ENTRY_SERVER.
  Add AVIODirEntryType.AVIO_ENTRY_SHARE.
  Add AVIODirEntryType.AVIO_ENTRY_WORKGROUP.

2015-03-31 - 3188696 - lavu 54.22.100 - avstring.h
  Add av_append_path_component()

2015-03-27 - 184084c - lavf 56.27.100 - avio.h url.h
  New directory listing API.

  Add AVIODirEntryType enum.
  Add AVIODirEntry, AVIODirContext structures.
  Add avio_open_dir(), avio_read_dir(), avio_close_dir(), avio_free_directory_entry().
  Add ff_alloc_dir_entry().
  Extend URLProtocol with url_open_dir(), url_read_dir(), url_close_dir().

2015-03-29 - 268ff17 / c484561 - lavu 54.21.100 / 54.10.0 - pixfmt.h
  Add AV_PIX_FMT_MMAL for MMAL hardware acceleration.

2015-03-19 - 11fe56c - 56.29.100 / lavc 56.22.0
  Add FF_PROFILE_DTS_EXPRESS.

-------- 8< --------- FFmpeg 2.6 was cut here -------- 8< ---------

2015-03-04 - cca4476 - lavf 56.25.100
  Add avformat_flush()

2015-03-03 - 81a9126 - lavf 56.24.100
  Add avio_put_str16be()

2015-02-19 - 560eb71 / 31d2039 - lavc 56.23.100 / 56.13.0
  Add width, height, coded_width, coded_height and format to
  AVCodecParserContext.

2015-02-19 - e375511 / 5b1d9ce - lavu 54.19.100 / 54.9.0
  Add AV_PIX_FMT_QSV for QSV hardware acceleration.

2015-02-14 - ba22295 - lavc 56.21.102
  Deprecate VIMA decoder.

2015-01-27 - 62a82c6 / 728685f - lavc 56.21.100 / 56.12.0, lavu 54.18.100 / 54.8.0 - avcodec.h, frame.h
  Add AV_PKT_DATA_AUDIO_SERVICE_TYPE and AV_FRAME_DATA_AUDIO_SERVICE_TYPE for
  storing the audio service type as side data.

2015-01-16 - a47c933 - lavf 56.19.100 - avformat.h
  Add data_codec and data_codec_id for storing codec of data stream

2015-01-11 - 007c33d - lavd 56.4.100 - avdevice.h
  Add avdevice_list_input_sources().
  Add avdevice_list_output_sinks().

2014-12-25 - d7aaeea / c220a60 - lavc 56.19.100 / 56.10.0 - vdpau.h
  Add av_vdpau_get_surface_parameters().

2014-12-25 - ddb9a24 / 6c99c92 - lavc 56.18.100 / 56.9.0 - avcodec.h
  Add AV_HWACCEL_FLAG_ALLOW_HIGH_DEPTH flag to av_vdpau_bind_context().

2014-12-25 - d16079a / 57b6704 - lavc 56.17.100 / 56.8.0 - avcodec.h
  Add AVCodecContext.sw_pix_fmt.

2014-12-04 - 6e9ac02 - lavc 56.14.100 - dv_profile.h
  Add av_dv_codec_profile2().

-------- 8< --------- FFmpeg 2.5 was cut here -------- 8< ---------

2014-11-21 - ab922f9 - lavu 54.15.100 - dict.h
   Add av_dict_get_string().

2014-11-18 - a54a51c - lavu 54.14.100 - float_dsp.h
  Add avpriv_float_dsp_alloc().

2014-11-16 - 6690d4c3 - lavf 56.13.100 - avformat.h
  Add AVStream.recommended_encoder_configuration with accessors.

2014-11-16 - bee5844d - lavu 54.13.100 - opt.h
  Add av_opt_serialize().

2014-11-16 - eec69332 - lavu 54.12.100 - opt.h
  Add av_opt_is_set_to_default().

2014-11-06 - 44fa267 / 5e80fb7 - lavc 56.11.100 / 56.6.0 - vorbis_parser.h
  Add a public API for parsing vorbis packets.

2014-10-15 - 17085a0 / 7ea1b34 - lavc 56.7.100 / 56.5.0 - avcodec.h
  Replace AVCodecContext.time_base used for decoding
  with AVCodecContext.framerate.

2014-10-15 - 51c810e / d565fef1 - lavc 56.6.100 / 56.4.0 - avcodec.h
  Add AV_HWACCEL_FLAG_IGNORE_LEVEL flag to av_vdpau_bind_context().

2014-10-13 - da21895 / 2df0c32e - lavc 56.5.100 / 56.3.0 - avcodec.h
  Add AVCodecContext.initial_padding. Deprecate the use of AVCodecContext.delay
  for audio encoding.

2014-10-08 - bb44f7d / 5a419b2 - lavu 54.10.100 / 54.4.0 - pixdesc.h
  Add API to return the name of frame and context color properties.

2014-10-06 - a61899a / e3e158e - lavc 56.3.100 / 56.2.0 - vdpau.h
  Add av_vdpau_bind_context(). This function should now be used for creating
  (or resetting) a AVVDPAUContext instead of av_vdpau_alloc_context().

2014-10-02 - cdd6f05 - lavc 56.2.100 - avcodec.h
2014-10-02 - cdd6f05 - lavu 54.9.100 - frame.h
  Add AV_FRAME_DATA_SKIP_SAMPLES. Add lavc CODEC_FLAG2_SKIP_MANUAL and
  AVOption "skip_manual", which makes lavc export skip information via
  AV_FRAME_DATA_SKIP_SAMPLES AVFrame side data, instead of skipping and
  discarding samples automatically.

2014-10-02 - 0d92b0d - lavu 54.8.100 - avstring.h
  Add av_match_list()

2014-09-24 - ac68295 - libpostproc 53.1.100
  Add visualization support

2014-09-19 - 6edd6a4 - lavc 56.1.101 - dv_profile.h
  deprecate avpriv_dv_frame_profile2(), which was made public by accident.


-------- 8< --------- FFmpeg 2.4 was cut here -------- 8< ---------

2014-08-25 - 215db29 / b263f8f - lavf 56.3.100 / 56.3.0 - avformat.h
  Add AVFormatContext.max_ts_probe.

2014-08-28 - f30a815 / 9301486 - lavc 56.1.100 / 56.1.0 - avcodec.h
  Add AV_PKT_DATA_STEREO3D to export container-level stereo3d information.

2014-08-23 - 8fc9bd0 - lavu 54.7.100 - dict.h
  AV_DICT_DONT_STRDUP_KEY and AV_DICT_DONT_STRDUP_VAL arguments are now
  freed even on error. This is consistent with the behaviour all users
  of it we could find expect.

2014-08-21 - 980a5b0 - lavu 54.6.100 - frame.h motion_vector.h
  Add AV_FRAME_DATA_MOTION_VECTORS side data and AVMotionVector structure

2014-08-16 - b7d5e01 - lswr 1.1.100 - swresample.h
  Add AVFrame based API

2014-08-16 - c2829dc - lavu 54.4.100 - dict.h
  Add av_dict_set_int helper function.

2014-08-13 - c8571c6 / 8ddc326 - lavu 54.3.100 / 54.3.0 - mem.h
  Add av_strndup().

2014-08-13 - 2ba4577 / a8c104a - lavu 54.2.100 / 54.2.0 - opt.h
  Add av_opt_get_dict_val/set_dict_val with AV_OPT_TYPE_DICT to support
  dictionary types being set as options.

2014-08-13 - afbd4b8 - lavf 56.01.0 - avformat.h
  Add AVFormatContext.event_flags and AVStream.event_flags for signaling to
  the user when events happen in the file/stream.

2014-08-10 - 78eaaa8 / fb1ddcd - lavr 2.1.0 - avresample.h
  Add avresample_convert_frame() and avresample_config().

2014-08-10 - 78eaaa8 / fb1ddcd - lavu 54.1.100 / 54.1.0 - error.h
  Add AVERROR_INPUT_CHANGED and AVERROR_OUTPUT_CHANGED.

2014-08-08 - 3841f2a / d35b94f - lavc 55.73.102 / 55.57.4 - avcodec.h
  Deprecate FF_IDCT_XVIDMMX define and xvidmmx idct option.
  Replaced by FF_IDCT_XVID and xvid respectively.

2014-08-08 - 5c3c671 - lavf 55.53.100 - avio.h
  Add avio_feof() and deprecate url_feof().

2014-08-07 - bb78903 - lsws 2.1.3 - swscale.h
  sws_getContext is not going to be removed in the future.

2014-08-07 - a561662 / ad1ee5f - lavc 55.73.101 / 55.57.3 - avcodec.h
  reordered_opaque is not going to be removed in the future.

2014-08-02 - 28a2107 - lavu 52.98.100 - pixelutils.h
  Add pixelutils API with SAD functions

2014-08-04 - 6017c98 / e9abafc - lavu 52.97.100 / 53.22.0 - pixfmt.h
  Add AV_PIX_FMT_YA16 pixel format for 16 bit packed gray with alpha.

2014-08-04 - 4c8bc6f / e96c3b8 - lavu 52.96.101 / 53.21.1 - avstring.h
  Rename AV_PIX_FMT_Y400A to AV_PIX_FMT_YA8 to better identify the format.
  An alias pixel format and color space name are provided for compatibility.

2014-08-04 - 073c074 / d2962e9 - lavu 52.96.100 / 53.21.0 - pixdesc.h
  Support name aliases for pixel formats.

2014-08-03 - 71d008e / 1ef9e83 - lavc 55.72.101 / 55.57.2 - avcodec.h
2014-08-03 - 71d008e / 1ef9e83 - lavu 52.95.100 / 53.20.0 - frame.h
  Deprecate AVCodecContext.dtg_active_format and use side-data instead.

2014-08-03 - e680c73 - lavc 55.72.100 - avcodec.h
  Add get_pixels() to AVDCT

2014-08-03 - 9400603 / 9f17685 - lavc 55.71.101 / 55.57.1 - avcodec.h
  Deprecate unused FF_IDCT_IPP define and ipp avcodec option.
  Deprecate unused FF_DEBUG_PTS define and pts avcodec option.
  Deprecate unused FF_CODER_TYPE_DEFLATE define and deflate avcodec option.
  Deprecate unused FF_DCT_INT define and int avcodec option.
  Deprecate unused avcodec option scenechange_factor.

2014-07-30 - ba3e331 - lavu 52.94.100 - frame.h
  Add av_frame_side_data_name()

2014-07-29 - 80a3a66 / 3a19405 - lavf 56.01.100 / 56.01.0 - avformat.h
  Add mime_type field to AVProbeData, which now MUST be initialized in
  order to avoid uninitialized reads of the mime_type pointer, likely
  leading to crashes.
  Typically, this means you will do 'AVProbeData pd = { 0 };' instead of
  'AVProbeData pd;'.

2014-07-29 - 31e0b5d / 69e7336 - lavu 52.92.100 / 53.19.0 - avstring.h
  Make name matching function from lavf public as av_match_name().

2014-07-28 - 2e5c8b0 / c5fca01 - lavc 55.71.100 / 55.57.0 - avcodec.h
  Add AV_CODEC_PROP_REORDER to mark codecs supporting frame reordering.

2014-07-27 - ff9a154 - lavf 55.50.100 - avformat.h
  New field int64_t probesize2 instead of deprecated
  field int probesize.

2014-07-27 - 932ff70 - lavc 55.70.100 - avdct.h
  Add AVDCT / avcodec_dct_alloc() / avcodec_dct_init().

2014-07-23 - 8a4c086 - lavf 55.49.100 - avio.h
  Add avio_read_to_bprint()


-------- 8< --------- FFmpeg 2.3 was cut here -------- 8< ---------

2014-07-14 - 62227a7 - lavf 55.47.100 - avformat.h
  Add av_stream_get_parser()

2014-07-09 - c67690f / a54f03b - lavu 52.92.100 / 53.18.0 - display.h
  Add av_display_matrix_flip() to flip the transformation matrix.

2014-07-09 - 1b58f13 / f6ee61f - lavc 55.69.100 / 55.56.0 - dv_profile.h
  Add a public API for DV profile handling.

2014-06-20 - 0dceefc / 9e500ef - lavu 52.90.100 / 53.17.0 - imgutils.h
  Add av_image_check_sar().

2014-06-20 - 4a99333 / 874390e - lavc 55.68.100 / 55.55.0 - avcodec.h
  Add av_packet_rescale_ts() to simplify timestamp conversion.

2014-06-18 - ac293b6 / 194be1f - lavf 55.44.100 / 55.20.0 - avformat.h
  The proper way for providing a hint about the desired timebase to the muxers
  is now setting AVStream.time_base, instead of AVStream.codec.time_base as was
  done previously. The old method is now deprecated.

2014-06-11 - 67d29da - lavc 55.66.101 - avcodec.h
  Increase FF_INPUT_BUFFER_PADDING_SIZE to 32 due to some corner cases needing
  it

2014-06-10 - 5482780 - lavf 55.43.100 - avformat.h
  New field int64_t max_analyze_duration2 instead of deprecated
  int max_analyze_duration.

2014-05-30 - 00759d7 - lavu 52.89.100 - opt.h
  Add av_opt_copy()

2014-06-01 - 03bb99a / 0957b27 - lavc 55.66.100 / 55.54.0 - avcodec.h
  Add AVCodecContext.side_data_only_packets to allow encoders to output packets
  with only side data. This option may become mandatory in the future, so all
  users are recommended to update their code and enable this option.

2014-06-01 - 6e8e9f1 / 8c02adc - lavu 52.88.100 / 53.16.0 - frame.h, pixfmt.h
  Move all color-related enums (AVColorPrimaries, AVColorSpace, AVColorRange,
  AVColorTransferCharacteristic, and AVChromaLocation) inside lavu.
  And add AVFrame fields for them.

2014-05-29 - bdb2e80 / b2d4565 - lavr 1.3.0 - avresample.h
  Add avresample_max_output_samples

2014-05-28 - d858ee7 / 6d21259 - lavf 55.42.100 / 55.19.0 - avformat.h
  Add strict_std_compliance and related AVOptions to support experimental
  muxing.

2014-05-26 - 55cc60c - lavu 52.87.100 - threadmessage.h
  Add thread message queue API.

2014-05-26 - c37d179 - lavf 55.41.100 - avformat.h
  Add format_probesize to AVFormatContext.

2014-05-20 - 7d25af1 / c23c96b - lavf 55.39.100 / 55.18.0 - avformat.h
  Add av_stream_get_side_data() to access stream-level side data
  in the same way as av_packet_get_side_data().

2014-05-20 - 7336e39 - lavu 52.86.100 - fifo.h
  Add av_fifo_alloc_array() function.

2014-05-19 - ef1d4ee / bddd8cb - lavu 52.85.100 / 53.15.0 - frame.h, display.h
  Add AV_FRAME_DATA_DISPLAYMATRIX for exporting frame-level
  spatial rendering on video frames for proper display.

2014-05-19 - ef1d4ee / bddd8cb - lavc 55.64.100 / 55.53.0 - avcodec.h
  Add AV_PKT_DATA_DISPLAYMATRIX for exporting packet-level
  spatial rendering on video frames for proper display.

2014-05-19 - 999a99c / a312f71 - lavf 55.38.101 / 55.17.1 - avformat.h
  Deprecate AVStream.pts and the AVFrac struct, which was its only use case.
  See use av_stream_get_end_pts()

2014-05-18 - 68c0518 / fd05602 - lavc 55.63.100 / 55.52.0 - avcodec.h
  Add avcodec_free_context(). From now on it should be used for freeing
  AVCodecContext.

2014-05-17 - 0eec06e / 1bd0bdc - lavu 52.84.100 / 54.5.0 - time.h
  Add av_gettime_relative() av_gettime_relative_is_monotonic()

2014-05-15 - eacf7d6 / 0c1959b - lavf 55.38.100 / 55.17.0 - avformat.h
  Add AVFMT_FLAG_BITEXACT flag. Muxers now use it instead of checking
  CODEC_FLAG_BITEXACT on the first stream.

2014-05-15 - 96cb4c8 - lswr 0.19.100 - swresample.h
  Add swr_close()

2014-05-11 - 14aef38 / 66e6c8a - lavu 52.83.100 / 53.14.0 - pixfmt.h
  Add AV_PIX_FMT_VDA for new-style VDA acceleration.

2014-05-07 - 351f611 - lavu 52.82.100 - fifo.h
  Add av_fifo_freep() function.

2014-05-02 - ba52fb11 - lavu 52.81.100 - opt.h
  Add av_opt_set_dict2() function.

2014-05-01 - e77b985 / a2941c8 - lavc 55.60.103 / 55.50.3 - avcodec.h
  Deprecate CODEC_FLAG_MV0. It is replaced by the flag "mv0" in the
  "mpv_flags" private option of the mpegvideo encoders.

2014-05-01 - e40ae8c / 6484149 - lavc 55.60.102 / 55.50.2 - avcodec.h
  Deprecate CODEC_FLAG_GMC. It is replaced by the "gmc" private option of the
  libxvid encoder.

2014-05-01 - 1851643 / b2c3171 - lavc 55.60.101 / 55.50.1 - avcodec.h
  Deprecate CODEC_FLAG_NORMALIZE_AQP. It is replaced by the flag "naq" in the
  "mpv_flags" private option of the mpegvideo encoders.

2014-05-01 - cac07d0 / 5fcceda - avcodec.h
  Deprecate CODEC_FLAG_INPUT_PRESERVED. Its functionality is replaced by passing
  reference-counted frames to encoders.

2014-04-30 - 617e866 - lavu 52.81.100 - pixdesc.h
  Add av_find_best_pix_fmt_of_2(), av_get_pix_fmt_loss()
  Deprecate avcodec_get_pix_fmt_loss(), avcodec_find_best_pix_fmt_of_2()

2014-04-29 - 1bf6396 - lavc 55.60.100 - avcodec.h
  Add AVCodecDescriptor.mime_types field.

2014-04-29 - b804eb4 - lavu 52.80.100 - hash.h
  Add av_hash_final_bin(), av_hash_final_hex() and av_hash_final_b64().

2014-03-07 - 8b2a130 - lavc 55.50.0 / 55.53.100 - dxva2.h
  Add FF_DXVA2_WORKAROUND_INTEL_CLEARVIDEO for old Intel GPUs.

2014-04-22 - 502512e /dac7e8a - lavu 53.13.0 / 52.78.100 - avutil.h
  Add av_get_time_base_q().

2014-04-17 - a8d01a7 / 0983d48 - lavu 53.12.0 / 52.77.100 - crc.h
  Add AV_CRC_16_ANSI_LE crc variant.

2014-04-15 - ef818d8 - lavf 55.37.101 - avformat.h
  Add av_format_inject_global_side_data()

2014-04-12 - 4f698be - lavu 52.76.100 - log.h
  Add av_log_get_flags()

2014-04-11 - 6db42a2b - lavd 55.12.100 - avdevice.h
  Add avdevice_capabilities_create() function.
  Add avdevice_capabilities_free() function.

2014-04-07 - 0a1cc04 / 8b17243 - lavu 52.75.100 / 53.11.0 - pixfmt.h
  Add AV_PIX_FMT_YVYU422 pixel format.

2014-04-04 - c1d0536 / 8542f9c - lavu 52.74.100 / 53.10.0 - replaygain.h
  Full scale for peak values is now 100000 (instead of UINT32_MAX) and values
  may overflow.

2014-04-03 - c16e006 / 7763118 - lavu 52.73.100 / 53.9.0 - log.h
  Add AV_LOG(c) macro to have 256 color debug messages.

2014-04-03 - eaed4da9 - lavu 52.72.100 - opt.h
  Add AV_OPT_MULTI_COMPONENT_RANGE define to allow return
  multi-component option ranges.

2014-03-29 - cd50a44b - lavu 52.70.100 - mem.h
  Add av_dynarray_add_nofree() function.

2014-02-24 - 3e1f241 / d161ae0 - lavu 52.69.100 / 53.8.0 - frame.h
  Add av_frame_remove_side_data() for removing a single side data
  instance from a frame.

2014-03-24 - 83e8978 / 5a7e35d - lavu 52.68.100 / 53.7.0 - frame.h, replaygain.h
  Add AV_FRAME_DATA_REPLAYGAIN for exporting replaygain tags.
  Add a new header replaygain.h with the AVReplayGain struct.

2014-03-24 - 83e8978 / 5a7e35d - lavc 55.54.100 / 55.36.0 - avcodec.h
  Add AV_PKT_DATA_REPLAYGAIN for exporting replaygain tags.

2014-03-24 - 595ba3b / 25b3258 - lavf 55.35.100 / 55.13.0 - avformat.h
  Add AVStream.side_data and AVStream.nb_side_data for exporting stream-global
  side data (e.g. replaygain tags, video rotation)

2014-03-24 - bd34e26 / 0e2c3ee - lavc 55.53.100 / 55.35.0 - avcodec.h
  Give the name AVPacketSideData to the previously anonymous struct used for
  AVPacket.side_data.


-------- 8< --------- FFmpeg 2.2 was cut here -------- 8< ---------

2014-03-18 - 37c07d4 - lsws 2.5.102
  Make gray16 full-scale.

2014-03-16 - 6b1ca17 / 1481d24 - lavu 52.67.100 / 53.6.0 - pixfmt.h
  Add RGBA64_LIBAV pixel format and variants for compatibility

2014-03-11 - 3f3229c - lavf 55.34.101 - avformat.h
  Set AVFormatContext.start_time_realtime when demuxing.

2014-03-03 - 06fed440 - lavd 55.11.100 - avdevice.h
  Add av_input_audio_device_next().
  Add av_input_video_device_next().
  Add av_output_audio_device_next().
  Add av_output_video_device_next().

2014-02-24 - fff5262 / 1155fd0 - lavu 52.66.100 / 53.5.0 - frame.h
  Add av_frame_copy() for copying the frame data.

2014-02-24 - a66be60 - lswr 0.18.100 - swresample.h
  Add swr_is_initialized() for checking whether a resample context is initialized.

2014-02-22 - 5367c0b / 7e86c27 - lavr 1.2.0 - avresample.h
  Add avresample_is_open() for checking whether a resample context is open.

2014-02-19 - 6a24d77 / c3ecd96 - lavu 52.65.100 / 53.4.0  - opt.h
  Add AV_OPT_FLAG_EXPORT and AV_OPT_FLAG_READONLY to mark options meant (only)
  for reading.

2014-02-19 - f4c8d00 / 6bb8720 - lavu 52.64.101 / 53.3.1 - opt.h
  Deprecate unused AV_OPT_FLAG_METADATA.

2014-02-16 - 81c3f81 - lavd 55.10.100 - avdevice.h
  Add avdevice_list_devices() and avdevice_free_list_devices()

2014-02-16 - db3c970 - lavf 55.33.100 - avio.h
  Add avio_find_protocol_name() to find out the name of the protocol that would
  be selected for a given URL.

2014-02-15 - a2bc6c1 / c98f316 - lavu 52.64.100 / 53.3.0 - frame.h
  Add AV_FRAME_DATA_DOWNMIX_INFO value to the AVFrameSideDataType enum and
  downmix_info.h API, which identify downmix-related metadata.

2014-02-11 - 1b05ac2 - lavf 55.32.100 - avformat.h
  Add av_write_uncoded_frame() and av_interleaved_write_uncoded_frame().

2014-02-04 - 3adb5f8 / d9ae103 - lavf 55.30.100 / 55.11.0 - avformat.h
  Add AVFormatContext.max_interleave_delta for controlling amount of buffering
  when interleaving.

2014-02-02 - 5871ee5 - lavf 55.29.100 - avformat.h
  Add output_ts_offset muxing option to AVFormatContext.

2014-01-27 - 102bd64 - lavd 55.7.100 - avdevice.h
                       lavf 55.28.100 - avformat.h
  Add avdevice_dev_to_app_control_message() function.

2014-01-27 - 7151411 - lavd 55.6.100 - avdevice.h
                       lavf 55.27.100 - avformat.h
  Add avdevice_app_to_dev_control_message() function.

2014-01-24 - 86bee79 - lavf 55.26.100 - avformat.h
  Add AVFormatContext option metadata_header_padding to allow control over the
  amount of padding added.

2014-01-20 - eef74b2 / 93c553c - lavc 55.48.102 / 55.32.1 - avcodec.h
  Edges are not required anymore on video buffers allocated by get_buffer2()
  (i.e. as if the CODEC_FLAG_EMU_EDGE flag was always on). Deprecate
  CODEC_FLAG_EMU_EDGE and avcodec_get_edge_width().

2014-01-19 - 1a193c4 - lavf 55.25.100 - avformat.h
  Add avformat_get_mov_video_tags() and avformat_get_mov_audio_tags().

2014-01-19 - 3532dd5 - lavu 52.63.100 - rational.h
  Add av_make_q() function.

2014-01-05 - 4cf4da9 / 5b4797a - lavu 52.62.100 / 53.2.0 - frame.h
  Add AV_FRAME_DATA_MATRIXENCODING value to the AVFrameSideDataType enum, which
  identifies AVMatrixEncoding data.

2014-01-05 - 751385f / 5c437fb - lavu 52.61.100 / 53.1.0 - channel_layout.h
  Add values for various Dolby flags to the AVMatrixEncoding enum.

2014-01-04 - b317f94 - lavu 52.60.100 - mathematics.h
  Add av_add_stable() function.

2013-12-22 - 911676c - lavu 52.59.100 - avstring.h
  Add av_strnlen() function.

2013-12-09 - 64f73ac - lavu 52.57.100 - opencl.h
  Add av_opencl_benchmark() function.

2013-11-30 - 82b2e9c - lavu 52.56.100 - ffversion.h
  Moves version.h to libavutil/ffversion.h.
  Install ffversion.h and make it public.

2013-12-11 - 29c83d2 / b9fb59d,409a143 / 9431356,44967ab / d7b3ee9 - lavc 55.45.101 / 55.28.1 - avcodec.h
  av_frame_alloc(), av_frame_unref() and av_frame_free() now can and should be
  used instead of avcodec_alloc_frame(), avcodec_get_frame_defaults() and
  avcodec_free_frame() respectively. The latter three functions are deprecated.

2013-12-09 - 7a60348 / 7e244c6- - lavu 52.58.100 / 52.20.0 - frame.h
  Add AV_FRAME_DATA_STEREO3D value to the AVFrameSideDataType enum and
  stereo3d.h API, that identify codec-independent stereo3d information.

2013-11-26 - 625b290 / 1eaac1d- - lavu 52.55.100 / 52.19.0 - frame.h
  Add AV_FRAME_DATA_A53_CC value to the AVFrameSideDataType enum, which
  identifies ATSC A53 Part 4 Closed Captions data.

2013-11-22 - 6859065 - lavu 52.54.100 - avstring.h
  Add av_utf8_decode() function.

2013-11-22 - fb7d70c - lavc 55.44.100 - avcodec.h
  Add HEVC profiles

2013-11-20 - c28b61c - lavc 55.44.100 - avcodec.h
  Add av_packet_{un,}pack_dictionary()
  Add AV_PKT_METADATA_UPDATE side data type, used to transmit key/value
  strings between a stream and the application.

2013-11-14 - 7c888ae / cce3e0a - lavu 52.53.100 / 52.18.0 - mem.h
  Move av_fast_malloc() and av_fast_realloc() for libavcodec to libavutil.

2013-11-14 - b71e4d8 / 8941971 - lavc 55.43.100 / 55.27.0 - avcodec.h
  Deprecate AVCodecContext.error_rate, it is replaced by the 'error_rate'
  private option of the mpegvideo encoder family.

2013-11-14 - 31c09b7 / 728c465 - lavc 55.42.100 / 55.26.0 - vdpau.h
  Add av_vdpau_get_profile().
  Add av_vdpau_alloc_context(). This function must from now on be
  used for allocating AVVDPAUContext.

2013-11-04 - be41f21 / cd8f772 - lavc 55.41.100 / 55.25.0 - avcodec.h
                       lavu 52.51.100 - frame.h
  Add ITU-R BT.2020 and other not yet included values to color primaries,
  transfer characteristics and colorspaces.

2013-11-04 - 85cabf1 - lavu 52.50.100 - avutil.h
  Add av_fopen_utf8()

2013-10-31 - 78265fc / 28096e0 - lavu 52.49.100 / 52.17.0 - frame.h
  Add AVFrame.flags and AV_FRAME_FLAG_CORRUPT.


-------- 8< --------- FFmpeg 2.1 was cut here -------- 8< ---------

2013-10-27 - dbe6f9f - lavc 55.39.100 - avcodec.h
  Add CODEC_CAP_DELAY support to avcodec_decode_subtitle2.

2013-10-27 - d61617a - lavu 52.48.100 - parseutils.h
  Add av_get_known_color_name().

2013-10-17 - 8696e51 - lavu 52.47.100 - opt.h
  Add AV_OPT_TYPE_CHANNEL_LAYOUT and channel layout option handlers
  av_opt_get_channel_layout() and av_opt_set_channel_layout().

2013-10-06 - ccf96f8 -libswscale 2.5.101 - options.c
  Change default scaler to bicubic

2013-10-03 - e57dba0 - lavc 55.34.100 - avcodec.h
  Add av_codec_get_max_lowres()

2013-10-02 - 5082fcc - lavf 55.19.100 - avformat.h
  Add audio/video/subtitle AVCodec fields to AVFormatContext to force specific
  decoders

2013-09-28 - 7381d31 / 0767bfd - lavfi 3.88.100 / 3.11.0 - avfilter.h
  Add AVFilterGraph.execute and AVFilterGraph.opaque for custom slice threading
  implementations.

2013-09-21 - 85f8a3c / e208e6d - lavu 52.46.100 / 52.16.0 - pixfmt.h
  Add interleaved 4:2:2 8/10-bit formats AV_PIX_FMT_NV16 and
  AV_PIX_FMT_NV20.

2013-09-16 - c74c3fb / 3feb3d6 - lavu 52.44.100 / 52.15.0 - mem.h
  Add av_reallocp.

2013-09-04 - 3e1f507 - lavc 55.31.101 - avcodec.h
  avcodec_close() argument can be NULL.

2013-09-04 - 36cd017a - lavf 55.16.101 - avformat.h
  avformat_close_input() argument can be NULL and point on NULL.

2013-08-29 - e31db62 - lavf 55.15.100 - avformat.h
  Add av_format_get_probe_score().

2013-08-15 - 1e0e193 - lsws 2.5.100 -
  Add a sws_dither AVOption, allowing to set the dither algorithm used

2013-08-11 - d404fe35 - lavc 55.27.100 - vdpau.h
  Add a render2 alternative to the render callback function.

2013-08-11 - af05edc - lavc 55.26.100 - vdpau.h
  Add allocation function for AVVDPAUContext, allowing
  to extend it in the future without breaking ABI/API.

2013-08-10 - 67a580f / 5a9a9d4 - lavc 55.25.100 / 55.16.0 - avcodec.h
  Extend AVPacket API with av_packet_unref, av_packet_ref,
  av_packet_move_ref, av_packet_copy_props, av_packet_free_side_data.

2013-08-05 - 9547e3e / f824535 - lavc 55.22.100 / 55.13.0 - avcodec.h
  Deprecate the bitstream-related members from struct AVVDPAUContext.
  The bitstream buffers no longer need to be explicitly freed.

2013-08-05 - 3b805dc / 549294f - lavc 55.21.100 / 55.12.0 - avcodec.h
  Deprecate the CODEC_CAP_HWACCEL_VDPAU codec capability. Use CODEC_CAP_HWACCEL
  and select the AV_PIX_FMT_VDPAU format with get_format() instead.

2013-08-05 - 4ee0984 / a0ad5d0 - lavu 52.41.100 / 52.14.0 - pixfmt.h
  Deprecate AV_PIX_FMT_VDPAU_*. Use AV_PIX_FMT_VDPAU instead.

2013-08-02 - 82fdfe8 / a8b1927 - lavc 55.20.100 / 55.11.0 - avcodec.h
  Add output_picture_number to AVCodecParserContext.

2013-07-23 - abc8110 - lavc 55.19.100 - avcodec.h
  Add avcodec_chroma_pos_to_enum()
  Add avcodec_enum_to_chroma_pos()


-------- 8< --------- FFmpeg 2.0 was cut here -------- 8< ---------

2013-07-03 - 838bd73 - lavfi 3.78.100 - avfilter.h
  Deprecate avfilter_graph_parse() in favor of the equivalent
  avfilter_graph_parse_ptr().

2013-06-24 - af5f9c0 / 95d5246 - lavc 55.17.100 / 55.10.0 - avcodec.h
  Add MPEG-2 AAC profiles

2013-06-25 - af5f9c0 / 95d5246 - lavf 55.10.100 - avformat.h
  Add AV_DISPOSITION_* flags to indicate text track kind.

2013-06-15 - 99b8cd0 - lavu 52.36.100
  Add AVRIPEMD:
   av_ripemd_alloc()
   av_ripemd_init()
   av_ripemd_update()
   av_ripemd_final()

2013-06-10 - 82ef670 - lavu 52.35.101 - hmac.h
  Add AV_HMAC_SHA224, AV_HMAC_SHA256, AV_HMAC_SHA384, AV_HMAC_SHA512

2013-06-04 - 30b491f / fc962d4 - lavu 52.35.100 / 52.13.0 - mem.h
  Add av_realloc_array and av_reallocp_array

2013-05-30 - 682b227 - lavu 52.35.100
  Add AVSHA512:
   av_sha512_alloc()
   av_sha512_init()
   av_sha512_update()
   av_sha512_final()

2013-05-24 - 8d4e969 / 129bb23 - lavfi 3.10.0 / 3.70.100 - avfilter.h
  Add support for slice multithreading to lavfi. Filters supporting threading
  are marked with AVFILTER_FLAG_SLICE_THREADS.
  New fields AVFilterContext.thread_type, AVFilterGraph.thread_type and
  AVFilterGraph.nb_threads (accessible directly or through AVOptions) may be
  used to configure multithreading.

2013-05-24 - fe40a9f / 2a6eaea - lavu 52.12.0 / 52.34.100 - cpu.h
  Add av_cpu_count() function for getting the number of logical CPUs.

2013-05-24 - 0c25c39 / b493847 - lavc 55.7.0 / 55.12.100 - avcodec.h
  Add picture_structure to AVCodecParserContext.

2013-05-17 - 3a751ea - lavu 52.33.100 - opt.h
  Add AV_OPT_TYPE_COLOR value to AVOptionType enum.

2013-05-13 - e398416 - lavu 52.31.100 - mem.h
  Add av_dynarray2_add().

2013-05-12 - 1776177 - lavfi 3.65.100
  Add AVFILTER_FLAG_SUPPORT_TIMELINE* filter flags.

2013-04-19 - 380cfce - lavc 55.4.100
  Add AV_CODEC_PROP_TEXT_SUB property for text based subtitles codec.

2013-04-18 - 7c1a002 - lavf 55.3.100
  The matroska demuxer can now output proper verbatim ASS packets. It will
  become the default starting lavf 56.0.100.

2013-04-10 - af0d270 - lavu 25.26.100 - avutil.h,opt.h
  Add av_int_list_length()
  and av_opt_set_int_list().

2013-03-30 - 5c73645 - lavu 52.24.100 - samplefmt.h
  Add av_samples_alloc_array_and_samples().

2013-03-29 - ef7b6b4 - lavf 55.1.100 - avformat.h
  Add av_guess_frame_rate()

2013-03-20 - 8d928a9 - lavu 52.22.100 - opt.h
  Add AV_OPT_TYPE_DURATION value to AVOptionType enum.

2013-03-17 - 7aa9af5 - lavu 52.20.100 - opt.h
  Add AV_OPT_TYPE_VIDEO_RATE value to AVOptionType enum.


-------- 8< --------- FFmpeg 1.2 was cut here -------- 8< ---------

2013-03-07 - 9767ec6 - lavu 52.18.100 - avstring.h,bprint.h
  Add av_escape() and av_bprint_escape() API.

2013-02-24 - b59cd08 - lavfi 3.41.100 - buffersink.h
  Add sample_rates field to AVABufferSinkParams.

2013-01-17 - a1a707f - lavf 54.61.100
  Add av_codec_get_tag2().

2013-01-01 - 2eb2e17 - lavfi 3.34.100
  Add avfilter_get_audio_buffer_ref_from_arrays_channels.


-------- 8< --------- FFmpeg 1.1 was cut here -------- 8< ---------

2012-12-20 - 34de47aa - lavfi 3.29.100 - avfilter.h
  Add AVFilterLink.channels, avfilter_link_get_channels()
  and avfilter_ref_get_channels().

2012-12-15 - 96d815fc - lavc 54.80.100 - avcodec.h
  Add pkt_size field to AVFrame.

2012-11-25 - c70ec631 - lavu 52.9.100 - opt.h
  Add the following convenience functions to opt.h:
   av_opt_get_image_size
   av_opt_get_pixel_fmt
   av_opt_get_sample_fmt
   av_opt_set_image_size
   av_opt_set_pixel_fmt
   av_opt_set_sample_fmt

2012-11-17 - 4cd74c81 - lavu 52.8.100 - bprint.h
  Add av_bprint_strftime().

2012-11-15 - 92648107 - lavu 52.7.100 - opt.h
  Add av_opt_get_key_value().

2012-11-13 - 79456652 - lavfi 3.23.100 - avfilter.h
  Add channels field to AVFilterBufferRefAudioProps.

2012-11-03 - 481fdeee - lavu 52.3.100 - opt.h
  Add AV_OPT_TYPE_SAMPLE_FMT value to AVOptionType enum.

2012-10-21 - 6fb2fd8 - lavc  54.68.100 - avcodec.h
                       lavfi  3.20.100 - avfilter.h
  Add AV_PKT_DATA_STRINGS_METADATA side data type, used to transmit key/value
  strings between AVPacket and AVFrame, and add metadata field to
  AVCodecContext (which shall not be accessed by users; see AVFrame metadata
  instead).

2012-09-27 - a70b493 - lavd 54.3.100 - version.h
  Add LIBAVDEVICE_IDENT symbol.

2012-09-27 - a70b493 - lavfi 3.18.100 - version.h
  Add LIBAVFILTER_IDENT symbol.

2012-09-27 - a70b493 - libswr 0.16.100 - version.h
  Add LIBSWRESAMPLE_VERSION, LIBSWRESAMPLE_BUILD
  and LIBSWRESAMPLE_IDENT symbols.


-------- 8< --------- FFmpeg 1.0 was cut here -------- 8< ---------

2012-09-06 - 29e972f - lavu 51.72.100 - parseutils.h
  Add av_small_strptime() time parsing function.

  Can be used as a stripped-down replacement for strptime(), on
  systems which do not support it.

2012-08-25 - 2626cc4 - lavf 54.28.100
  Matroska demuxer now identifies SRT subtitles as AV_CODEC_ID_SUBRIP instead
  of AV_CODEC_ID_TEXT.

2012-08-13 - 5c0d8bc - lavfi 3.8.100 - avfilter.h
  Add avfilter_get_class() function, and priv_class field to AVFilter
  struct.

2012-08-12 - a25346e - lavu 51.69.100 - opt.h
  Add AV_OPT_FLAG_FILTERING_PARAM symbol in opt.h.

2012-07-31 - 23fc4dd - lavc 54.46.100
  Add channels field to AVFrame.

2012-07-30 - f893904 - lavu 51.66.100
  Add av_get_channel_description()
  and av_get_standard_channel_layout() functions.

2012-07-21 - 016a472 - lavc 54.43.100
  Add decode_error_flags field to AVFrame.

2012-07-20 - b062936 - lavf 54.18.100
  Add avformat_match_stream_specifier() function.

2012-07-14 - f49ec1b - lavc 54.38.100 - avcodec.h
  Add metadata to AVFrame, and the accessor functions
  av_frame_get_metadata() and av_frame_set_metadata().

2012-07-10 - 0e003d8 - lavc 54.33.100
  Add av_fast_padded_mallocz().

2012-07-10 - 21d5609 - lavfi 3.2.0 - avfilter.h
  Add init_opaque() callback to AVFilter struct.

2012-06-26 - e6674e4 - lavu 51.63.100 - imgutils.h
  Add functions to libavutil/imgutils.h:
  av_image_get_buffer_size()
  av_image_fill_arrays()
  av_image_copy_to_buffer()

2012-06-24 - c41899a - lavu 51.62.100 - version.h
  version moved from avutil.h to version.h

2012-04-11 - 359abb1 - lavu 51.58.100 - error.h
  Add av_make_error_string() and av_err2str() utilities to
  libavutil/error.h.

2012-06-05 - 62b39d4 - lavc 54.24.100
  Add pkt_duration field to AVFrame.

2012-05-24 - f2ee065 - lavu 51.54.100
  Move AVPALETTE_SIZE and AVPALETTE_COUNT macros from
  libavcodec/avcodec.h to libavutil/pixfmt.h.

2012-05-14 - 94a9ac1 - lavf 54.5.100
  Add av_guess_sample_aspect_ratio() function.

2012-04-20 - 65fa7bc - lavfi 2.70.100
  Add avfilter_unref_bufferp() to avfilter.h.

2012-04-13 - 162e400 - lavfi 2.68.100
  Install libavfilter/asrc_abuffer.h public header.

2012-03-26 - a67d9cf - lavfi 2.66.100
  Add avfilter_fill_frame_from_{audio_,}buffer_ref() functions.

2013-05-15 - ff46809 / e6c4ac7 - lavu 52.32.100 / 52.11.0 - pixdesc.h
  Replace PIX_FMT_* flags with AV_PIX_FMT_FLAG_*.

2013-04-03 - 6fc58a8 / 507b1e4 - lavc 55.7.100 / 55.4.0 - avcodec.h
  Add field_order to AVCodecParserContext.

2013-04-19 - f4b05cd / 5e83d9a - lavc 55.5.100 / 55.2.0 - avcodec.h
  Add CODEC_FLAG_UNALIGNED to allow decoders to produce unaligned output.

2013-04-11 - lavfi 3.53.100 / 3.8.0
  231fd44 / 38f0c07 - Move all content from avfiltergraph.h to avfilter.h. Deprecate
            avfilterhraph.h, user applications should include just avfilter.h
  86070b8 / bc1a985 - Add avfilter_graph_alloc_filter(), deprecate avfilter_open() and
            avfilter_graph_add_filter().
  4fde705 / 1113672 - Add AVFilterContext.graph pointing to the AVFilterGraph that contains the
            filter.
  710b0aa / 48a5ada - Add avfilter_init_str(), deprecate avfilter_init_filter().
  46de9ba / 1ba95a9 - Add avfilter_init_dict().
  16fc24b / 7cdd737 - Add AVFilter.flags field and AVFILTER_FLAG_DYNAMIC_{INPUTS,OUTPUTS} flags.
  f4db6bf / 7e8fe4b - Add avfilter_pad_count() for counting filter inputs/outputs.
  835cc0f / fa2a34c - Add avfilter_next(), deprecate av_filter_next().
            Deprecate avfilter_uninit().

2013-04-09 - lavfi 3.51.100 / 3.7.0 - avfilter.h
  0594ef0 / b439c99 - Add AVFilter.priv_class for exporting filter options through the
            AVOptions API in the similar way private options work in lavc and lavf.
  44d4488 / 8114c10 - Add avfilter_get_class().
  Switch all filters to use AVOptions.

2013-03-19 - 17ebef2 / 2c328a9 - lavu 52.20.100 / 52.9.0 - pixdesc.h
  Add av_pix_fmt_count_planes() function for counting planes in a pixel format.

2013-03-16 - ecade98 / 42c7c61 - lavfi 3.47.100 / 3.6.0
  Add AVFilterGraph.nb_filters, deprecate AVFilterGraph.filter_count.

2013-03-08 - Reference counted buffers - lavu 52.8.0, lavc 55.0.100 / 55.0.0, lavf 55.0.100 / 55.0.0,
lavd 54.4.100 / 54.0.0, lavfi 3.5.0
  36099df / 8e401db, 532f31a / 1cec062 - add a new API for reference counted buffers and buffer
                     pools (new header libavutil/buffer.h).
  2653e12 / 1afddbe - add AVPacket.buf to allow reference counting for the AVPacket data.
            Add av_packet_from_data() function for constructing packets from
            av_malloc()ed data.
  c4e8821 / 7ecc2d4 - move AVFrame from lavc to lavu (new header libavutil/frame.h), add
            AVFrame.buf/extended_buf to allow reference counting for the AVFrame
            data. Add new API for working with reference-counted AVFrames.
  80e9e63 / 759001c - add the refcounted_frames field to AVCodecContext to make audio and
            video decoders return reference-counted frames. Add get_buffer2()
            callback to AVCodecContext which allocates reference-counted frames.
            Add avcodec_default_get_buffer2() as the default get_buffer2()
            implementation.
            Deprecate AVCodecContext.get_buffer() / release_buffer() /
            reget_buffer(), avcodec_default_get_buffer(),
            avcodec_default_reget_buffer(), avcodec_default_release_buffer().
            Remove avcodec_default_free_buffers(), which should not have ever
            been called from outside of lavc.
            Deprecate the following AVFrame fields:
                * base -- is now stored in AVBufferRef
                * reference, type, buffer_hints -- are unnecessary in the new API
                * hwaccel_picture_private, owner, thread_opaque -- should not
                  have been accessed from outside of lavc
                * qscale_table, qstride, qscale_type, mbskip_table, motion_val,
                  mb_type, dct_coeff, ref_index -- mpegvideo-specific tables,
                  which are not exported anymore.
  a05a44e / 7e35037 - switch libavfilter to use AVFrame instead of AVFilterBufferRef. Add
            av_buffersrc_add_frame(), deprecate av_buffersrc_buffer().
            Add av_buffersink_get_frame() and av_buffersink_get_samples(),
            deprecate av_buffersink_read() and av_buffersink_read_samples().
            Deprecate AVFilterBufferRef and all functions for working with it.

2013-03-17 - 6c17ff8 / 12c5c1d - lavu 52.19.100 / 52.8.0 - avstring.h
  Add av_isdigit, av_isgraph, av_isspace, av_isxdigit.

2013-02-23 - 71cf094 / 9f12235 - lavfi 3.40.100 / 3.4.0 - avfiltergraph.h
  Add resample_lavr_opts to AVFilterGraph for setting libavresample options
  for auto-inserted resample filters.

2013-01-25 - e7e14bc / 38c1466 - lavu 52.17.100 / 52.7.0 - dict.h
  Add av_dict_parse_string() to set multiple key/value pairs at once from a
  string.

2013-01-25 - 25be630 / b85a5e8 - lavu 52.16.100 / 52.6.0 - avstring.h
  Add av_strnstr()

2013-01-15 - e7e0186 / 8ee288d - lavu 52.15.100 / 52.5.0 - hmac.h
  Add AVHMAC.

2013-01-13 - 8ee7b38 / 44e065d - lavc 54.87.100 / 54.36.0 - vdpau.h
  Add AVVDPAUContext struct for VDPAU hardware-accelerated decoding.

2013-01-12 - dae382b / 169fb94 - lavu 52.14.100 / 52.4.0 - pixdesc.h
  Add AV_PIX_FMT_VDPAU flag.

2013-01-07 - 249fca3 / 074a00d - lavr 1.1.0
  Add avresample_set_channel_mapping() for input channel reordering,
  duplication, and silencing.

2012-12-29 - lavu 52.13.100 / 52.3.0 - avstring.h
  2ce43b3 / d8fd06c - Add av_basename() and av_dirname().
  e13d5e9 / c1a02e8 - Add av_pix_fmt_get_chroma_sub_sample and deprecate
                      avcodec_get_chroma_sub_sample.

2012-11-11 - 03b0787 / 5980f5d - lavu 52.6.100 / 52.2.0 - audioconvert.h
  Rename audioconvert.h to channel_layout.h. audioconvert.h is now deprecated.

2012-10-21 - e3a91c5 / a893655 - lavu 51.77.100 / 51.45.0 - error.h
  Add AVERROR_EXPERIMENTAL

2012-10-12 - a33ed6b / d2fcb35 - lavu 51.76.100 / 51.44.0 - pixdesc.h
  Add functions for accessing pixel format descriptors.
  Accessing the av_pix_fmt_descriptors array directly is now
  deprecated.

2012-10-11 - f391e40 / 9a92aea - lavu 51.75.100 / 51.43.0 - aes.h, md5.h, sha.h, tree.h
  Add functions for allocating the opaque contexts for the algorithms,

2012-10-10 - de31814 / b522000 - lavf 54.32.100 / 54.18.0 - avio.h
  Add avio_closep to complement avio_close.

2012-10-08 - ae77266 / 78071a1 - lavu 51.74.100 / 51.42.0 - pixfmt.h
  Rename PixelFormat to AVPixelFormat and all PIX_FMT_* to AV_PIX_FMT_*.
  To provide backwards compatibility, PixelFormat is now #defined as
  AVPixelFormat.
  Note that this can break user code that includes pixfmt.h and uses the
  'PixelFormat' identifier. Such code should either #undef PixelFormat
  or stop using the PixelFormat name.

2012-10-05 - 55c49af / e7ba5b1 - lavr 1.0.0 - avresample.h
  Data planes parameters to avresample_convert() and
  avresample_read() are now uint8_t** instead of void**.
  Libavresample is now stable.

2012-09-26 - 3ba0dab7 / 1384df64 - lavf 54.29.101 / 56.06.3 - avformat.h
  Add AVFormatContext.avoid_negative_ts.

2012-09-24 - 46a3595 / a42aada - lavc 54.59.100 / 54.28.0 - avcodec.h
  Add avcodec_free_frame(). This function must now
  be used for freeing an AVFrame.

2012-09-12 - e3e09f2 / 8919fee - lavu 51.73.100 / 51.41.0 - audioconvert.h
  Added AV_CH_LOW_FREQUENCY_2 channel mask value.

2012-09-04 - b21b5b0 / 686a329 - lavu 51.71.100 / 51.40.0 - opt.h
  Reordered the fields in default_val in AVOption, changed which
  default_val field is used for which AVOptionType.

2012-08-30 - 98298eb / a231832 - lavc 54.54.101 / 54.26.1 - avcodec.h
  Add codec descriptor properties AV_CODEC_PROP_LOSSY and
  AV_CODEC_PROP_LOSSLESS.

2012-08-18 - lavc 54.26 - avcodec.h
  Add codec descriptors for accessing codec properties without having
  to refer to a specific decoder or encoder.

  f5f3684 / c223d79 - Add an AVCodecDescriptor struct and functions
            avcodec_descriptor_get() and avcodec_descriptor_next().
  f5f3684 / 51efed1 - Add AVCodecDescriptor.props and AV_CODEC_PROP_INTRA_ONLY.
  6c180b3 / 91e59fe - Add avcodec_descriptor_get_by_name().

2012-08-08 - f5f3684 / 987170c - lavu 51.68.100 / 51.38.0 - dict.h
  Add av_dict_count().

2012-08-07 - 7a72695 / 104e10f - lavc 54.51.100 / 54.25.0 - avcodec.h
  Rename CodecID to AVCodecID and all CODEC_ID_* to AV_CODEC_ID_*.
  To provide backwards compatibility, CodecID is now #defined as AVCodecID.
  Note that this can break user code that includes avcodec.h and uses the
  'CodecID' identifier. Such code should either #undef CodecID or stop using the
  CodecID name.

2012-08-03 - e776ee8 / 239fdf1 - lavu 51.66.101 / 51.37.1 - cpu.h
                       lsws 2.1.1   - swscale.h
  Rename AV_CPU_FLAG_MMX2  ---> AV_CPU_FLAG_MMXEXT.
  Rename SWS_CPU_CAPS_MMX2 ---> SWS_CPU_CAPS_MMXEXT.

2012-07-29 - 7c26761 / 681ed00 - lavf 54.22.100 / 54.13.0 - avformat.h
  Add AVFMT_FLAG_NOBUFFER for low latency use cases.

2012-07-10 - fbe0245 / f3e5e6f - lavu 51.65.100 / 51.37.0
  Add av_malloc_array() and av_mallocz_array()

2012-06-22 - e847f41 / d3d3a32 - lavu 51.61.100 / 51.34.0
  Add av_usleep()

2012-06-20 - 4da42eb / ae0a301 - lavu 51.60.100 / 51.33.0
  Move av_gettime() to libavutil, add libavutil/time.h

2012-06-09 - 82edf67 / 3971be0 - lavr 0.0.3
  Add a parameter to avresample_build_matrix() for Dolby/DPLII downmixing.

2012-06-12 - c7b9eab / 9baeff9 - lavfi 2.79.100 / 2.23.0 - avfilter.h
  Add AVFilterContext.nb_inputs/outputs. Deprecate
  AVFilterContext.input/output_count.

2012-06-12 - c7b9eab / 84b9fbe - lavfi 2.79.100 / 2.22.0 - avfilter.h
  Add avfilter_pad_get_type() and avfilter_pad_get_name(). Those
  should now be used instead of accessing AVFilterPad members
  directly.

2012-06-12 - 3630a07 / b0f0dfc - lavu 51.57.100 / 51.32.0 - audioconvert.h
  Add av_get_channel_layout_channel_index(), av_get_channel_name()
  and av_channel_layout_extract_channel().

2012-05-25 - 53ce990 / 154486f - lavu 51.55.100 / 51.31.0 - opt.h
  Add av_opt_set_bin()

2012-05-15 - lavfi 2.74.100 / 2.17.0
  Add support for audio filters
  61930bd / ac71230, 1cbf7fb / a2cd9be - add video/audio buffer sink in a new installed
                    header buffersink.h
  1cbf7fb / 720c6b7 - add av_buffersrc_write_frame(), deprecate
            av_vsrc_buffer_add_frame()
  61930bd / ab16504 - add avfilter_copy_buf_props()
  61930bd / 9453c9e - add extended_data to AVFilterBuffer
  61930bd / 1b8c927 - add avfilter_get_audio_buffer_ref_from_arrays()

2012-05-09 - lavu 51.53.100 / 51.30.0 - samplefmt.h
  61930bd / 142e740 - add av_samples_copy()
  61930bd / 6d7f617 - add av_samples_set_silence()

2012-05-09 - 61930bd / a5117a2 - lavc 54.21.101 / 54.13.1
  For audio formats with fixed frame size, the last frame
  no longer needs to be padded with silence, libavcodec
  will handle this internally (effectively all encoders
  behave as if they had CODEC_CAP_SMALL_LAST_FRAME set).

2012-05-07 - 653d117 / 828bd08 - lavc 54.20.100 / 54.13.0 - avcodec.h
  Add sample_rate and channel_layout fields to AVFrame.

2012-05-01 - 2330eb1 / 4010d72 - lavr 0.0.1
  Change AV_MIX_COEFF_TYPE_Q6 to AV_MIX_COEFF_TYPE_Q8.

2012-04-25 - e890b68 / 3527a73 - lavu 51.48.100 / 51.29.0 - cpu.h
  Add av_parse_cpu_flags()

2012-04-24 - 3ead79e / c8af852 - lavr 0.0.0
  Add libavresample audio conversion library

2012-04-20 - 3194ab7 / 0c0d1bc - lavu 51.47.100 / 51.28.0 - audio_fifo.h
  Add audio FIFO functions:
    av_audio_fifo_free()
    av_audio_fifo_alloc()
    av_audio_fifo_realloc()
    av_audio_fifo_write()
    av_audio_fifo_read()
    av_audio_fifo_drain()
    av_audio_fifo_reset()
    av_audio_fifo_size()
    av_audio_fifo_space()

2012-04-14 - lavfi 2.70.100 / 2.16.0 - avfiltergraph.h
  7432bcf / d7bcc71 Add avfilter_graph_parse2().

2012-04-08 - 6bfb304 / 4d693b0 - lavu 51.46.100 / 51.27.0 - samplefmt.h
  Add av_get_packed_sample_fmt() and av_get_planar_sample_fmt()

2012-03-21 - b75c67d - lavu 51.43.100
  Add bprint.h for bprint API.

2012-02-21 - 9cbf17e - lavc 54.4.100
  Add av_get_pcm_codec() function.

2012-02-16 - 560b224 - libswr 0.7.100
  Add swr_set_matrix() function.

2012-02-09 - c28e7af - lavu 51.39.100
  Add a new installed header libavutil/timestamp.h with timestamp
  utilities.

2012-02-06 - 70ffda3 - lavu 51.38.100
  Add av_parse_ratio() function to parseutils.h.

2012-02-06 - 70ffda3 - lavu 51.38.100
  Add AV_LOG_MAX_OFFSET macro to log.h.

2012-02-02 - 0eaa123 - lavu 51.37.100
  Add public timecode helpers.

2012-01-24 - 0c3577b - lavfi 2.60.100
  Add avfilter_graph_dump.

2012-03-20 - 0ebd836 / 3c90cc2 - lavfo 54.2.0
  Deprecate av_read_packet(), use av_read_frame() with
  AVFMT_FLAG_NOPARSE | AVFMT_FLAG_NOFILLIN in AVFormatContext.flags

2012-03-05 - lavc 54.10.100 / 54.8.0
  f095391 / 6699d07 Add av_get_exact_bits_per_sample()
  f095391 / 9524cf7 Add av_get_audio_frame_duration()

2012-03-04 - 2af8f2c / 44fe77b - lavc 54.8.100 / 54.7.0 - avcodec.h
  Add av_codec_is_encoder/decoder().

2012-03-01 - 1eb7f39 / 442c132 - lavc 54.5.100 / 54.3.0 - avcodec.h
  Add av_packet_shrink_side_data.

2012-02-29 - 79ae084 / dd2a4bc - lavf 54.2.100 / 54.2.0 - avformat.h
  Add AVStream.attached_pic and AV_DISPOSITION_ATTACHED_PIC,
  used for dealing with attached pictures/cover art.

2012-02-25 - 305e4b3 / c9bca80 - lavu 51.41.100 / 51.24.0 - error.h
  Add AVERROR_UNKNOWN
  NOTE: this was backported to 0.8

2012-02-20 - eadd426 / e9cda85 - lavc 54.2.100 / 54.2.0
  Add duration field to AVCodecParserContext

2012-02-20 - eadd426 / 0b42a93 - lavu 51.40.100 / 51.23.1 - mathematics.h
  Add av_rescale_q_rnd()

2012-02-08 - f2b20b7 / 38d5533 - lavu 51.38.101 / 51.22.1 - pixdesc.h
  Add PIX_FMT_PSEUDOPAL flag.

2012-02-08 - f2b20b7 / 52f82a1 - lavc 54.2.100 / 54.1.0
  Add avcodec_encode_video2() and deprecate avcodec_encode_video().

2012-02-01 - 4c677df / 316fc74 - lavc 54.1.0
  Add av_fast_padded_malloc() as alternative for av_realloc() when aligned
  memory is required. The buffer will always have FF_INPUT_BUFFER_PADDING_SIZE
  zero-padded bytes at the end.

2012-01-31 - a369a6b / dd6d3b0 - lavf 54.1.0
  Add avformat_get_riff_video_tags() and avformat_get_riff_audio_tags().
  NOTE: this was backported to 0.8

2012-01-31 - a369a6b / af08d9a - lavc 54.1.0
  Add avcodec_is_open() function.
  NOTE: this was backported to 0.8

2012-01-30 - 151ecc2 / 8b93312 - lavu 51.36.100 / 51.22.0 - intfloat.h
  Add a new installed header libavutil/intfloat.h with int/float punning
  functions.
  NOTE: this was backported to 0.8

2012-01-25 - lavf 53.31.100 / 53.22.0
  3c5fe5b / f1caf01 Allow doing av_write_frame(ctx, NULL) for flushing possible
          buffered data within a muxer. Added AVFMT_ALLOW_FLUSH for
          muxers supporting it (av_write_frame makes sure it is called
          only for muxers with this flag).

2012-01-15 - lavc 53.56.105 / 53.34.0
  New audio encoding API:
  67f5650 / b2c75b6 Add CODEC_CAP_VARIABLE_FRAME_SIZE capability for use by audio
          encoders.
  67f5650 / 5ee5fa0 Add avcodec_fill_audio_frame() as a convenience function.
  67f5650 / b2c75b6 Add avcodec_encode_audio2() and deprecate avcodec_encode_audio().
          Add AVCodec.encode2().

2012-01-12 - b18e17e / 3167dc9 - lavfi 2.59.100 / 2.15.0
  Add a new installed header -- libavfilter/version.h -- with version macros.


-------- 8< --------- FFmpeg 0.9 was cut here -------- 8< ---------

2011-12-08 - a502939 - lavfi 2.52.0
  Add av_buffersink_poll_frame() to buffersink.h.

2011-12-08 - 26c6fec - lavu 51.31.0
  Add av_log_format_line.

2011-12-03 - 976b095 - lavu 51.30.0
  Add AVERROR_BUG.

2011-11-24 - 573ffbb - lavu 51.28.1
  Add av_get_alt_sample_fmt() to samplefmt.h.

2011-11-03 - 96949da - lavu 51.23.0
  Add av_strcasecmp() and av_strncasecmp() to avstring.h.

2011-10-20 - b35e9e1 - lavu 51.22.0
  Add av_strtok() to avstring.h.

2012-01-03 - ad1c8dd / b73ec05 - lavu 51.34.100 / 51.21.0
  Add av_popcount64

2011-12-18 - 7c29313 / 8400b12 - lavc 53.46.1 / 53.28.1
  Deprecate AVFrame.age. The field is unused.

2011-12-12 - 8bc7fe4 / 5266045 - lavf 53.25.0 / 53.17.0
  Add avformat_close_input().
  Deprecate av_close_input_file() and av_close_input_stream().

2011-12-09 - c59b80c / b2890f5 - lavu 51.32.0 / 51.20.0 - audioconvert.h
  Expand the channel layout list.

2011-12-02 - e4de716 / 0eea212 - lavc 53.40.0 / 53.25.0
  Add nb_samples and extended_data fields to AVFrame.
  Deprecate AVCODEC_MAX_AUDIO_FRAME_SIZE.
  Deprecate avcodec_decode_audio3() in favor of avcodec_decode_audio4().
  avcodec_decode_audio4() writes output samples to an AVFrame, which allows
  audio decoders to use get_buffer().

2011-12-04 - e4de716 / 560f773 - lavc 53.40.0 / 53.24.0
  Change AVFrame.data[4]/base[4]/linesize[4]/error[4] to [8] at next major bump.
  Change AVPicture.data[4]/linesize[4] to [8] at next major bump.
  Change AVCodecContext.error[4] to [8] at next major bump.
  Add AV_NUM_DATA_POINTERS to simplify the bump transition.

2011-11-24 - lavu 51.29.0 / 51.19.0
  92afb43 / bd97b2e - add planar RGB pixel formats
  92afb43 / 6b0768e - add PIX_FMT_PLANAR and PIX_FMT_RGB pixel descriptions

2011-11-23 - 8e576d5 / bbb46f3 - lavu 51.27.0 / 51.18.0
  Add av_samples_get_buffer_size(), av_samples_fill_arrays(), and
  av_samples_alloc(), to samplefmt.h.

2011-11-23 - 8e576d5 / 8889cc4 - lavu 51.27.0 / 51.17.0
  Add planar sample formats and av_sample_fmt_is_planar() to samplefmt.h.

2011-11-19 - dbb38bc / f3a29b7 - lavc 53.36.0 / 53.21.0
  Move some AVCodecContext fields to a new private struct, AVCodecInternal,
  which is accessed from a new field, AVCodecContext.internal.
  - fields moved:
      AVCodecContext.internal_buffer       --> AVCodecInternal.buffer
      AVCodecContext.internal_buffer_count --> AVCodecInternal.buffer_count
      AVCodecContext.is_copy               --> AVCodecInternal.is_copy

2011-11-16 - 8709ba9 / 6270671 - lavu 51.26.0 / 51.16.0
  Add av_timegm()

2011-11-13 - lavf 53.21.0 / 53.15.0
  New interrupt callback API, allowing per-AVFormatContext/AVIOContext
  interrupt callbacks.
  5f268ca / 6aa0b98 Add AVIOInterruptCB struct and the interrupt_callback field to
          AVFormatContext.
  5f268ca / 1dee0ac Add avio_open2() with additional parameters. Those are
          an interrupt callback and an options AVDictionary.
          This will allow passing AVOptions to protocols after lavf
          54.0.

2011-11-06 - 13b7781 / ba04ecf - lavu 51.24.0 / 51.14.0
  Add av_strcasecmp() and av_strncasecmp() to avstring.h.

2011-11-06 - 13b7781 / 07b172f - lavu 51.24.0 / 51.13.0
  Add av_toupper()/av_tolower()

2011-11-05 - d8cab5c / b6d08f4 - lavf 53.19.0 / 53.13.0
  Add avformat_network_init()/avformat_network_deinit()

2011-10-27 - 6faf0a2 / 512557b - lavc 53.24.0 / 53.15.0
  Remove avcodec_parse_frame.
  Deprecate AVCodecContext.parse_only and CODEC_CAP_PARSE_ONLY.

2011-10-19 - d049257 / 569129a - lavf 53.17.0 / 53.10.0
  Add avformat_new_stream(). Deprecate av_new_stream().

2011-10-13 - 91eb1b1 / b631fba - lavf 53.16.0 / 53.9.0
  Add AVFMT_NO_BYTE_SEEK AVInputFormat flag.

2011-10-12 - lavu 51.21.0 / 51.12.0
  AVOptions API rewrite.

  - f884ef0 / 145f741 FF_OPT_TYPE* renamed to AV_OPT_TYPE_*
  - new setting/getting functions with slightly different semantics:
        f884ef0 / dac66da av_set_string3 -> av_opt_set
                av_set_double  -> av_opt_set_double
                av_set_q       -> av_opt_set_q
                av_set_int     -> av_opt_set_int

        f884ef0 / 41d9d51 av_get_string  -> av_opt_get
                av_get_double  -> av_opt_get_double
                av_get_q       -> av_opt_get_q
                av_get_int     -> av_opt_get_int

  - f884ef0 / 8c5dcaa trivial rename av_next_option -> av_opt_next
  - f884ef0 / 641c7af new functions - av_opt_child_next, av_opt_child_class_next
    and av_opt_find2()

2011-09-22 - a70e787 - lavu 51.17.0
  Add av_x_if_null().

2011-09-18 - 645cebb - lavc 53.16.0
  Add showall flag2

2011-09-16 - ea8de10 - lavfi 2.42.0
  Add avfilter_all_channel_layouts.

2011-09-16 - 9899037 - lavfi 2.41.0
  Rename avfilter_all_* function names to avfilter_make_all_*.

  In particular, apply the renames:
  avfilter_all_formats         -> avfilter_make_all_formats
  avfilter_all_channel_layouts -> avfilter_make_all_channel_layouts
  avfilter_all_packing_formats -> avfilter_make_all_packing_formats

2011-09-12 - 4381bdd - lavfi 2.40.0
  Change AVFilterBufferRefAudioProps.sample_rate type from uint32_t to int.

2011-09-12 - 2c03174 - lavfi 2.40.0
  Simplify signature for avfilter_get_audio_buffer(), make it
  consistent with avfilter_get_video_buffer().

2011-09-06 - 4f7dfe1 - lavfi 2.39.0
  Rename libavfilter/vsink_buffer.h to libavfilter/buffersink.h.

2011-09-06 - c4415f6 - lavfi 2.38.0
  Unify video and audio sink API.

  In particular, add av_buffersink_get_buffer_ref(), deprecate
  av_vsink_buffer_get_video_buffer_ref() and change the value for the
  opaque field passed to the abuffersink init function.

2011-09-04 - 61e2e29 - lavu 51.16.0
  Add av_asprintf().

2011-08-22 - dacd827 - lavf 53.10.0
  Add av_find_program_from_stream().

2011-08-20 - 69e2c1a - lavu 51.13.0
  Add av_get_media_type_string().

2011-09-03 - 1889c67 / fb4ca26 - lavc 53.13.0
                       lavf 53.11.0
                       lsws  2.1.0
  Add {avcodec,avformat,sws}_get_class().

2011-08-03 - 1889c67 / c11fb82 - lavu 51.15.0
  Add AV_OPT_SEARCH_FAKE_OBJ flag for av_opt_find() function.

2011-08-14 - 323b930 - lavu 51.12.0
  Add av_fifo_peek2(), deprecate av_fifo_peek().

2011-08-26 - lavu 51.14.0 / 51.9.0
  - 976a8b2 / add41de..976a8b2 / abc78a5 Do not include intfloat_readwrite.h,
    mathematics.h, rational.h, pixfmt.h, or log.h from avutil.h.

2011-08-16 - 27fbe31 / 48f9e45 - lavf 53.11.0 / 53.8.0
  Add avformat_query_codec().

2011-08-16 - 27fbe31 / bca06e7 - lavc 53.11.0
  Add avcodec_get_type().

2011-08-06 - 0cb233c / 2f63440 - lavf 53.7.0
  Add error_recognition to AVFormatContext.

2011-08-02 - 1d186e9 / 9d39cbf - lavc 53.9.1
  Add AV_PKT_FLAG_CORRUPT AVPacket flag.

2011-07-16 - b57df29 - lavfi 2.27.0
  Add audio packing negotiation fields and helper functions.

  In particular, add AVFilterPacking enum, planar, in_packings and
  out_packings fields to AVFilterLink, and the functions:
  avfilter_set_common_packing_formats()
  avfilter_all_packing_formats()

2011-07-10 - 3602ad7 / a67c061 - lavf 53.6.0
  Add avformat_find_stream_info(), deprecate av_find_stream_info().
  NOTE: this was backported to 0.7

2011-07-10 - 3602ad7 / 0b950fe - lavc 53.8.0
  Add avcodec_open2(), deprecate avcodec_open().
  NOTE: this was backported to 0.7

  Add avcodec_alloc_context3. Deprecate avcodec_alloc_context() and
  avcodec_alloc_context2().

2011-07-01 - b442ca6 - lavf 53.5.0 - avformat.h
  Add function av_get_output_timestamp().

2011-06-28 - 5129336 - lavu 51.11.0 - avutil.h
  Define the AV_PICTURE_TYPE_NONE value in AVPictureType enum.


-------- 8< --------- FFmpeg 0.7 was cut here -------- 8< ---------



-------- 8< --------- FFmpeg 0.8 was cut here -------- 8< ---------

2011-06-19 - fd2c0a5 - lavfi 2.23.0 - avfilter.h
  Add layout negotiation fields and helper functions.

  In particular, add in_chlayouts and out_chlayouts to AVFilterLink,
  and the functions:
  avfilter_set_common_sample_formats()
  avfilter_set_common_channel_layouts()
  avfilter_all_channel_layouts()

2011-06-19 - 527ca39 - lavfi 2.22.0 - AVFilterFormats
  Change type of AVFilterFormats.formats from int * to int64_t *,
  and update formats handling API accordingly.

  avfilter_make_format_list() still takes a int32_t array and converts
  it to int64_t. A new function, avfilter_make_format64_list(), that
  takes int64_t arrays has been added.

2011-06-19 - 44f669e - lavfi 2.21.0 - vsink_buffer.h
  Add video sink buffer and vsink_buffer.h public header.

2011-06-12 - 9fdf772 - lavfi 2.18.0 - avcodec.h
  Add avfilter_get_video_buffer_ref_from_frame() function in
  libavfilter/avcodec.h.

2011-06-12 - c535494 - lavfi 2.17.0 - avfiltergraph.h
  Add avfilter_inout_alloc() and avfilter_inout_free() functions.

2011-06-12 - 6119b23 - lavfi 2.16.0 - avfilter_graph_parse()
  Change avfilter_graph_parse() signature.

2011-06-23 - 686959e / 67e9ae1 - lavu 51.10.0 / 51.8.0 - attributes.h
  Add av_printf_format().

2011-06-16 - 2905e3f / 05e84c9, 2905e3f / 25de595 - lavf 53.4.0 / 53.2.0 - avformat.h
  Add avformat_open_input and avformat_write_header().
  Deprecate av_open_input_stream, av_open_input_file,
  AVFormatParameters and av_write_header.

2011-06-16 - 2905e3f / 7e83e1c, 2905e3f / dc59ec5 - lavu 51.9.0 / 51.7.0 - opt.h
  Add av_opt_set_dict() and av_opt_find().
  Deprecate av_find_opt().
  Add AV_DICT_APPEND flag.

2011-06-10 - 45fb647 / cb7c11c - lavu 51.6.0 - opt.h
  Add av_opt_flag_is_set().

2011-06-10 - c381960 - lavfi 2.15.0 - avfilter_get_audio_buffer_ref_from_arrays
  Add avfilter_get_audio_buffer_ref_from_arrays() to avfilter.h.

2011-06-09 - f9ecb84 / d9f80ea - lavu 51.8.0 - AVMetadata
  Move AVMetadata from lavf to lavu and rename it to
  AVDictionary -- new installed header dict.h.
  All av_metadata_* functions renamed to av_dict_*.

2011-06-07 - d552f61 / a6703fa - lavu 51.8.0 - av_get_bytes_per_sample()
  Add av_get_bytes_per_sample() in libavutil/samplefmt.h.
  Deprecate av_get_bits_per_sample_fmt().

2011-06-05 - f956924 / b39b062 - lavu 51.8.0 - opt.h
  Add av_opt_free convenience function.

2011-06-06 - 95a0242 - lavfi 2.14.0 - AVFilterBufferRefAudioProps
  Remove AVFilterBufferRefAudioProps.size, and use nb_samples in
  avfilter_get_audio_buffer() and avfilter_default_get_audio_buffer() in
  place of size.

2011-06-06 - 0bc2cca - lavu 51.6.0 - av_samples_alloc()
  Switch nb_channels and nb_samples parameters order in
  av_samples_alloc().

2011-06-06 - e1c7414 - lavu 51.5.0 - av_samples_*
  Change the data layout created by av_samples_fill_arrays() and
  av_samples_alloc().

2011-06-06 - 27bcf55 - lavfi 2.13.0 - vsrc_buffer.h
  Make av_vsrc_buffer_add_video_buffer_ref() accepts an additional
  flags parameter in input.

2011-06-03 - e977ca2 - lavfi 2.12.0 - avfilter_link_free()
  Add avfilter_link_free() function.

2011-06-02 - 5ad38d9 - lavu 51.4.0 - av_force_cpu_flags()
  Add av_cpu_flags() in libavutil/cpu.h.

2011-05-28 - e71f260 - lavu 51.3.0 - pixdesc.h
  Add av_get_pix_fmt_name() in libavutil/pixdesc.h, and deprecate
  avcodec_get_pix_fmt_name() in libavcodec/avcodec.h in its favor.

2011-05-25 - 39e4206 / 30315a8 - lavf 53.3.0 - avformat.h
  Add fps_probe_size to AVFormatContext.

2011-05-22 - 5ecdfd0 - lavf 53.2.0 - avformat.h
  Introduce avformat_alloc_output_context2() and deprecate
  avformat_alloc_output_context().

2011-05-22 - 83db719 - lavfi 2.10.0 - vsrc_buffer.h
  Make libavfilter/vsrc_buffer.h public.

2011-05-19 - c000a9f - lavfi 2.8.0 - avcodec.h
  Add av_vsrc_buffer_add_frame() to libavfilter/avcodec.h.

2011-05-14 - 9fdf772 - lavfi 2.6.0 - avcodec.h
  Add avfilter_get_video_buffer_ref_from_frame() to libavfilter/avcodec.h.

2011-05-18 - 75a37b5 / 64150ff - lavc 53.7.0 - AVCodecContext.request_sample_fmt
  Add request_sample_fmt field to AVCodecContext.

2011-05-10 - 59eb12f / 188dea1 - lavc 53.6.0 - avcodec.h
  Deprecate AVLPCType and the following fields in
  AVCodecContext: lpc_coeff_precision, prediction_order_method,
  min_partition_order, max_partition_order, lpc_type, lpc_passes.
  Corresponding FLAC encoder options should be used instead.

2011-05-07 - 9fdf772 - lavfi 2.5.0 - avcodec.h
  Add libavfilter/avcodec.h header and avfilter_copy_frame_props()
  function.

2011-05-07 - 18ded93 - lavc 53.5.0 - AVFrame
  Add format field to AVFrame.

2011-05-07 - 22333a6 - lavc 53.4.0 - AVFrame
  Add width and height fields to AVFrame.

2011-05-01 - 35fe66a - lavfi 2.4.0 - avfilter.h
  Rename AVFilterBufferRefVideoProps.pixel_aspect to
  sample_aspect_ratio.

2011-05-01 - 77e9dee - lavc 53.3.0 - AVFrame
  Add a sample_aspect_ratio field to AVFrame.

2011-05-01 - 1ba5727 - lavc 53.2.0 - AVFrame
  Add a pkt_pos field to AVFrame.

2011-04-29 - 35ceaa7 - lavu 51.2.0 - mem.h
  Add av_dynarray_add function for adding
  an element to a dynamic array.

2011-04-26 - d7e5aeb / bebe72f - lavu 51.1.0 - avutil.h
  Add AVPictureType enum and av_get_picture_type_char(), deprecate
  FF_*_TYPE defines and av_get_pict_type_char() defined in
  libavcodec/avcodec.h.

2011-04-26 - d7e5aeb / 10d3940 - lavfi 2.3.0 - avfilter.h
  Add pict_type and key_frame fields to AVFilterBufferRefVideo.

2011-04-26 - d7e5aeb / 7a11c82 - lavfi 2.2.0 - vsrc_buffer
  Add sample_aspect_ratio fields to vsrc_buffer arguments

2011-04-21 - 8772156 / 94f7451 - lavc 53.1.0 - avcodec.h
  Add CODEC_CAP_SLICE_THREADS for codecs supporting sliced threading.

2011-04-15 - lavc 52.120.0 - avcodec.h
  AVPacket structure got additional members for passing side information:
    c407984 / 4de339e introduce side information for AVPacket
    c407984 / 2d8591c make containers pass palette change in AVPacket

2011-04-12 - lavf 52.107.0 - avio.h
  Avio cleanup, part II - deprecate the entire URLContext API:
    c55780d / 175389c add avio_check as a replacement for url_exist
    9891004 / ff1ec0c add avio_pause and avio_seek_time as replacements
            for _av_url_read_fseek/fpause
    d4d0932 / cdc6a87 deprecate av_protocol_next(), avio_enum_protocols
            should be used instead.
    c88caa5 / 80c6e23 rename url_set_interrupt_cb->avio_set_interrupt_cb.
    c88caa5 / f87b1b3 rename open flags: URL_* -> AVIO_*
    d4d0932 / f8270bb add avio_enum_protocols.
    d4d0932 / 5593f03 deprecate URLProtocol.
    d4d0932 / c486dad deprecate URLContext.
    d4d0932 / 026e175 deprecate the typedef for URLInterruptCB
    c88caa5 / 8e76a19 deprecate av_register_protocol2.
    11d7841 / b840484 deprecate URL_PROTOCOL_FLAG_NESTED_SCHEME
    11d7841 / 1305d93 deprecate av_url_read_seek
    11d7841 / fa104e1 deprecate av_url_read_pause
    434f248 / 727c7aa deprecate url_get_filename().
    434f248 / 5958df3 deprecate url_max_packet_size().
    434f248 / 1869ea0 deprecate url_get_file_handle().
    434f248 / 32a97d4 deprecate url_filesize().
    434f248 / e52a914 deprecate url_close().
    434f248 / 58a48c6 deprecate url_seek().
    434f248 / 925e908 deprecate url_write().
    434f248 / dce3756 deprecate url_read_complete().
    434f248 / bc371ac deprecate url_read().
    434f248 / 0589da0 deprecate url_open().
    434f248 / 62eaaea deprecate url_connect.
    434f248 / 5652bb9 deprecate url_alloc.
    434f248 / 333e894 deprecate url_open_protocol
    434f248 / e230705 deprecate url_poll and URLPollEntry

2011-04-08 - lavf 52.106.0 - avformat.h
  Minor avformat.h cleanup:
    d4d0932 / a9bf9d8 deprecate av_guess_image2_codec
    d4d0932 / c3675df rename avf_sdp_create->av_sdp_create

2011-04-03 - lavf 52.105.0 - avio.h
  Large-scale renaming/deprecating of AVIOContext-related functions:
    2cae980 / 724f6a0 deprecate url_fdopen
    2cae980 / 403ee83 deprecate url_open_dyn_packet_buf
    2cae980 / 6dc7d80 rename url_close_dyn_buf       -> avio_close_dyn_buf
    2cae980 / b92c545 rename url_open_dyn_buf        -> avio_open_dyn_buf
    2cae980 / 8978fed introduce an AVIOContext.seekable field as a replacement for
            AVIOContext.is_streamed and url_is_streamed()
    1caa412 / b64030f deprecate get_checksum()
    1caa412 / 4c4427a deprecate init_checksum()
    2fd41c9 / 4ec153b deprecate udp_set_remote_url/get_local_port
    4fa0e24 / 933e90a deprecate av_url_read_fseek/fpause
    4fa0e24 / 8d9769a deprecate url_fileno
    0fecf26 / b7f2fdd rename put_flush_packet -> avio_flush
    0fecf26 / 35f1023 deprecate url_close_buf
    0fecf26 / 83fddae deprecate url_open_buf
    0fecf26 / d9d86e0 rename url_fprintf -> avio_printf
    0fecf26 / 59f65d9 deprecate url_setbufsize
    6947b0c / 3e68b3b deprecate url_ferror
    e8bb2e2 deprecate url_fget_max_packet_size
    76aa876 rename url_fsize -> avio_size
    e519753 deprecate url_fgetc
    655e45e deprecate url_fgets
    a2704c9 rename url_ftell -> avio_tell
    e16ead0 deprecate get_strz() in favor of avio_get_str
    0300db8,2af07d3 rename url_fskip -> avio_skip
    6b4aa5d rename url_fseek -> avio_seek
    61840b4 deprecate put_tag
    22a3212 rename url_fopen/fclose -> avio_open/close.
    0ac8e2b deprecate put_nbyte
    77eb550 rename put_byte          -> avio_w8
                   put_[b/l]e<type>  -> avio_w[b/l]<type>
                   put_buffer        -> avio_write
    b7effd4 rename get_byte          -> avio_r8,
                   get_[b/l]e<type>  -> avio_r[b/l]<type>
                   get_buffer        -> avio_read
    b3db9ce deprecate get_partial_buffer
    8d9ac96 rename av_alloc_put_byte -> avio_alloc_context

2011-03-25 - 27ef7b1 / 34b47d7 - lavc 52.115.0 - AVCodecContext.audio_service_type
  Add audio_service_type field to AVCodecContext.

2011-03-17 - e309fdc - lavu 50.40.0 - pixfmt.h
  Add PIX_FMT_BGR48LE and PIX_FMT_BGR48BE pixel formats

2011-03-02 - 863c471 - lavf  52.103.0 - av_pkt_dump2, av_pkt_dump_log2
  Add new functions av_pkt_dump2, av_pkt_dump_log2 that uses the
  source stream timebase for outputting timestamps. Deprecate
  av_pkt_dump and av_pkt_dump_log.

2011-02-20 - e731b8d - lavf  52.102.0 - avio.h
  * e731b8d - rename init_put_byte() to ffio_init_context(), deprecating the
              original, and move it to a private header so it is no longer
              part of our public API. Instead, use av_alloc_put_byte().
  * ae628ec - rename ByteIOContext to AVIOContext.

2011-02-16 - 09d171b - lavf  52.101.0 - avformat.h
                       lavu  52.39.0  - parseutils.h
  * 610219a - Add av_ prefix to dump_format().
  * f6c7375 - Replace parse_date() in lavf with av_parse_time() in lavu.
  * ab0287f - Move find_info_tag from lavf to lavu and add av_prefix to it.

2011-02-15 - lavu 52.38.0 - merge libavcore
  libavcore is merged back completely into libavutil

2011-02-10 - 55bad0c - lavc 52.113.0 - vbv_delay
  Add vbv_delay field to AVCodecContext

2011-02-14 - 24a83bd - lavf 52.100.0 - AV_DISPOSITION_CLEAN_EFFECTS
  Add AV_DISPOSITION_CLEAN_EFFECTS disposition flag.

2011-02-14 - 910b5b8 - lavfi 1.76.0 - AVFilterLink sample_aspect_ratio
  Add sample_aspect_ratio field to AVFilterLink.

2011-02-10 - 12c14cd - lavf 52.99.0 - AVStream.disposition
  Add AV_DISPOSITION_HEARING_IMPAIRED and AV_DISPOSITION_VISUAL_IMPAIRED.

2011-02-09 - c0b102c - lavc 52.112.0 - avcodec_thread_init()
  Deprecate avcodec_thread_init()/avcodec_thread_free() use; instead
  set thread_count before calling avcodec_open.

2011-02-09 - 37b00b4 - lavc 52.111.0 - threading API
  Add CODEC_CAP_FRAME_THREADS with new restrictions on get_buffer()/
  release_buffer()/draw_horiz_band() callbacks for appropriate codecs.
  Add thread_type and active_thread_type fields to AVCodecContext.

2011-02-08 - 3940caa - lavf 52.98.0 - av_probe_input_buffer
  Add av_probe_input_buffer() to avformat.h for probing format from a
  ByteIOContext.

2011-02-06 - fe174fc - lavf 52.97.0 - avio.h
  Add flag for non-blocking protocols: URL_FLAG_NONBLOCK

2011-02-04 - f124b08 - lavf 52.96.0 - avformat_free_context()
  Add avformat_free_context() in avformat.h.

2011-02-03 - f5b82f4 - lavc 52.109.0 - add CODEC_ID_PRORES
  Add CODEC_ID_PRORES to avcodec.h.

2011-02-03 - fe9a3fb - lavc 52.109.0 - H.264 profile defines
  Add defines for H.264 * Constrained Baseline and Intra profiles

2011-02-02 - lavf 52.95.0
  * 50196a9 - add a new installed header version.h.
  * 4efd5cf, dccbd97, 93b78d1 - add several variants of public
    avio_{put,get}_str* functions.  Deprecate corresponding semi-public
    {put,get}_str*.

2011-02-02 - dfd2a00 - lavu 50.37.0 - log.h
  Make av_dlog public.

2011-01-31 - 7b3ea55 - lavfi 1.76.0 - vsrc_buffer
  Add sample_aspect_ratio fields to vsrc_buffer arguments

2011-01-31 - 910b5b8 - lavfi 1.75.0 - AVFilterLink sample_aspect_ratio
  Add sample_aspect_ratio field to AVFilterLink.

2011-01-15 - a242ac3 - lavfi 1.74.0 - AVFilterBufferRefAudioProps
  Rename AVFilterBufferRefAudioProps.samples_nb to nb_samples.

2011-01-14 - 7f88a5b - lavf 52.93.0 - av_metadata_copy()
  Add av_metadata_copy() in avformat.h.

2011-01-07 - 81c623f - lavc 52.107.0 - deprecate reordered_opaque
  Deprecate reordered_opaque in favor of pkt_pts/dts.

2011-01-07 - 1919fea - lavc 52.106.0 - pkt_dts
  Add pkt_dts to AVFrame, this will in the future allow multithreading decoders
  to not mess up dts.

2011-01-07 - 393cbb9 - lavc 52.105.0 - pkt_pts
  Add pkt_pts to AVFrame.

2011-01-07 - 060ec0a - lavc 52.104.0 - av_get_profile_name()
  Add av_get_profile_name to libavcodec/avcodec.h.

2010-12-27 - 0ccabee - lavfi 1.71.0 - AV_PERM_NEG_LINESIZES
  Add AV_PERM_NEG_LINESIZES in avfilter.h.

2010-12-27 - 9128ae0 - lavf 52.91.0 - av_find_best_stream()
  Add av_find_best_stream to libavformat/avformat.h.

2010-12-27 - 107a7e3 - lavf 52.90.0
  Add AVFMT_NOSTREAMS flag for formats with no streams,
  like e.g. text metadata.

2010-12-22 - 0328b9e - lavu 50.36.0 - file.h
  Add functions av_file_map() and av_file_unmap() in file.h.

2010-12-19 - 0bc55f5 - lavu 50.35.0 - error.h
  Add "not found" error codes:
  AVERROR_DEMUXER_NOT_FOUND
  AVERROR_MUXER_NOT_FOUND
  AVERROR_DECODER_NOT_FOUND
  AVERROR_ENCODER_NOT_FOUND
  AVERROR_PROTOCOL_NOT_FOUND
  AVERROR_FILTER_NOT_FOUND
  AVERROR_BSF_NOT_FOUND
  AVERROR_STREAM_NOT_FOUND

2010-12-09 - c61cdd0 - lavcore 0.16.0 - avcore.h
  Move AV_NOPTS_VALUE, AV_TIME_BASE, AV_TIME_BASE_Q symbols from
  avcodec.h to avcore.h.

2010-12-04 - 16cfc96 - lavc 52.98.0 - CODEC_CAP_NEG_LINESIZES
  Add CODEC_CAP_NEG_LINESIZES codec capability flag in avcodec.h.

2010-12-04 - bb4afa1 - lavu 50.34.0 - av_get_pix_fmt_string()
  Deprecate avcodec_pix_fmt_string() in favor of
  pixdesc.h/av_get_pix_fmt_string().

2010-12-04 - 4da12e3 - lavcore 0.15.0 - av_image_alloc()
  Add av_image_alloc() to libavcore/imgutils.h.

2010-12-02 - 037be76 - lavfi 1.67.0 - avfilter_graph_create_filter()
  Add function avfilter_graph_create_filter() in avfiltergraph.h.

2010-11-25 - 4723bc2 - lavfi 1.65.0 - avfilter_get_video_buffer_ref_from_arrays()
  Add function avfilter_get_video_buffer_ref_from_arrays() in
  avfilter.h.

2010-11-21 - 176a615 - lavcore 0.14.0 - audioconvert.h
  Add a public audio channel API in audioconvert.h, and deprecate the
  corresponding functions in libavcodec:
  avcodec_get_channel_name()
  avcodec_get_channel_layout()
  avcodec_get_channel_layout_string()
  avcodec_channel_layout_num_channels()
  and the CH_* macros defined in libavcodec/avcodec.h.

2010-11-21 - 6bfc268 - lavf 52.85.0 - avformat.h
  Add av_append_packet().

2010-11-21 - a08d918 - lavc 52.97.0 - avcodec.h
  Add av_grow_packet().

2010-11-17 - 0985e1a - lavcore 0.13.0 - parseutils.h
  Add av_parse_color() declared in libavcore/parseutils.h.

2010-11-13 - cb2c971 - lavc 52.95.0 - AVCodecContext
  Add AVCodecContext.subtitle_header and AVCodecContext.subtitle_header_size
  fields.

2010-11-13 - 5aaea02 - lavfi 1.62.0 - avfiltergraph.h
  Make avfiltergraph.h public.

2010-11-13 - 4fcbb2a - lavfi 1.61.0 - avfiltergraph.h
  Remove declarations from avfiltergraph.h for the functions:
  avfilter_graph_check_validity()
  avfilter_graph_config_links()
  avfilter_graph_config_formats()
  which are now internal.
  Use avfilter_graph_config() instead.

2010-11-08 - d2af720 - lavu 50.33.0 - eval.h
  Deprecate functions:
  av_parse_and_eval_expr(),
  av_parse_expr(),
  av_eval_expr(),
  av_free_expr(),
  in favor of the functions:
  av_expr_parse_and_eval(),
  av_expr_parse(),
  av_expr_eval(),
  av_expr_free().

2010-11-08 - 24de0ed - lavfi 1.59.0 - avfilter_free()
  Rename avfilter_destroy() to avfilter_free().
  This change breaks libavfilter API/ABI.

2010-11-07 - 1e80a0e - lavfi 1.58.0 - avfiltergraph.h
  Remove graphparser.h header, move AVFilterInOut and
  avfilter_graph_parse() declarations to libavfilter/avfiltergraph.h.

2010-11-07 - 7313132 - lavfi 1.57.0 - AVFilterInOut
  Rename field AVFilterInOut.filter to AVFilterInOut.filter_ctx.
  This change breaks libavfilter API.

2010-11-04 - 97dd1e4 - lavfi 1.56.0 - avfilter_graph_free()
  Rename avfilter_graph_destroy() to avfilter_graph_free().
  This change breaks libavfilter API/ABI.

2010-11-04 - e15aeea - lavfi 1.55.0 - avfilter_graph_alloc()
  Add avfilter_graph_alloc() to libavfilter/avfiltergraph.h.

2010-11-02 - 6f84cd1 - lavcore 0.12.0 - av_get_bits_per_sample_fmt()
  Add av_get_bits_per_sample_fmt() to libavcore/samplefmt.h and
  deprecate av_get_bits_per_sample_format().

2010-11-02 - d63e456 - lavcore 0.11.0 - samplefmt.h
  Add sample format functions in libavcore/samplefmt.h:
  av_get_sample_fmt_name(),
  av_get_sample_fmt(),
  av_get_sample_fmt_string(),
  and deprecate the corresponding libavcodec/audioconvert.h functions:
  avcodec_get_sample_fmt_name(),
  avcodec_get_sample_fmt(),
  avcodec_sample_fmt_string().

2010-11-02 - 262d1c5 - lavcore 0.10.0 - samplefmt.h
  Define enum AVSampleFormat in libavcore/samplefmt.h, deprecate enum
  SampleFormat.

2010-10-16 - 2a24df9 - lavfi 1.52.0 - avfilter_graph_config()
  Add the function avfilter_graph_config() in avfiltergraph.h.

2010-10-15 - 03700d3 - lavf 52.83.0 - metadata API
  Change demuxers to export metadata in generic format and
  muxers to accept generic format. Deprecate the public
  conversion API.

2010-10-10 - 867ae7a - lavfi 1.49.0 - AVFilterLink.time_base
  Add time_base field to AVFilterLink.

2010-09-27 - c85eef4 - lavu 50.31.0 - av_set_options_string()
  Move av_set_options_string() from libavfilter/parseutils.h to
  libavutil/opt.h.

2010-09-27 - acc0490 - lavfi 1.47.0 - AVFilterLink
  Make the AVFilterLink fields srcpad and dstpad store the pointers to
  the source and destination pads, rather than their indexes.

2010-09-27 - 372e288 - lavu 50.30.0 - av_get_token()
  Move av_get_token() from libavfilter/parseutils.h to
  libavutil/avstring.h.

2010-09-26 - 635d4ae - lsws 0.12.0 - swscale.h
  Add the functions sws_alloc_context() and sws_init_context().

2010-09-26 - 6ed0404 - lavu 50.29.0 - opt.h
  Move libavcodec/opt.h to libavutil/opt.h.

2010-09-24 - 1c1c80f - lavu 50.28.0 - av_log_set_flags()
  Default of av_log() changed due to many problems to the old no repeat
  detection. Read the docs of AV_LOG_SKIP_REPEATED in log.h before
  enabling it for your app!.

2010-09-24 - f66eb58 - lavc 52.90.0 - av_opt_show2()
  Deprecate av_opt_show() in favor or av_opt_show2().

2010-09-14 - bc6f0af - lavu 50.27.0 - av_popcount()
  Add av_popcount() to libavutil/common.h.

2010-09-08 - c6c98d0 - lavu 50.26.0 - av_get_cpu_flags()
  Add av_get_cpu_flags().

2010-09-07 - 34017fd - lavcore 0.9.0 - av_image_copy()
  Add av_image_copy().

2010-09-07 - 9686abb - lavcore 0.8.0 - av_image_copy_plane()
  Add av_image_copy_plane().

2010-09-07 - 9b7269e - lavcore 0.7.0 - imgutils.h
  Adopt hierarchical scheme for the imgutils.h function names,
  deprecate the old names.

2010-09-04 - 7160bb7 - lavu 50.25.0 - AV_CPU_FLAG_*
  Deprecate the FF_MM_* flags defined in libavcodec/avcodec.h in favor
  of the AV_CPU_FLAG_* flags defined in libavutil/cpu.h.

2010-08-26 - 5da19b5 - lavc 52.87.0 - avcodec_get_channel_layout()
  Add avcodec_get_channel_layout() in audioconvert.h.

2010-08-20 - e344336 - lavcore 0.6.0 - av_fill_image_max_pixsteps()
  Rename av_fill_image_max_pixstep() to av_fill_image_max_pixsteps().

2010-08-18 - a6ddf8b - lavcore 0.5.0 - av_fill_image_max_pixstep()
  Add av_fill_image_max_pixstep() in imgutils.h.

2010-08-17 - 4f2d2e4 - lavu 50.24.0 - AV_NE()
  Add the AV_NE macro.

2010-08-17 - ad2c950 - lavfi 1.36.0 - audio framework
  Implement AVFilterBufferRefAudioProps struct for audio properties,
  get_audio_buffer(), filter_samples() functions and related changes.

2010-08-12 - 81c1eca - lavcore 0.4.0 - av_get_image_linesize()
  Add av_get_image_linesize() in imgutils.h.

2010-08-11 - c1db7bf - lavfi 1.34.0 - AVFilterBufferRef
  Resize data and linesize arrays in AVFilterBufferRef to 8.

  This change breaks libavfilter API/ABI.

2010-08-11 - 9f08d80 - lavc 52.85.0 - av_picture_data_copy()
  Add av_picture_data_copy in avcodec.h.

2010-08-11 - 84c0386 - lavfi 1.33.0 - avfilter_open()
  Change avfilter_open() signature:
  AVFilterContext *avfilter_open(AVFilter *filter, const char *inst_name) ->
  int avfilter_open(AVFilterContext **filter_ctx, AVFilter *filter, const char *inst_name);

  This change breaks libavfilter API/ABI.

2010-08-11 - cc80caf - lavfi 1.32.0 - AVFilterBufferRef
  Add a type field to AVFilterBufferRef, and move video specific
  properties to AVFilterBufferRefVideoProps.

  This change breaks libavfilter API/ABI.

2010-08-07 - 5d4890d - lavfi 1.31.0 - AVFilterLink
  Rename AVFilterLink fields:
  AVFilterLink.srcpic    ->  AVFilterLink.src_buf
  AVFilterLink.cur_pic   ->  AVFilterLink.cur_buf
  AVFilterLink.outpic    ->  AVFilterLink.out_buf

2010-08-07 - 7fce481 - lavfi 1.30.0
  Rename functions and fields:
  avfilter_(un)ref_pic       -> avfilter_(un)ref_buffer
  avfilter_copy_picref_props -> avfilter_copy_buffer_ref_props
  AVFilterBufferRef.pic      -> AVFilterBufferRef.buffer

2010-08-07 - ecc8dad - lavfi 1.29.0 - AVFilterBufferRef
  Rename AVFilterPicRef to AVFilterBufferRef.

2010-08-07 - d54e094 - lavfi 1.28.0 - AVFilterBuffer
  Move format field from AVFilterBuffer to AVFilterPicRef.

2010-08-06 - bf176f5 - lavcore 0.3.0 - av_check_image_size()
  Deprecate avcodec_check_dimensions() in favor of the function
  av_check_image_size() defined in libavcore/imgutils.h.

2010-07-30 - 56b5e9d - lavfi 1.27.0 - AVFilterBuffer
  Increase size of the arrays AVFilterBuffer.data and
  AVFilterBuffer.linesize from 4 to 8.

  This change breaks libavfilter ABI.

2010-07-29 - e7bd48a - lavcore 0.2.0 - imgutils.h
  Add functions av_fill_image_linesizes() and
  av_fill_image_pointers(), declared in libavcore/imgutils.h.

2010-07-27 - 126b638 - lavcore 0.1.0 - parseutils.h
  Deprecate av_parse_video_frame_size() and av_parse_video_frame_rate()
  defined in libavcodec in favor of the newly added functions
  av_parse_video_size() and av_parse_video_rate() declared in
  libavcore/parseutils.h.

2010-07-23 - 4485247 - lavu 50.23.0 - mathematics.h
  Add the M_PHI constant definition.

2010-07-22 - bdab614 - lavfi 1.26.0 - media format generalization
  Add a type field to AVFilterLink.

  Change the field types:
  enum PixelFormat format   -> int format   in AVFilterBuffer
  enum PixelFormat *formats -> int *formats in AVFilterFormats
  enum PixelFormat *format  -> int format   in AVFilterLink

  Change the function signatures:
  AVFilterFormats *avfilter_make_format_list(const enum PixelFormat *pix_fmts); ->
  AVFilterFormats *avfilter_make_format_list(const int *fmts);

  int avfilter_add_colorspace(AVFilterFormats **avff, enum PixelFormat pix_fmt); ->
  int avfilter_add_format    (AVFilterFormats **avff, int fmt);

  AVFilterFormats *avfilter_all_colorspaces(void); ->
  AVFilterFormats *avfilter_all_formats    (enum AVMediaType type);

  This change breaks libavfilter API/ABI.

2010-07-21 - aac6ca6 - lavcore 0.0.0
  Add libavcore.

2010-07-17 - b5c582f - lavfi 1.25.0 - AVFilterBuffer
  Remove w and h fields from AVFilterBuffer.

2010-07-17 - f0d77b2 - lavfi 1.24.0 - AVFilterBuffer
  Rename AVFilterPic to AVFilterBuffer.

2010-07-17 - 57fe80f - lavf 52.74.0 - url_fskip()
  Make url_fskip() return an int error code instead of void.

2010-07-11 - 23940f1 - lavc 52.83.0
  Add AVCodecContext.lpc_type and AVCodecContext.lpc_passes fields.
  Add AVLPCType enum.
  Deprecate AVCodecContext.use_lpc.

2010-07-11 - e1d7c88 - lavc 52.82.0 - avsubtitle_free()
  Add a function for free the contents of a AVSubtitle generated by
  avcodec_decode_subtitle.

2010-07-11 - b91d08f - lavu 50.22.0 - bswap.h and intreadwrite.h
  Make the bswap.h and intreadwrite.h API public.

2010-07-08 - ce1cd1c - lavu 50.21.0 - pixdesc.h
  Rename read/write_line() to av_read/write_image_line().

2010-07-07 - 4d508e4 - lavfi 1.21.0 - avfilter_copy_picref_props()
  Add avfilter_copy_picref_props().

2010-07-03 - 2d525ef - lavc 52.79.0
  Add FF_COMPLIANCE_UNOFFICIAL and change all instances of
  FF_COMPLIANCE_INOFFICIAL to use FF_COMPLIANCE_UNOFFICIAL.

2010-07-02 - 89eec74 - lavu 50.20.0 - lfg.h
  Export av_lfg_init(), av_lfg_get(), av_mlfg_get(), and av_bmg_get() through
  lfg.h.

2010-06-28 - a52e2c3 - lavfi 1.20.1 - av_parse_color()
  Extend av_parse_color() syntax, make it accept an alpha value specifier and
  set the alpha value to 255 by default.

2010-06-22 - 735cf6b - lavf 52.71.0 - URLProtocol.priv_data_size, priv_data_class
  Add priv_data_size and priv_data_class to URLProtocol.

2010-06-22 - ffbb289 - lavf 52.70.0 - url_alloc(), url_connect()
  Add url_alloc() and url_connect().

2010-06-22 - 9b07a2d - lavf 52.69.0 - av_register_protocol2()
  Add av_register_protocol2(), deprecating av_register_protocol().

2010-06-09 - 65db058 - lavu 50.19.0 - av_compare_mod()
  Add av_compare_mod() to libavutil/mathematics.h.

2010-06-05 - 0b99215 - lavu 50.18.0 - eval API
  Make the eval API public.

2010-06-04 - 31878fc - lavu 50.17.0 - AV_BASE64_SIZE
  Add AV_BASE64_SIZE() macro.

2010-06-02 - 7e566bb - lavc 52.73.0 - av_get_codec_tag_string()
  Add av_get_codec_tag_string().


-------- 8< --------- FFmpeg 0.6 was cut here -------- 8< ---------

2010-06-01 - 2b99142 - lsws 0.11.0 - convertPalette API
  Add sws_convertPalette8ToPacked32() and sws_convertPalette8ToPacked24().

2010-05-26 - 93ebfee - lavc 52.72.0 - CODEC_CAP_EXPERIMENTAL
  Add CODEC_CAP_EXPERIMENTAL flag.
  NOTE: this was backported to 0.6

2010-05-23 - 9977863 - lavu 50.16.0 - av_get_random_seed()
  Add av_get_random_seed().

2010-05-18 - 796ac23 - lavf 52.63.0 - AVFMT_FLAG_RTP_HINT
  Add AVFMT_FLAG_RTP_HINT as possible value for AVFormatContext.flags.
  NOTE: this was backported to 0.6

2010-05-09 - b6bc205 - lavfi 1.20.0 - AVFilterPicRef
  Add interlaced and top_field_first fields to AVFilterPicRef.

2010-05-01 - 8e2ee18 - lavf 52.62.0 - probe function
  Add av_probe_input_format2 to API, it allows ignoring probe
  results below given score and returns the actual probe score.

2010-04-01 - 3dd6180 - lavf 52.61.0 - metadata API
  Add a flag for av_metadata_set2() to disable overwriting of
  existing tags.

2010-04-01 - 0fb49b5 - lavc 52.66.0
  Add avcodec_get_edge_width().

2010-03-31 - d103218 - lavc 52.65.0
  Add avcodec_copy_context().

2010-03-31 - 1a70d12 - lavf 52.60.0 - av_match_ext()
  Make av_match_ext() public.

2010-03-31 - 1149150 - lavu 50.14.0 - AVMediaType
  Move AVMediaType enum from libavcodec to libavutil.

2010-03-31 - 72415b2 - lavc 52.64.0 - AVMediaType
  Define AVMediaType enum, and use it instead of enum CodecType, which
  is deprecated and will be dropped at the next major bump.

2010-03-25 - 8795823 - lavu 50.13.0 - av_strerror()
  Implement av_strerror().

2010-03-23 - e1484eb - lavc 52.60.0 - av_dct_init()
  Support DCT-I and DST-I.

2010-03-15 - b8819c8 - lavf 52.56.0 - AVFormatContext.start_time_realtime
  Add AVFormatContext.start_time_realtime field.

2010-03-13 - 5bb5c1d - lavfi 1.18.0 - AVFilterPicRef.pos
  Add AVFilterPicRef.pos field.

2010-03-13 - 60c144f - lavu 50.12.0 - error.h
  Move error code definitions from libavcodec/avcodec.h to
  the new public header libavutil/error.h.

2010-03-07 - c709483 - lavc 52.56.0 - avfft.h
  Add public FFT interface.

2010-03-06 - ac6ef86 - lavu 50.11.0 - av_stristr()
  Add av_stristr().

2010-03-03 - 4b83fc0 - lavu 50.10.0 - av_tree_enumerate()
  Add av_tree_enumerate().

2010-02-07 - b687c1a - lavu 50.9.0 - av_compare_ts()
  Add av_compare_ts().

2010-02-05 - 3f3dc76 - lsws 0.10.0 - sws_getCoefficients()
  Add sws_getCoefficients().

2010-02-01 - ca76a11 - lavf 52.50.0 - metadata API
  Add a list of generic tag names, change 'author' -> 'artist',
  'year' -> 'date'.

2010-01-30 - 80a07f6 - lavu 50.8.0 - av_get_pix_fmt()
  Add av_get_pix_fmt().

2010-01-21 - 01cc47d - lsws 0.9.0 - sws_scale()
  Change constness attributes of sws_scale() parameters.

2010-01-10 - 3fb8e77 - lavfi 1.15.0 - avfilter_graph_config_links()
  Add a log_ctx parameter to avfilter_graph_config_links().

2010-01-07 - 8e9767f - lsws 0.8.0 - sws_isSupported{In,Out}put()
  Add sws_isSupportedInput() and sws_isSupportedOutput() functions.

2010-01-06 - c1d662f - lavfi 1.14.0 - avfilter_add_colorspace()
  Change the avfilter_add_colorspace() signature, make it accept an
  (AVFilterFormats **) rather than an (AVFilterFormats *) as before.

2010-01-03 - 4fd1f18 - lavfi 1.13.0 - avfilter_add_colorspace()
  Add avfilter_add_colorspace().

2010-01-02 - 8eb631f - lavf 52.46.0 - av_match_ext()
  Add av_match_ext(), it should be used in place of match_ext().

2010-01-01 - a1f547b - lavf 52.45.0 - av_guess_format()
  Add av_guess_format(), it should be used in place of guess_format().

2009-12-13 - a181981 - lavf 52.43.0 - metadata API
  Add av_metadata_set2(), AV_METADATA_DONT_STRDUP_KEY and
  AV_METADATA_DONT_STRDUP_VAL.

2009-12-13 - 277c733 - lavu 50.7.0 - avstring.h API
  Add av_d2str().

2009-12-13 - 02b398e - lavc 52.42.0 - AVStream
  Add avg_frame_rate.

2009-12-12 - 3ba69a1 - lavu 50.6.0 - av_bmg_next()
  Introduce the av_bmg_next() function.

2009-12-05 - a13a543 - lavfi 1.12.0 - avfilter_draw_slice()
  Add a slice_dir parameter to avfilter_draw_slice().

2009-11-26 - 4cc3f6a - lavfi 1.11.0 - AVFilter
  Remove the next field from AVFilter, this is not anymore required.

2009-11-25 - 1433c4a - lavfi 1.10.0 - avfilter_next()
  Introduce the avfilter_next() function.

2009-11-25 - 86a60fa - lavfi 1.9.0 - avfilter_register()
  Change the signature of avfilter_register() to make it return an
  int. This is required since now the registration operation may fail.

2009-11-25 - 74a0059 - lavu 50.5.0 - pixdesc.h API
  Make the pixdesc.h API public.

2009-10-27 - 243110f - lavfi 1.5.0 - AVFilter.next
  Add a next field to AVFilter, this is used for simplifying the
  registration and management of the registered filters.

2009-10-23 - cccd292 - lavfi 1.4.1 - AVFilter.description
  Add a description field to AVFilter.

2009-10-19 - 6b5dc05 - lavfi 1.3.0 - avfilter_make_format_list()
  Change the interface of avfilter_make_format_list() from
  avfilter_make_format_list(int n, ...) to
  avfilter_make_format_list(enum PixelFormat *pix_fmts).

2009-10-18 - 0eb4ff9 - lavfi 1.0.0 - avfilter_get_video_buffer()
  Make avfilter_get_video_buffer() recursive and add the w and h
  parameters to it.

2009-10-07 - 46c40e4 - lavfi 0.5.1 - AVFilterPic
  Add w and h fields to AVFilterPic.

2009-06-22 - 92400be - lavf 52.34.1 - AVFormatContext.packet_size
  This is now an unsigned int instead of a signed int.

2009-06-19 - a4276ba - lavc 52.32.0 - AVSubtitle.pts
  Add a pts field to AVSubtitle which gives the subtitle packet pts
  in AV_TIME_BASE. Some subtitle de-/encoders (e.g. XSUB) will
  not work right without this.

2009-06-03 - 8f3f2e0 - lavc 52.30.2 - AV_PKT_FLAG_KEY
  PKT_FLAG_KEY has been deprecated and will be dropped at the next
  major version. Use AV_PKT_FLAG_KEY instead.

2009-06-01 - f988ce6 - lavc 52.30.0 - av_lockmgr_register()
  av_lockmgr_register() can be used to register a callback function
  that lavc (and in the future, libraries that depend on lavc) can use
  to implement mutexes. The application should provide a callback function
  that implements the AV_LOCK_* operations described in avcodec.h.
  When the lock manager is registered, FFmpeg is guaranteed to behave
  correctly in a multi-threaded application.

2009-04-30 - ce1d9c8 - lavc 52.28.0 - av_free_packet()
  av_free_packet() is no longer an inline function. It is now exported.

2009-04-11 - 80d403f - lavc 52.25.0 - deprecate av_destruct_packet_nofree()
  Please use NULL instead. This has been supported since r16506
  (lavf > 52.23.1, lavc > 52.10.0).

2009-04-07 - 7a00bba - lavc 52.23.0 - avcodec_decode_video/audio/subtitle
  The old decoding functions are deprecated, all new code should use the
  new functions avcodec_decode_video2(), avcodec_decode_audio3() and
  avcodec_decode_subtitle2(). These new functions take an AVPacket *pkt
  argument instead of a const uint8_t *buf / int buf_size pair.

2009-04-03 - 7b09db3 - lavu 50.3.0 - av_fifo_space()
  Introduce the av_fifo_space() function.

2009-04-02 - fabd246 - lavc 52.23.0 - AVPacket
  Move AVPacket declaration from libavformat/avformat.h to
  libavcodec/avcodec.h.

2009-03-22 - 6e08ca9 - lavu 50.2.0 - RGB32 pixel formats
  Convert the pixel formats PIX_FMT_ARGB, PIX_FMT_RGBA, PIX_FMT_ABGR,
  PIX_FMT_BGRA, which were defined as macros, into enum PixelFormat values.
  Conversely PIX_FMT_RGB32, PIX_FMT_RGB32_1, PIX_FMT_BGR32 and
  PIX_FMT_BGR32_1 are now macros.
  avcodec_get_pix_fmt() now recognizes the "rgb32" and "bgr32" aliases.
  Re-sort the enum PixelFormat list accordingly.
  This change breaks API/ABI backward compatibility.

2009-03-22 - f82674e - lavu 50.1.0 - PIX_FMT_RGB5X5 endian variants
  Add the enum PixelFormat values:
  PIX_FMT_RGB565BE, PIX_FMT_RGB565LE, PIX_FMT_RGB555BE, PIX_FMT_RGB555LE,
  PIX_FMT_BGR565BE, PIX_FMT_BGR565LE, PIX_FMT_BGR555BE, PIX_FMT_BGR555LE.

2009-03-21 - ee6624e - lavu 50.0.0  - av_random*
  The Mersenne Twister PRNG implemented through the av_random* functions
  was removed. Use the lagged Fibonacci PRNG through the av_lfg* functions
  instead.

2009-03-08 - 41dd680 - lavu 50.0.0  - AVFifoBuffer
  av_fifo_init, av_fifo_read, av_fifo_write and av_fifo_realloc were dropped
  and replaced by av_fifo_alloc, av_fifo_generic_read, av_fifo_generic_write
  and av_fifo_realloc2.
  In addition, the order of the function arguments of av_fifo_generic_read
  was changed to match av_fifo_generic_write.
  The AVFifoBuffer/struct AVFifoBuffer may only be used in an opaque way by
  applications, they may not use sizeof() or directly access members.

2009-03-01 - ec26457 - lavf 52.31.0 - Generic metadata API
  Introduce a new metadata API (see av_metadata_get() and friends).
  The old API is now deprecated and should not be used anymore. This especially
  includes the following structure fields:
    - AVFormatContext.title
    - AVFormatContext.author
    - AVFormatContext.copyright
    - AVFormatContext.comment
    - AVFormatContext.album
    - AVFormatContext.year
    - AVFormatContext.track
    - AVFormatContext.genre
    - AVStream.language
    - AVStream.filename
    - AVProgram.provider_name
    - AVProgram.name
    - AVChapter.title<|MERGE_RESOLUTION|>--- conflicted
+++ resolved
@@ -15,7 +15,9 @@
 
 API changes, most recent first:
 
-<<<<<<< HEAD
+2017-01-31 - xxxxxxx - lavu 55.46.100 / 55.20.0 - cpu.h
+  Add AV_CPU_FLAG_SSSE3SLOW.
+
 2017-01-24 - xxxxxxx - lavu 55.45.100 - channel_layout.h
   Add av_get_extended_channel_layout()
 
@@ -50,12 +52,6 @@
   Add AV_VAAPI_DRIVER_QUIRK_ATTRIB_MEMTYPE.
 
 2016-xx-xx - xxxxxxx - lavu 55.38.100 - hwcontext_vaapi.h
-=======
-2016-07-20 - xxxxxxx - lavu 55.20.0 - cpu.h
-  Add AV_CPU_FLAG_SSSE3SLOW.
-
-2016-07-02 - 4926fa9 - lavu 55.19.0 - hwcontext_vaapi.h
->>>>>>> 7d7355aa
   Add driver quirks field to VAAPI-specific hwdevice and enum with
   members AV_VAAPI_DRIVER_QUIRK_* to represent its values.
 
