--- conflicted
+++ resolved
@@ -17,16 +17,11 @@
  */
 
 /**
-<<<<<<< HEAD
- * @file simple audio converter
- * Convert an input audio file to AAC in an MP4 container using FFmpeg.
-=======
  * @file
  * simple audio converter
  *
  * @example doc/examples/transcode_aac.c
- * Convert an input audio file to AAC in an MP4 container using Libav.
->>>>>>> 0b9716c4
+ * Convert an input audio file to AAC in an MP4 container using FFmpeg.
  * @author Andreas Unterweger (dustsigns@gmail.com)
  */
 
