--- conflicted
+++ resolved
@@ -55,13 +55,6 @@
     int nb_channels;
     int ret = 0, i;
 
-<<<<<<< HEAD
-    s->class = &channelsplit_class;
-    av_opt_set_defaults(s);
-    if ((ret = av_set_options_string(s, arg, "=", ":")) < 0)
-        return ret;
-=======
->>>>>>> 3f14febb
     if (!(s->channel_layout = av_get_channel_layout(s->channel_layout_str))) {
         av_log(ctx, AV_LOG_ERROR, "Error parsing channel layout '%s'.\n",
                s->channel_layout_str);
@@ -153,5 +146,4 @@
 
     .inputs  = avfilter_af_channelsplit_inputs,
     .outputs = NULL,
-    .priv_class = &channelsplit_class,
 };