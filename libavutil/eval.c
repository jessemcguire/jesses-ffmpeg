/*
 * Copyright (c) 2002-2006 Michael Niedermayer <michaelni@gmx.at>
 * Copyright (c) 2006 Oded Shimon <ods15@ods15.dyndns.org>
 *
 * This file is part of FFmpeg.
 *
 * FFmpeg is free software; you can redistribute it and/or
 * modify it under the terms of the GNU Lesser General Public
 * License as published by the Free Software Foundation; either
 * version 2.1 of the License, or (at your option) any later version.
 *
 * FFmpeg is distributed in the hope that it will be useful,
 * but WITHOUT ANY WARRANTY; without even the implied warranty of
 * MERCHANTABILITY or FITNESS FOR A PARTICULAR PURPOSE.  See the GNU
 * Lesser General Public License for more details.
 *
 * You should have received a copy of the GNU Lesser General Public
 * License along with FFmpeg; if not, write to the Free Software
 * Foundation, Inc., 51 Franklin Street, Fifth Floor, Boston, MA 02110-1301 USA
 */

/**
 * @file
 * simple arithmetic expression evaluator.
 *
 * see http://joe.hotchkiss.com/programming/eval/eval.html
 */

#include <float.h>
#include "attributes.h"
#include "avutil.h"
#include "common.h"
#include "eval.h"
#include "ffmath.h"
#include "internal.h"
#include "log.h"
#include "mathematics.h"
#include "time.h"
#include "avstring.h"
#include "timer.h"
#include "reverse.h"

typedef struct Parser {
    const AVClass *class;
    int stack_index;
    char *s;
    const double *const_values;
    const char * const *const_names;          // NULL terminated
    double (* const *funcs1)(void *, double a);           // NULL terminated
    const char * const *func1_names;          // NULL terminated
    double (* const *funcs2)(void *, double a, double b); // NULL terminated
    const char * const *func2_names;          // NULL terminated
    void *opaque;
    int log_offset;
    void *log_ctx;
#define VARS 10
    double *var;
} Parser;

<<<<<<< HEAD
static const AVClass eval_class = { "Eval", av_default_item_name, NULL, LIBAVUTIL_VERSION_INT, offsetof(Parser,log_offset), offsetof(Parser,log_ctx) };

static const struct {
    double bin_val;
    double dec_val;
    int8_t exp;
} si_prefixes['z' - 'E' + 1] = {
    ['y'-'E']= { 8.271806125530276749e-25, 1e-24, -24 },
    ['z'-'E']= { 8.4703294725430034e-22, 1e-21, -21 },
    ['a'-'E']= { 8.6736173798840355e-19, 1e-18, -18 },
    ['f'-'E']= { 8.8817841970012523e-16, 1e-15, -15 },
    ['p'-'E']= { 9.0949470177292824e-13, 1e-12, -12 },
    ['n'-'E']= { 9.3132257461547852e-10, 1e-9,  -9 },
    ['u'-'E']= { 9.5367431640625e-7, 1e-6, -6 },
    ['m'-'E']= { 9.765625e-4, 1e-3, -3 },
    ['c'-'E']= { 9.8431332023036951e-3, 1e-2, -2 },
    ['d'-'E']= { 9.921256574801246e-2, 1e-1, -1 },
    ['h'-'E']= { 1.0159366732596479e2, 1e2, 2 },
    ['k'-'E']= { 1.024e3, 1e3, 3 },
    ['K'-'E']= { 1.024e3, 1e3, 3 },
    ['M'-'E']= { 1.048576e6, 1e6, 6 },
    ['G'-'E']= { 1.073741824e9, 1e9, 9 },
    ['T'-'E']= { 1.099511627776e12, 1e12, 12 },
    ['P'-'E']= { 1.125899906842624e15, 1e15, 15 },
    ['E'-'E']= { 1.152921504606847e18, 1e18, 18 },
    ['Z'-'E']= { 1.1805916207174113e21, 1e21, 21 },
    ['Y'-'E']= { 1.2089258196146292e24, 1e24, 24 },
};

static const struct {
    const char *name;
    double value;
} constants[] = {
    { "E",   M_E   },
    { "PI",  M_PI  },
    { "PHI", M_PHI },
    { "QP2LAMBDA", FF_QP2LAMBDA },
=======
static const AVClass class = {
    .class_name                = "Eval",
    .item_name                 = av_default_item_name,
    .option                    = NULL,
    .version                   = LIBAVUTIL_VERSION_INT,
    .log_level_offset_offset   = offsetof(Parser, log_offset),
    .parent_log_context_offset = offsetof(Parser, log_ctx),
};

static const int8_t si_prefixes['z' - 'E' + 1] = {
    ['y'-'E']= -24,
    ['z'-'E']= -21,
    ['a'-'E']= -18,
    ['f'-'E']= -15,
    ['p'-'E']= -12,
    ['n'-'E']= - 9,
    ['u'-'E']= - 6,
    ['m'-'E']= - 3,
    ['c'-'E']= - 2,
    ['d'-'E']= - 1,
    ['h'-'E']=   2,
    ['k'-'E']=   3,
    ['K'-'E']=   3,
    ['M'-'E']=   6,
    ['G'-'E']=   9,
    ['T'-'E']=  12,
    ['P'-'E']=  15,
    ['E'-'E']=  18,
    ['Z'-'E']=  21,
    ['Y'-'E']=  24,
>>>>>>> 97cfe1d8
};

double av_strtod(const char *numstr, char **tail)
{
    double d;
    char *next;
    if(numstr[0]=='0' && (numstr[1]|0x20)=='x') {
        d = strtoul(numstr, &next, 16);
    } else
        d = strtod(numstr, &next);
    /* if parsing succeeded, check for and interpret postfixes */
    if (next!=numstr) {
        if (next[0] == 'd' && next[1] == 'B') {
            /* treat dB as decibels instead of decibytes */
            d = ff_exp10(d / 20);
            next += 2;
        } else if (*next >= 'E' && *next <= 'z') {
            int e= si_prefixes[*next - 'E'].exp;
            if (e) {
                if (next[1] == 'i') {
                    d*= si_prefixes[*next - 'E'].bin_val;
                    next+=2;
                } else {
                    d*= si_prefixes[*next - 'E'].dec_val;
                    next++;
                }
            }
        }

        if (*next=='B') {
            d*=8;
            next++;
        }
    }
    /* if requested, fill in tail with the position after the last parsed
       character */
    if (tail)
        *tail = next;
    return d;
}

#define IS_IDENTIFIER_CHAR(c) ((c) - '0' <= 9U || (c) - 'a' <= 25U || (c) - 'A' <= 25U || (c) == '_')

static int strmatch(const char *s, const char *prefix)
{
    int i;
    for (i=0; prefix[i]; i++) {
        if (prefix[i] != s[i]) return 0;
    }
    /* return 1 only if the s identifier is terminated */
    return !IS_IDENTIFIER_CHAR(s[i]);
}

struct AVExpr {
    enum {
        e_value, e_const, e_func0, e_func1, e_func2,
        e_squish, e_gauss, e_ld, e_isnan, e_isinf,
        e_mod, e_max, e_min, e_eq, e_gt, e_gte, e_lte, e_lt,
        e_pow, e_mul, e_div, e_add,
        e_last, e_st, e_while, e_taylor, e_root, e_floor, e_ceil, e_trunc, e_round,
        e_sqrt, e_not, e_random, e_hypot, e_gcd,
        e_if, e_ifnot, e_print, e_bitand, e_bitor, e_between, e_clip, e_atan2, e_lerp,
    } type;
    double value; // is sign in other types
    union {
        int const_index;
        double (*func0)(double);
        double (*func1)(void *, double);
        double (*func2)(void *, double, double);
    } a;
    struct AVExpr *param[3];
    double *var;
};

static double etime(double v)
{
    return av_gettime() * 0.000001;
}

static double eval_expr(Parser *p, AVExpr *e)
{
    switch (e->type) {
        case e_value:  return e->value;
        case e_const:  return e->value * p->const_values[e->a.const_index];
        case e_func0:  return e->value * e->a.func0(eval_expr(p, e->param[0]));
        case e_func1:  return e->value * e->a.func1(p->opaque, eval_expr(p, e->param[0]));
        case e_func2:  return e->value * e->a.func2(p->opaque, eval_expr(p, e->param[0]), eval_expr(p, e->param[1]));
        case e_squish: return 1/(1+exp(4*eval_expr(p, e->param[0])));
        case e_gauss: { double d = eval_expr(p, e->param[0]); return exp(-d*d/2)/sqrt(2*M_PI); }
        case e_ld:     return e->value * p->var[av_clip(eval_expr(p, e->param[0]), 0, VARS-1)];
        case e_isnan:  return e->value * !!isnan(eval_expr(p, e->param[0]));
        case e_isinf:  return e->value * !!isinf(eval_expr(p, e->param[0]));
        case e_floor:  return e->value * floor(eval_expr(p, e->param[0]));
        case e_ceil :  return e->value * ceil (eval_expr(p, e->param[0]));
        case e_trunc:  return e->value * trunc(eval_expr(p, e->param[0]));
        case e_round:  return e->value * round(eval_expr(p, e->param[0]));
        case e_sqrt:   return e->value * sqrt (eval_expr(p, e->param[0]));
        case e_not:    return e->value * (eval_expr(p, e->param[0]) == 0);
        case e_if:     return e->value * (eval_expr(p, e->param[0]) ? eval_expr(p, e->param[1]) :
                                          e->param[2] ? eval_expr(p, e->param[2]) : 0);
        case e_ifnot:  return e->value * (!eval_expr(p, e->param[0]) ? eval_expr(p, e->param[1]) :
                                          e->param[2] ? eval_expr(p, e->param[2]) : 0);
        case e_clip: {
            double x = eval_expr(p, e->param[0]);
            double min = eval_expr(p, e->param[1]), max = eval_expr(p, e->param[2]);
            if (isnan(min) || isnan(max) || isnan(x) || min > max)
                return NAN;
            return e->value * av_clipd(eval_expr(p, e->param[0]), min, max);
        }
        case e_between: {
            double d = eval_expr(p, e->param[0]);
            return e->value * (d >= eval_expr(p, e->param[1]) &&
                               d <= eval_expr(p, e->param[2]));
        }
        case e_lerp: {
            double v0 = eval_expr(p, e->param[0]);
            double v1 = eval_expr(p, e->param[1]);
            double f  = eval_expr(p, e->param[2]);
            return v0 + (v1 - v0) * f;
        }
        case e_print: {
            double x = eval_expr(p, e->param[0]);
            int level = e->param[1] ? av_clip(eval_expr(p, e->param[1]), INT_MIN, INT_MAX) : AV_LOG_INFO;
            av_log(p, level, "%f\n", x);
            return x;
        }
        case e_random:{
            int idx= av_clip(eval_expr(p, e->param[0]), 0, VARS-1);
            uint64_t r= isnan(p->var[idx]) ? 0 : p->var[idx];
            r= r*1664525+1013904223;
            p->var[idx]= r;
            return e->value * (r * (1.0/UINT64_MAX));
        }
        case e_while: {
            double d = NAN;
            while (eval_expr(p, e->param[0]))
                d=eval_expr(p, e->param[1]);
            return d;
        }
        case e_taylor: {
            double t = 1, d = 0, v;
            double x = eval_expr(p, e->param[1]);
            int id = e->param[2] ? av_clip(eval_expr(p, e->param[2]), 0, VARS-1) : 0;
            int i;
            double var0 = p->var[id];
            for(i=0; i<1000; i++) {
                double ld = d;
                p->var[id] = i;
                v = eval_expr(p, e->param[0]);
                d += t*v;
                if(ld==d && v)
                    break;
                t *= x / (i+1);
            }
            p->var[id] = var0;
            return d;
        }
        case e_root: {
            int i, j;
            double low = -1, high = -1, v, low_v = -DBL_MAX, high_v = DBL_MAX;
            double var0 = p->var[0];
            double x_max = eval_expr(p, e->param[1]);
            for(i=-1; i<1024; i++) {
                if(i<255) {
                    p->var[0] = ff_reverse[i&255]*x_max/255;
                } else {
                    p->var[0] = x_max*pow(0.9, i-255);
                    if (i&1) p->var[0] *= -1;
                    if (i&2) p->var[0] += low;
                    else     p->var[0] += high;
                }
                v = eval_expr(p, e->param[0]);
                if (v<=0 && v>low_v) {
                    low    = p->var[0];
                    low_v  = v;
                }
                if (v>=0 && v<high_v) {
                    high   = p->var[0];
                    high_v = v;
                }
                if (low>=0 && high>=0){
                    for (j=0; j<1000; j++) {
                        p->var[0] = (low+high)*0.5;
                        if (low == p->var[0] || high == p->var[0])
                            break;
                        v = eval_expr(p, e->param[0]);
                        if (v<=0) low = p->var[0];
                        if (v>=0) high= p->var[0];
                        if (isnan(v)) {
                            low = high = v;
                            break;
                        }
                    }
                    break;
                }
            }
            p->var[0] = var0;
            return -low_v<high_v ? low : high;
        }
        default: {
            double d = eval_expr(p, e->param[0]);
            double d2 = eval_expr(p, e->param[1]);
            switch (e->type) {
                case e_mod: return e->value * (d - floor((!CONFIG_FTRAPV || d2) ? d / d2 : d * INFINITY) * d2);
                case e_gcd: return e->value * av_gcd(d,d2);
                case e_max: return e->value * (d >  d2 ?   d : d2);
                case e_min: return e->value * (d <  d2 ?   d : d2);
                case e_eq:  return e->value * (d == d2 ? 1.0 : 0.0);
                case e_gt:  return e->value * (d >  d2 ? 1.0 : 0.0);
                case e_gte: return e->value * (d >= d2 ? 1.0 : 0.0);
                case e_lt:  return e->value * (d <  d2 ? 1.0 : 0.0);
                case e_lte: return e->value * (d <= d2 ? 1.0 : 0.0);
                case e_pow: return e->value * pow(d, d2);
                case e_mul: return e->value * (d * d2);
                case e_div: return e->value * ((!CONFIG_FTRAPV || d2 ) ? (d / d2) : d * INFINITY);
                case e_add: return e->value * (d + d2);
                case e_last:return e->value * d2;
                case e_st : return e->value * (p->var[av_clip(d, 0, VARS-1)]= d2);
                case e_hypot:return e->value * hypot(d, d2);
                case e_atan2:return e->value * atan2(d, d2);
                case e_bitand: return isnan(d) || isnan(d2) ? NAN : e->value * ((long int)d & (long int)d2);
                case e_bitor:  return isnan(d) || isnan(d2) ? NAN : e->value * ((long int)d | (long int)d2);
            }
        }
    }
    return NAN;
}

static int parse_expr(AVExpr **e, Parser *p);

void av_expr_free(AVExpr *e)
{
    if (!e) return;
    av_expr_free(e->param[0]);
    av_expr_free(e->param[1]);
    av_expr_free(e->param[2]);
    av_freep(&e->var);
    av_freep(&e);
}

static int parse_primary(AVExpr **e, Parser *p)
{
    AVExpr *d = av_mallocz(sizeof(AVExpr));
    char *next = p->s, *s0 = p->s;
    int ret, i;

    if (!d)
        return AVERROR(ENOMEM);

    /* number */
    d->value = av_strtod(p->s, &next);
    if (next != p->s) {
        d->type = e_value;
        p->s= next;
        *e = d;
        return 0;
    }
    d->value = 1;

    /* named constants */
    for (i=0; p->const_names && p->const_names[i]; i++) {
        if (strmatch(p->s, p->const_names[i])) {
            p->s+= strlen(p->const_names[i]);
            d->type = e_const;
            d->a.const_index = i;
            *e = d;
            return 0;
        }
    }
    for (i = 0; i < FF_ARRAY_ELEMS(constants); i++) {
        if (strmatch(p->s, constants[i].name)) {
            p->s += strlen(constants[i].name);
            d->type = e_value;
            d->value = constants[i].value;
            *e = d;
            return 0;
        }
    }

    p->s= strchr(p->s, '(');
    if (!p->s) {
        av_log(p, AV_LOG_ERROR, "Undefined constant or missing '(' in '%s'\n", s0);
        p->s= next;
        av_expr_free(d);
        return AVERROR(EINVAL);
    }
    p->s++; // "("
    if (*next == '(') { // special case do-nothing
        av_freep(&d);
        if ((ret = parse_expr(&d, p)) < 0)
            return ret;
        if (p->s[0] != ')') {
            av_log(p, AV_LOG_ERROR, "Missing ')' in '%s'\n", s0);
            av_expr_free(d);
            return AVERROR(EINVAL);
        }
        p->s++; // ")"
        *e = d;
        return 0;
    }
    if ((ret = parse_expr(&(d->param[0]), p)) < 0) {
        av_expr_free(d);
        return ret;
    }
    if (p->s[0]== ',') {
        p->s++; // ","
        parse_expr(&d->param[1], p);
    }
    if (p->s[0]== ',') {
        p->s++; // ","
        parse_expr(&d->param[2], p);
    }
    if (p->s[0] != ')') {
        av_log(p, AV_LOG_ERROR, "Missing ')' or too many args in '%s'\n", s0);
        av_expr_free(d);
        return AVERROR(EINVAL);
    }
    p->s++; // ")"

    d->type = e_func0;
         if (strmatch(next, "sinh"  )) d->a.func0 = sinh;
    else if (strmatch(next, "cosh"  )) d->a.func0 = cosh;
    else if (strmatch(next, "tanh"  )) d->a.func0 = tanh;
    else if (strmatch(next, "sin"   )) d->a.func0 = sin;
    else if (strmatch(next, "cos"   )) d->a.func0 = cos;
    else if (strmatch(next, "tan"   )) d->a.func0 = tan;
    else if (strmatch(next, "atan"  )) d->a.func0 = atan;
    else if (strmatch(next, "asin"  )) d->a.func0 = asin;
    else if (strmatch(next, "acos"  )) d->a.func0 = acos;
    else if (strmatch(next, "exp"   )) d->a.func0 = exp;
    else if (strmatch(next, "log"   )) d->a.func0 = log;
    else if (strmatch(next, "abs"   )) d->a.func0 = fabs;
    else if (strmatch(next, "time"  )) d->a.func0 = etime;
    else if (strmatch(next, "squish")) d->type = e_squish;
    else if (strmatch(next, "gauss" )) d->type = e_gauss;
    else if (strmatch(next, "mod"   )) d->type = e_mod;
    else if (strmatch(next, "max"   )) d->type = e_max;
    else if (strmatch(next, "min"   )) d->type = e_min;
    else if (strmatch(next, "eq"    )) d->type = e_eq;
    else if (strmatch(next, "gte"   )) d->type = e_gte;
    else if (strmatch(next, "gt"    )) d->type = e_gt;
    else if (strmatch(next, "lte"   )) d->type = e_lte;
    else if (strmatch(next, "lt"    )) d->type = e_lt;
    else if (strmatch(next, "ld"    )) d->type = e_ld;
    else if (strmatch(next, "isnan" )) d->type = e_isnan;
    else if (strmatch(next, "isinf" )) d->type = e_isinf;
    else if (strmatch(next, "st"    )) d->type = e_st;
    else if (strmatch(next, "while" )) d->type = e_while;
    else if (strmatch(next, "taylor")) d->type = e_taylor;
    else if (strmatch(next, "root"  )) d->type = e_root;
    else if (strmatch(next, "floor" )) d->type = e_floor;
    else if (strmatch(next, "ceil"  )) d->type = e_ceil;
    else if (strmatch(next, "trunc" )) d->type = e_trunc;
    else if (strmatch(next, "round" )) d->type = e_round;
    else if (strmatch(next, "sqrt"  )) d->type = e_sqrt;
    else if (strmatch(next, "not"   )) d->type = e_not;
    else if (strmatch(next, "pow"   )) d->type = e_pow;
    else if (strmatch(next, "print" )) d->type = e_print;
    else if (strmatch(next, "random")) d->type = e_random;
    else if (strmatch(next, "hypot" )) d->type = e_hypot;
    else if (strmatch(next, "gcd"   )) d->type = e_gcd;
    else if (strmatch(next, "if"    )) d->type = e_if;
    else if (strmatch(next, "ifnot" )) d->type = e_ifnot;
    else if (strmatch(next, "bitand")) d->type = e_bitand;
    else if (strmatch(next, "bitor" )) d->type = e_bitor;
    else if (strmatch(next, "between"))d->type = e_between;
    else if (strmatch(next, "clip"  )) d->type = e_clip;
    else if (strmatch(next, "atan2" )) d->type = e_atan2;
    else if (strmatch(next, "lerp"  )) d->type = e_lerp;
    else {
        for (i=0; p->func1_names && p->func1_names[i]; i++) {
            if (strmatch(next, p->func1_names[i])) {
                d->a.func1 = p->funcs1[i];
                d->type = e_func1;
                *e = d;
                return 0;
            }
        }

        for (i=0; p->func2_names && p->func2_names[i]; i++) {
            if (strmatch(next, p->func2_names[i])) {
                d->a.func2 = p->funcs2[i];
                d->type = e_func2;
                *e = d;
                return 0;
            }
        }

        av_log(p, AV_LOG_ERROR, "Unknown function in '%s'\n", s0);
        av_expr_free(d);
        return AVERROR(EINVAL);
    }

    *e = d;
    return 0;
}

static AVExpr *make_eval_expr(int type, int value, AVExpr *p0, AVExpr *p1)
{
    AVExpr *e = av_mallocz(sizeof(AVExpr));
    if (!e)
        return NULL;
    e->type     =type   ;
    e->value    =value  ;
    e->param[0] =p0     ;
    e->param[1] =p1     ;
    return e;
}

static int parse_pow(AVExpr **e, Parser *p, int *sign)
{
    *sign= (*p->s == '+') - (*p->s == '-');
    p->s += *sign&1;
    return parse_primary(e, p);
}

static int parse_dB(AVExpr **e, Parser *p, int *sign)
{
    /* do not filter out the negative sign when parsing a dB value.
       for example, -3dB is not the same as -(3dB) */
    if (*p->s == '-') {
        char *next;
        double av_unused ignored = strtod(p->s, &next);
        if (next != p->s && next[0] == 'd' && next[1] == 'B') {
            *sign = 0;
            return parse_primary(e, p);
        }
    }
    return parse_pow(e, p, sign);
}

static int parse_factor(AVExpr **e, Parser *p)
{
    int sign, sign2, ret;
    AVExpr *e0, *e1, *e2;
    if ((ret = parse_dB(&e0, p, &sign)) < 0)
        return ret;
    while(p->s[0]=='^'){
        e1 = e0;
        p->s++;
        if ((ret = parse_dB(&e2, p, &sign2)) < 0) {
            av_expr_free(e1);
            return ret;
        }
        e0 = make_eval_expr(e_pow, 1, e1, e2);
        if (!e0) {
            av_expr_free(e1);
            av_expr_free(e2);
            return AVERROR(ENOMEM);
        }
        if (e0->param[1]) e0->param[1]->value *= (sign2|1);
    }
    if (e0) e0->value *= (sign|1);

    *e = e0;
    return 0;
}

static int parse_term(AVExpr **e, Parser *p)
{
    int ret;
    AVExpr *e0, *e1, *e2;
    if ((ret = parse_factor(&e0, p)) < 0)
        return ret;
    while (p->s[0]=='*' || p->s[0]=='/') {
        int c= *p->s++;
        e1 = e0;
        if ((ret = parse_factor(&e2, p)) < 0) {
            av_expr_free(e1);
            return ret;
        }
        e0 = make_eval_expr(c == '*' ? e_mul : e_div, 1, e1, e2);
        if (!e0) {
            av_expr_free(e1);
            av_expr_free(e2);
            return AVERROR(ENOMEM);
        }
    }
    *e = e0;
    return 0;
}

static int parse_subexpr(AVExpr **e, Parser *p)
{
    int ret;
    AVExpr *e0, *e1, *e2;
    if ((ret = parse_term(&e0, p)) < 0)
        return ret;
    while (*p->s == '+' || *p->s == '-') {
        e1 = e0;
        if ((ret = parse_term(&e2, p)) < 0) {
            av_expr_free(e1);
            return ret;
        }
        e0 = make_eval_expr(e_add, 1, e1, e2);
        if (!e0) {
            av_expr_free(e1);
            av_expr_free(e2);
            return AVERROR(ENOMEM);
        }
    };

    *e = e0;
    return 0;
}

static int parse_expr(AVExpr **e, Parser *p)
{
    int ret;
    AVExpr *e0, *e1, *e2;
    if (p->stack_index <= 0) //protect against stack overflows
        return AVERROR(EINVAL);
    p->stack_index--;

    if ((ret = parse_subexpr(&e0, p)) < 0)
        return ret;
    while (*p->s == ';') {
        p->s++;
        e1 = e0;
        if ((ret = parse_subexpr(&e2, p)) < 0) {
            av_expr_free(e1);
            return ret;
        }
        e0 = make_eval_expr(e_last, 1, e1, e2);
        if (!e0) {
            av_expr_free(e1);
            av_expr_free(e2);
            return AVERROR(ENOMEM);
        }
    };

    p->stack_index++;
    *e = e0;
    return 0;
}

static int verify_expr(AVExpr *e)
{
    if (!e) return 0;
    switch (e->type) {
        case e_value:
        case e_const: return 1;
        case e_func0:
        case e_func1:
        case e_squish:
        case e_ld:
        case e_gauss:
        case e_isnan:
        case e_isinf:
        case e_floor:
        case e_ceil:
        case e_trunc:
        case e_round:
        case e_sqrt:
        case e_not:
        case e_random:
            return verify_expr(e->param[0]) && !e->param[1];
        case e_print:
            return verify_expr(e->param[0])
                   && (!e->param[1] || verify_expr(e->param[1]));
        case e_if:
        case e_ifnot:
        case e_taylor:
            return verify_expr(e->param[0]) && verify_expr(e->param[1])
                   && (!e->param[2] || verify_expr(e->param[2]));
        case e_between:
        case e_clip:
        case e_lerp:
            return verify_expr(e->param[0]) &&
                   verify_expr(e->param[1]) &&
                   verify_expr(e->param[2]);
        default: return verify_expr(e->param[0]) && verify_expr(e->param[1]) && !e->param[2];
    }
}

int av_expr_parse(AVExpr **expr, const char *s,
                  const char * const *const_names,
                  const char * const *func1_names, double (* const *funcs1)(void *, double),
                  const char * const *func2_names, double (* const *funcs2)(void *, double, double),
                  int log_offset, void *log_ctx)
{
    Parser p = { 0 };
    AVExpr *e = NULL;
    char *w = av_malloc(strlen(s) + 1);
    char *wp = w;
    const char *s0 = s;
    int ret = 0;

    if (!w)
        return AVERROR(ENOMEM);

    while (*s)
        if (!av_isspace(*s++)) *wp++ = s[-1];
    *wp++ = 0;

    p.class      = &eval_class;
    p.stack_index=100;
    p.s= w;
    p.const_names = const_names;
    p.funcs1      = funcs1;
    p.func1_names = func1_names;
    p.funcs2      = funcs2;
    p.func2_names = func2_names;
    p.log_offset = log_offset;
    p.log_ctx    = log_ctx;

    if ((ret = parse_expr(&e, &p)) < 0)
        goto end;
    if (*p.s) {
        av_log(&p, AV_LOG_ERROR, "Invalid chars '%s' at the end of expression '%s'\n", p.s, s0);
        ret = AVERROR(EINVAL);
        goto end;
    }
    if (!verify_expr(e)) {
        ret = AVERROR(EINVAL);
        goto end;
    }
    e->var= av_mallocz(sizeof(double) *VARS);
    if (!e->var) {
        ret = AVERROR(ENOMEM);
        goto end;
    }
    *expr = e;
    e = NULL;
end:
    av_expr_free(e);
    av_free(w);
    return ret;
}

double av_expr_eval(AVExpr *e, const double *const_values, void *opaque)
{
    Parser p = { 0 };
    p.var= e->var;

    p.const_values = const_values;
    p.opaque     = opaque;
    return eval_expr(&p, e);
}

int av_expr_parse_and_eval(double *d, const char *s,
                           const char * const *const_names, const double *const_values,
                           const char * const *func1_names, double (* const *funcs1)(void *, double),
                           const char * const *func2_names, double (* const *funcs2)(void *, double, double),
                           void *opaque, int log_offset, void *log_ctx)
{
    AVExpr *e = NULL;
    int ret = av_expr_parse(&e, s, const_names, func1_names, funcs1, func2_names, funcs2, log_offset, log_ctx);

    if (ret < 0) {
        *d = NAN;
        return ret;
    }
    *d = av_expr_eval(e, const_values, opaque);
    av_expr_free(e);
    return isnan(*d) ? AVERROR(EINVAL) : 0;
}<|MERGE_RESOLUTION|>--- conflicted
+++ resolved
@@ -57,8 +57,14 @@
     double *var;
 } Parser;
 
-<<<<<<< HEAD
-static const AVClass eval_class = { "Eval", av_default_item_name, NULL, LIBAVUTIL_VERSION_INT, offsetof(Parser,log_offset), offsetof(Parser,log_ctx) };
+static const AVClass eval_class = {
+    .class_name                = "Eval",
+    .item_name                 = av_default_item_name,
+    .option                    = NULL,
+    .version                   = LIBAVUTIL_VERSION_INT,
+    .log_level_offset_offset   = offsetof(Parser, log_offset),
+    .parent_log_context_offset = offsetof(Parser, log_ctx),
+};
 
 static const struct {
     double bin_val;
@@ -95,38 +101,6 @@
     { "PI",  M_PI  },
     { "PHI", M_PHI },
     { "QP2LAMBDA", FF_QP2LAMBDA },
-=======
-static const AVClass class = {
-    .class_name                = "Eval",
-    .item_name                 = av_default_item_name,
-    .option                    = NULL,
-    .version                   = LIBAVUTIL_VERSION_INT,
-    .log_level_offset_offset   = offsetof(Parser, log_offset),
-    .parent_log_context_offset = offsetof(Parser, log_ctx),
-};
-
-static const int8_t si_prefixes['z' - 'E' + 1] = {
-    ['y'-'E']= -24,
-    ['z'-'E']= -21,
-    ['a'-'E']= -18,
-    ['f'-'E']= -15,
-    ['p'-'E']= -12,
-    ['n'-'E']= - 9,
-    ['u'-'E']= - 6,
-    ['m'-'E']= - 3,
-    ['c'-'E']= - 2,
-    ['d'-'E']= - 1,
-    ['h'-'E']=   2,
-    ['k'-'E']=   3,
-    ['K'-'E']=   3,
-    ['M'-'E']=   6,
-    ['G'-'E']=   9,
-    ['T'-'E']=  12,
-    ['P'-'E']=  15,
-    ['E'-'E']=  18,
-    ['Z'-'E']=  21,
-    ['Y'-'E']=  24,
->>>>>>> 97cfe1d8
 };
 
 double av_strtod(const char *numstr, char **tail)
