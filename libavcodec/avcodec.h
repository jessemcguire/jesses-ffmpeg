/*
 * copyright (c) 2001 Fabrice Bellard
 *
 * This file is part of FFmpeg.
 *
 * FFmpeg is free software; you can redistribute it and/or
 * modify it under the terms of the GNU Lesser General Public
 * License as published by the Free Software Foundation; either
 * version 2.1 of the License, or (at your option) any later version.
 *
 * FFmpeg is distributed in the hope that it will be useful,
 * but WITHOUT ANY WARRANTY; without even the implied warranty of
 * MERCHANTABILITY or FITNESS FOR A PARTICULAR PURPOSE.  See the GNU
 * Lesser General Public License for more details.
 *
 * You should have received a copy of the GNU Lesser General Public
 * License along with FFmpeg; if not, write to the Free Software
 * Foundation, Inc., 51 Franklin Street, Fifth Floor, Boston, MA 02110-1301 USA
 */

#ifndef AVCODEC_AVCODEC_H
#define AVCODEC_AVCODEC_H

/**
 * @file
 * external API header
 */

#include <errno.h>
#include "libavutil/samplefmt.h"
#include "libavutil/avutil.h"
#include "libavutil/cpu.h"
#include "libavutil/dict.h"
#include "libavutil/log.h"
#include "libavutil/pixfmt.h"
#include "libavutil/rational.h"

#include "libavcodec/version.h"
/**
 * @defgroup libavc Encoding/Decoding Library
 * @{
 *
 * @defgroup lavc_decoding Decoding
 * @{
 * @}
 *
 * @defgroup lavc_encoding Encoding
 * @{
 * @}
 *
 * @defgroup lavc_codec Codecs
 * @{
 * @defgroup lavc_codec_native Native Codecs
 * @{
 * @}
 * @defgroup lavc_codec_wrappers External library wrappers
 * @{
 * @}
 * @defgroup lavc_codec_hwaccel Hardware Accelerators bridge
 * @{
 * @}
 * @}
 * @defgroup lavc_internal Internal
 * @{
 * @}
 * @}
 *
 */


/**
 * Identify the syntax and semantics of the bitstream.
 * The principle is roughly:
 * Two decoders with the same ID can decode the same streams.
 * Two encoders with the same ID can encode compatible streams.
 * There may be slight deviations from the principle due to implementation
 * details.
 *
 * If you add a codec ID to this list, add it so that
 * 1. no value of a existing codec ID changes (that would break ABI),
 * 2. Give it a value which when taken as ASCII is recognized uniquely by a human as this specific codec.
 *    This ensures that 2 forks can independantly add CodecIDs without producing conflicts.
 */
enum CodecID {
    CODEC_ID_NONE,

    /* video codecs */
    CODEC_ID_MPEG1VIDEO,
    CODEC_ID_MPEG2VIDEO, ///< preferred ID for MPEG-1/2 video decoding
    CODEC_ID_MPEG2VIDEO_XVMC,
    CODEC_ID_H261,
    CODEC_ID_H263,
    CODEC_ID_RV10,
    CODEC_ID_RV20,
    CODEC_ID_MJPEG,
    CODEC_ID_MJPEGB,
    CODEC_ID_LJPEG,
    CODEC_ID_SP5X,
    CODEC_ID_JPEGLS,
    CODEC_ID_MPEG4,
    CODEC_ID_RAWVIDEO,
    CODEC_ID_MSMPEG4V1,
    CODEC_ID_MSMPEG4V2,
    CODEC_ID_MSMPEG4V3,
    CODEC_ID_WMV1,
    CODEC_ID_WMV2,
    CODEC_ID_H263P,
    CODEC_ID_H263I,
    CODEC_ID_FLV1,
    CODEC_ID_SVQ1,
    CODEC_ID_SVQ3,
    CODEC_ID_DVVIDEO,
    CODEC_ID_HUFFYUV,
    CODEC_ID_CYUV,
    CODEC_ID_H264,
    CODEC_ID_INDEO3,
    CODEC_ID_VP3,
    CODEC_ID_THEORA,
    CODEC_ID_ASV1,
    CODEC_ID_ASV2,
    CODEC_ID_FFV1,
    CODEC_ID_4XM,
    CODEC_ID_VCR1,
    CODEC_ID_CLJR,
    CODEC_ID_MDEC,
    CODEC_ID_ROQ,
    CODEC_ID_INTERPLAY_VIDEO,
    CODEC_ID_XAN_WC3,
    CODEC_ID_XAN_WC4,
    CODEC_ID_RPZA,
    CODEC_ID_CINEPAK,
    CODEC_ID_WS_VQA,
    CODEC_ID_MSRLE,
    CODEC_ID_MSVIDEO1,
    CODEC_ID_IDCIN,
    CODEC_ID_8BPS,
    CODEC_ID_SMC,
    CODEC_ID_FLIC,
    CODEC_ID_TRUEMOTION1,
    CODEC_ID_VMDVIDEO,
    CODEC_ID_MSZH,
    CODEC_ID_ZLIB,
    CODEC_ID_QTRLE,
    CODEC_ID_SNOW,
    CODEC_ID_TSCC,
    CODEC_ID_ULTI,
    CODEC_ID_QDRAW,
    CODEC_ID_VIXL,
    CODEC_ID_QPEG,
    CODEC_ID_PNG,
    CODEC_ID_PPM,
    CODEC_ID_PBM,
    CODEC_ID_PGM,
    CODEC_ID_PGMYUV,
    CODEC_ID_PAM,
    CODEC_ID_FFVHUFF,
    CODEC_ID_RV30,
    CODEC_ID_RV40,
    CODEC_ID_VC1,
    CODEC_ID_WMV3,
    CODEC_ID_LOCO,
    CODEC_ID_WNV1,
    CODEC_ID_AASC,
    CODEC_ID_INDEO2,
    CODEC_ID_FRAPS,
    CODEC_ID_TRUEMOTION2,
    CODEC_ID_BMP,
    CODEC_ID_CSCD,
    CODEC_ID_MMVIDEO,
    CODEC_ID_ZMBV,
    CODEC_ID_AVS,
    CODEC_ID_SMACKVIDEO,
    CODEC_ID_NUV,
    CODEC_ID_KMVC,
    CODEC_ID_FLASHSV,
    CODEC_ID_CAVS,
    CODEC_ID_JPEG2000,
    CODEC_ID_VMNC,
    CODEC_ID_VP5,
    CODEC_ID_VP6,
    CODEC_ID_VP6F,
    CODEC_ID_TARGA,
    CODEC_ID_DSICINVIDEO,
    CODEC_ID_TIERTEXSEQVIDEO,
    CODEC_ID_TIFF,
    CODEC_ID_GIF,
#if LIBAVCODEC_VERSION_MAJOR == 53
    CODEC_ID_FFH264,
#endif
    CODEC_ID_DXA,
    CODEC_ID_DNXHD,
    CODEC_ID_THP,
    CODEC_ID_SGI,
    CODEC_ID_C93,
    CODEC_ID_BETHSOFTVID,
    CODEC_ID_PTX,
    CODEC_ID_TXD,
    CODEC_ID_VP6A,
    CODEC_ID_AMV,
    CODEC_ID_VB,
    CODEC_ID_PCX,
    CODEC_ID_SUNRAST,
    CODEC_ID_INDEO4,
    CODEC_ID_INDEO5,
    CODEC_ID_MIMIC,
    CODEC_ID_RL2,
#if LIBAVCODEC_VERSION_MAJOR == 53
    CODEC_ID_8SVX_EXP,
    CODEC_ID_8SVX_FIB,
#endif
    CODEC_ID_ESCAPE124,
    CODEC_ID_DIRAC,
    CODEC_ID_BFI,
    CODEC_ID_CMV,
    CODEC_ID_MOTIONPIXELS,
    CODEC_ID_TGV,
    CODEC_ID_TGQ,
    CODEC_ID_TQI,
    CODEC_ID_AURA,
    CODEC_ID_AURA2,
    CODEC_ID_V210X,
    CODEC_ID_TMV,
    CODEC_ID_V210,
    CODEC_ID_DPX,
    CODEC_ID_MAD,
    CODEC_ID_FRWU,
    CODEC_ID_FLASHSV2,
    CODEC_ID_CDGRAPHICS,
    CODEC_ID_R210,
    CODEC_ID_ANM,
    CODEC_ID_BINKVIDEO,
    CODEC_ID_IFF_ILBM,
    CODEC_ID_IFF_BYTERUN1,
    CODEC_ID_KGV1,
    CODEC_ID_YOP,
    CODEC_ID_VP8,
    CODEC_ID_PICTOR,
    CODEC_ID_ANSI,
    CODEC_ID_A64_MULTI,
    CODEC_ID_A64_MULTI5,
    CODEC_ID_R10K,
    CODEC_ID_MXPEG,
    CODEC_ID_LAGARITH,
    CODEC_ID_PRORES,
    CODEC_ID_JV,
    CODEC_ID_DFA,
    CODEC_ID_WMV3IMAGE,
    CODEC_ID_VC1IMAGE,
#if LIBAVCODEC_VERSION_MAJOR == 53
    CODEC_ID_G723_1_DEPRECATED,
    CODEC_ID_G729_DEPRECATED,
#endif
    CODEC_ID_UTVIDEO_DEPRECATED,
    CODEC_ID_BMV_VIDEO,
    CODEC_ID_VBLE,
    CODEC_ID_DXTORY,
    CODEC_ID_V410,
    CODEC_ID_UTVIDEO = 0x800,
    CODEC_ID_ESCAPE130  = MKBETAG('E','1','3','0'),

    CODEC_ID_G2M        = MKBETAG( 0 ,'G','2','M'),

    /* various PCM "codecs" */
    CODEC_ID_FIRST_AUDIO = 0x10000,     ///< A dummy id pointing at the start of audio codecs
    CODEC_ID_PCM_S16LE = 0x10000,
    CODEC_ID_PCM_S16BE,
    CODEC_ID_PCM_U16LE,
    CODEC_ID_PCM_U16BE,
    CODEC_ID_PCM_S8,
    CODEC_ID_PCM_U8,
    CODEC_ID_PCM_MULAW,
    CODEC_ID_PCM_ALAW,
    CODEC_ID_PCM_S32LE,
    CODEC_ID_PCM_S32BE,
    CODEC_ID_PCM_U32LE,
    CODEC_ID_PCM_U32BE,
    CODEC_ID_PCM_S24LE,
    CODEC_ID_PCM_S24BE,
    CODEC_ID_PCM_U24LE,
    CODEC_ID_PCM_U24BE,
    CODEC_ID_PCM_S24DAUD,
    CODEC_ID_PCM_ZORK,
    CODEC_ID_PCM_S16LE_PLANAR,
    CODEC_ID_PCM_DVD,
    CODEC_ID_PCM_F32BE,
    CODEC_ID_PCM_F32LE,
    CODEC_ID_PCM_F64BE,
    CODEC_ID_PCM_F64LE,
    CODEC_ID_PCM_BLURAY,
    CODEC_ID_PCM_LXF,
    CODEC_ID_S302M,
    CODEC_ID_PCM_S8_PLANAR,

    /* various ADPCM codecs */
    CODEC_ID_ADPCM_IMA_QT = 0x11000,
    CODEC_ID_ADPCM_IMA_WAV,
    CODEC_ID_ADPCM_IMA_DK3,
    CODEC_ID_ADPCM_IMA_DK4,
    CODEC_ID_ADPCM_IMA_WS,
    CODEC_ID_ADPCM_IMA_SMJPEG,
    CODEC_ID_ADPCM_MS,
    CODEC_ID_ADPCM_4XM,
    CODEC_ID_ADPCM_XA,
    CODEC_ID_ADPCM_ADX,
    CODEC_ID_ADPCM_EA,
    CODEC_ID_ADPCM_G726,
    CODEC_ID_ADPCM_CT,
    CODEC_ID_ADPCM_SWF,
    CODEC_ID_ADPCM_YAMAHA,
    CODEC_ID_ADPCM_SBPRO_4,
    CODEC_ID_ADPCM_SBPRO_3,
    CODEC_ID_ADPCM_SBPRO_2,
    CODEC_ID_ADPCM_THP,
    CODEC_ID_ADPCM_IMA_AMV,
    CODEC_ID_ADPCM_EA_R1,
    CODEC_ID_ADPCM_EA_R3,
    CODEC_ID_ADPCM_EA_R2,
    CODEC_ID_ADPCM_IMA_EA_SEAD,
    CODEC_ID_ADPCM_IMA_EA_EACS,
    CODEC_ID_ADPCM_EA_XAS,
    CODEC_ID_ADPCM_EA_MAXIS_XA,
    CODEC_ID_ADPCM_IMA_ISS,
    CODEC_ID_ADPCM_G722,

    /* AMR */
    CODEC_ID_AMR_NB = 0x12000,
    CODEC_ID_AMR_WB,

    /* RealAudio codecs*/
    CODEC_ID_RA_144 = 0x13000,
    CODEC_ID_RA_288,

    /* various DPCM codecs */
    CODEC_ID_ROQ_DPCM = 0x14000,
    CODEC_ID_INTERPLAY_DPCM,
    CODEC_ID_XAN_DPCM,
    CODEC_ID_SOL_DPCM,

    /* audio codecs */
    CODEC_ID_MP2 = 0x15000,
    CODEC_ID_MP3, ///< preferred ID for decoding MPEG audio layer 1, 2 or 3
    CODEC_ID_AAC,
    CODEC_ID_AC3,
    CODEC_ID_DTS,
    CODEC_ID_VORBIS,
    CODEC_ID_DVAUDIO,
    CODEC_ID_WMAV1,
    CODEC_ID_WMAV2,
    CODEC_ID_MACE3,
    CODEC_ID_MACE6,
    CODEC_ID_VMDAUDIO,
#if LIBAVCODEC_VERSION_MAJOR == 53
    CODEC_ID_SONIC,
    CODEC_ID_SONIC_LS,
#endif
    CODEC_ID_FLAC,
    CODEC_ID_MP3ADU,
    CODEC_ID_MP3ON4,
    CODEC_ID_SHORTEN,
    CODEC_ID_ALAC,
    CODEC_ID_WESTWOOD_SND1,
    CODEC_ID_GSM, ///< as in Berlin toast format
    CODEC_ID_QDM2,
    CODEC_ID_COOK,
    CODEC_ID_TRUESPEECH,
    CODEC_ID_TTA,
    CODEC_ID_SMACKAUDIO,
    CODEC_ID_QCELP,
    CODEC_ID_WAVPACK,
    CODEC_ID_DSICINAUDIO,
    CODEC_ID_IMC,
    CODEC_ID_MUSEPACK7,
    CODEC_ID_MLP,
    CODEC_ID_GSM_MS, /* as found in WAV */
    CODEC_ID_ATRAC3,
    CODEC_ID_VOXWARE,
    CODEC_ID_APE,
    CODEC_ID_NELLYMOSER,
    CODEC_ID_MUSEPACK8,
    CODEC_ID_SPEEX,
    CODEC_ID_WMAVOICE,
    CODEC_ID_WMAPRO,
    CODEC_ID_WMALOSSLESS,
    CODEC_ID_ATRAC3P,
    CODEC_ID_EAC3,
    CODEC_ID_SIPR,
    CODEC_ID_MP1,
    CODEC_ID_TWINVQ,
    CODEC_ID_TRUEHD,
    CODEC_ID_MP4ALS,
    CODEC_ID_ATRAC1,
    CODEC_ID_BINKAUDIO_RDFT,
    CODEC_ID_BINKAUDIO_DCT,
    CODEC_ID_AAC_LATM,
    CODEC_ID_QDMC,
    CODEC_ID_CELT,
#if LIBAVCODEC_VERSION_MAJOR > 53
    CODEC_ID_G723_1_DEPRECATED,
    CODEC_ID_G729_DEPRECATED,
    CODEC_ID_8SVX_EXP,
    CODEC_ID_8SVX_FIB,
#endif
    CODEC_ID_BMV_AUDIO,
    CODEC_ID_G729 = 0x15800,
    CODEC_ID_G723_1= 0x15801,
    CODEC_ID_FFWAVESYNTH = MKBETAG('F','F','W','S'),
    CODEC_ID_8SVX_RAW   = MKBETAG('8','S','V','X'),

    /* subtitle codecs */
    CODEC_ID_FIRST_SUBTITLE = 0x17000,          ///< A dummy ID pointing at the start of subtitle codecs.
    CODEC_ID_DVD_SUBTITLE = 0x17000,
    CODEC_ID_DVB_SUBTITLE,
    CODEC_ID_TEXT,  ///< raw UTF-8 text
    CODEC_ID_XSUB,
    CODEC_ID_SSA,
    CODEC_ID_MOV_TEXT,
    CODEC_ID_HDMV_PGS_SUBTITLE,
    CODEC_ID_DVB_TELETEXT,
    CODEC_ID_SRT,
    CODEC_ID_MICRODVD   = MKBETAG('m','D','V','D'),

    /* other specific kind of codecs (generally used for attachments) */
    CODEC_ID_FIRST_UNKNOWN = 0x18000,           ///< A dummy ID pointing at the start of various fake codecs.
    CODEC_ID_TTF = 0x18000,
    CODEC_ID_BINTEXT    = MKBETAG('B','T','X','T'),
    CODEC_ID_XBIN       = MKBETAG('X','B','I','N'),
    CODEC_ID_IDF        = MKBETAG( 0 ,'I','D','F'),

    CODEC_ID_PROBE = 0x19000, ///< codec_id is not known (like CODEC_ID_NONE) but lavf should attempt to identify it

    CODEC_ID_MPEG2TS = 0x20000, /**< _FAKE_ codec to indicate a raw MPEG-2 TS
                                * stream (only used by libavformat) */
    CODEC_ID_MPEG4SYSTEMS = 0x20001, /**< _FAKE_ codec to indicate a MPEG-4 Systems
                                * stream (only used by libavformat) */
    CODEC_ID_FFMETADATA = 0x21000,   ///< Dummy codec for streams containing only metadata information.
};

#if FF_API_OLD_SAMPLE_FMT
#define SampleFormat AVSampleFormat

#define SAMPLE_FMT_NONE AV_SAMPLE_FMT_NONE
#define SAMPLE_FMT_U8   AV_SAMPLE_FMT_U8
#define SAMPLE_FMT_S16  AV_SAMPLE_FMT_S16
#define SAMPLE_FMT_S32  AV_SAMPLE_FMT_S32
#define SAMPLE_FMT_FLT  AV_SAMPLE_FMT_FLT
#define SAMPLE_FMT_DBL  AV_SAMPLE_FMT_DBL
#define SAMPLE_FMT_NB   AV_SAMPLE_FMT_NB
#endif

#if FF_API_OLD_AUDIOCONVERT
#include "libavutil/audioconvert.h"

/* Audio channel masks */
#define CH_FRONT_LEFT            AV_CH_FRONT_LEFT
#define CH_FRONT_RIGHT           AV_CH_FRONT_RIGHT
#define CH_FRONT_CENTER          AV_CH_FRONT_CENTER
#define CH_LOW_FREQUENCY         AV_CH_LOW_FREQUENCY
#define CH_BACK_LEFT             AV_CH_BACK_LEFT
#define CH_BACK_RIGHT            AV_CH_BACK_RIGHT
#define CH_FRONT_LEFT_OF_CENTER  AV_CH_FRONT_LEFT_OF_CENTER
#define CH_FRONT_RIGHT_OF_CENTER AV_CH_FRONT_RIGHT_OF_CENTER
#define CH_BACK_CENTER           AV_CH_BACK_CENTER
#define CH_SIDE_LEFT             AV_CH_SIDE_LEFT
#define CH_SIDE_RIGHT            AV_CH_SIDE_RIGHT
#define CH_TOP_CENTER            AV_CH_TOP_CENTER
#define CH_TOP_FRONT_LEFT        AV_CH_TOP_FRONT_LEFT
#define CH_TOP_FRONT_CENTER      AV_CH_TOP_FRONT_CENTER
#define CH_TOP_FRONT_RIGHT       AV_CH_TOP_FRONT_RIGHT
#define CH_TOP_BACK_LEFT         AV_CH_TOP_BACK_LEFT
#define CH_TOP_BACK_CENTER       AV_CH_TOP_BACK_CENTER
#define CH_TOP_BACK_RIGHT        AV_CH_TOP_BACK_RIGHT
#define CH_STEREO_LEFT           AV_CH_STEREO_LEFT
#define CH_STEREO_RIGHT          AV_CH_STEREO_RIGHT

/** Channel mask value used for AVCodecContext.request_channel_layout
    to indicate that the user requests the channel order of the decoder output
    to be the native codec channel order. */
#define CH_LAYOUT_NATIVE         AV_CH_LAYOUT_NATIVE

/* Audio channel convenience macros */
#define CH_LAYOUT_MONO           AV_CH_LAYOUT_MONO
#define CH_LAYOUT_STEREO         AV_CH_LAYOUT_STEREO
#define CH_LAYOUT_2_1            AV_CH_LAYOUT_2_1
#define CH_LAYOUT_SURROUND       AV_CH_LAYOUT_SURROUND
#define CH_LAYOUT_4POINT0        AV_CH_LAYOUT_4POINT0
#define CH_LAYOUT_2_2            AV_CH_LAYOUT_2_2
#define CH_LAYOUT_QUAD           AV_CH_LAYOUT_QUAD
#define CH_LAYOUT_5POINT0        AV_CH_LAYOUT_5POINT0
#define CH_LAYOUT_5POINT1        AV_CH_LAYOUT_5POINT1
#define CH_LAYOUT_5POINT0_BACK   AV_CH_LAYOUT_5POINT0_BACK
#define CH_LAYOUT_5POINT1_BACK   AV_CH_LAYOUT_5POINT1_BACK
#define CH_LAYOUT_7POINT0        AV_CH_LAYOUT_7POINT0
#define CH_LAYOUT_7POINT1        AV_CH_LAYOUT_7POINT1
#define CH_LAYOUT_7POINT1_WIDE   AV_CH_LAYOUT_7POINT1_WIDE
#define CH_LAYOUT_STEREO_DOWNMIX AV_CH_LAYOUT_STEREO_DOWNMIX
#endif

#if FF_API_OLD_DECODE_AUDIO
/* in bytes */
#define AVCODEC_MAX_AUDIO_FRAME_SIZE 192000 // 1 second of 48khz 32bit audio
#endif

/**
 * Required number of additionally allocated bytes at the end of the input bitstream for decoding.
 * This is mainly needed because some optimized bitstream readers read
 * 32 or 64 bit at once and could read over the end.<br>
 * Note: If the first 23 bits of the additional bytes are not 0, then damaged
 * MPEG bitstreams could cause overread and segfault.
 */
#define FF_INPUT_BUFFER_PADDING_SIZE 16

/**
 * minimum encoding buffer size
 * Used to avoid some checks during header writing.
 */
#define FF_MIN_BUFFER_SIZE 16384


/**
 * motion estimation type.
 */
enum Motion_Est_ID {
    ME_ZERO = 1,    ///< no search, that is use 0,0 vector whenever one is needed
    ME_FULL,
    ME_LOG,
    ME_PHODS,
    ME_EPZS,        ///< enhanced predictive zonal search
    ME_X1,          ///< reserved for experiments
    ME_HEX,         ///< hexagon based search
    ME_UMH,         ///< uneven multi-hexagon search
    ME_ITER,        ///< iterative search
    ME_TESA,        ///< transformed exhaustive search algorithm
};

enum AVDiscard{
    /* We leave some space between them for extensions (drop some
     * keyframes for intra-only or drop just some bidir frames). */
    AVDISCARD_NONE   =-16, ///< discard nothing
    AVDISCARD_DEFAULT=  0, ///< discard useless packets like 0 size packets in avi
    AVDISCARD_NONREF =  8, ///< discard all non reference
    AVDISCARD_BIDIR  = 16, ///< discard all bidirectional frames
    AVDISCARD_NONKEY = 32, ///< discard all frames except keyframes
    AVDISCARD_ALL    = 48, ///< discard all
};

enum AVColorPrimaries{
    AVCOL_PRI_BT709      =1, ///< also ITU-R BT1361 / IEC 61966-2-4 / SMPTE RP177 Annex B
    AVCOL_PRI_UNSPECIFIED=2,
    AVCOL_PRI_BT470M     =4,
    AVCOL_PRI_BT470BG    =5, ///< also ITU-R BT601-6 625 / ITU-R BT1358 625 / ITU-R BT1700 625 PAL & SECAM
    AVCOL_PRI_SMPTE170M  =6, ///< also ITU-R BT601-6 525 / ITU-R BT1358 525 / ITU-R BT1700 NTSC
    AVCOL_PRI_SMPTE240M  =7, ///< functionally identical to above
    AVCOL_PRI_FILM       =8,
    AVCOL_PRI_NB           , ///< Not part of ABI
};

enum AVColorTransferCharacteristic{
    AVCOL_TRC_BT709      =1, ///< also ITU-R BT1361
    AVCOL_TRC_UNSPECIFIED=2,
    AVCOL_TRC_GAMMA22    =4, ///< also ITU-R BT470M / ITU-R BT1700 625 PAL & SECAM
    AVCOL_TRC_GAMMA28    =5, ///< also ITU-R BT470BG
    AVCOL_TRC_SMPTE240M  =7,
    AVCOL_TRC_NB           , ///< Not part of ABI
};

enum AVColorSpace{
    AVCOL_SPC_RGB        =0,
    AVCOL_SPC_BT709      =1, ///< also ITU-R BT1361 / IEC 61966-2-4 xvYCC709 / SMPTE RP177 Annex B
    AVCOL_SPC_UNSPECIFIED=2,
    AVCOL_SPC_FCC        =4,
    AVCOL_SPC_BT470BG    =5, ///< also ITU-R BT601-6 625 / ITU-R BT1358 625 / ITU-R BT1700 625 PAL & SECAM / IEC 61966-2-4 xvYCC601
    AVCOL_SPC_SMPTE170M  =6, ///< also ITU-R BT601-6 525 / ITU-R BT1358 525 / ITU-R BT1700 NTSC / functionally identical to above
    AVCOL_SPC_SMPTE240M  =7,
    AVCOL_SPC_YCGCO      =8,
    AVCOL_SPC_NB           , ///< Not part of ABI
};

enum AVColorRange{
    AVCOL_RANGE_UNSPECIFIED=0,
    AVCOL_RANGE_MPEG       =1, ///< the normal 219*2^(n-8) "MPEG" YUV ranges
    AVCOL_RANGE_JPEG       =2, ///< the normal     2^n-1   "JPEG" YUV ranges
    AVCOL_RANGE_NB           , ///< Not part of ABI
};

/**
 *  X   X      3 4 X      X are luma samples,
 *             1 2        1-6 are possible chroma positions
 *  X   X      5 6 X      0 is undefined/unknown position
 */
enum AVChromaLocation{
    AVCHROMA_LOC_UNSPECIFIED=0,
    AVCHROMA_LOC_LEFT       =1, ///< mpeg2/4, h264 default
    AVCHROMA_LOC_CENTER     =2, ///< mpeg1, jpeg, h263
    AVCHROMA_LOC_TOPLEFT    =3, ///< DV
    AVCHROMA_LOC_TOP        =4,
    AVCHROMA_LOC_BOTTOMLEFT =5,
    AVCHROMA_LOC_BOTTOM     =6,
    AVCHROMA_LOC_NB           , ///< Not part of ABI
};

#if FF_API_FLAC_GLOBAL_OPTS
/**
 * LPC analysis type
 */
enum AVLPCType {
    AV_LPC_TYPE_DEFAULT     = -1, ///< use the codec default LPC type
    AV_LPC_TYPE_NONE        =  0, ///< do not use LPC prediction or use all zero coefficients
    AV_LPC_TYPE_FIXED       =  1, ///< fixed LPC coefficients
    AV_LPC_TYPE_LEVINSON    =  2, ///< Levinson-Durbin recursion
    AV_LPC_TYPE_CHOLESKY    =  3, ///< Cholesky factorization
    AV_LPC_TYPE_NB              , ///< Not part of ABI
};
#endif

enum AVAudioServiceType {
    AV_AUDIO_SERVICE_TYPE_MAIN              = 0,
    AV_AUDIO_SERVICE_TYPE_EFFECTS           = 1,
    AV_AUDIO_SERVICE_TYPE_VISUALLY_IMPAIRED = 2,
    AV_AUDIO_SERVICE_TYPE_HEARING_IMPAIRED  = 3,
    AV_AUDIO_SERVICE_TYPE_DIALOGUE          = 4,
    AV_AUDIO_SERVICE_TYPE_COMMENTARY        = 5,
    AV_AUDIO_SERVICE_TYPE_EMERGENCY         = 6,
    AV_AUDIO_SERVICE_TYPE_VOICE_OVER        = 7,
    AV_AUDIO_SERVICE_TYPE_KARAOKE           = 8,
    AV_AUDIO_SERVICE_TYPE_NB                   , ///< Not part of ABI
};

typedef struct RcOverride{
    int start_frame;
    int end_frame;
    int qscale; // If this is 0 then quality_factor will be used instead.
    float quality_factor;
} RcOverride;

#define FF_MAX_B_FRAMES 16

/* encoding support
   These flags can be passed in AVCodecContext.flags before initialization.
   Note: Not everything is supported yet.
*/

#define CODEC_FLAG_QSCALE 0x0002  ///< Use fixed qscale.
#define CODEC_FLAG_4MV    0x0004  ///< 4 MV per MB allowed / advanced prediction for H.263.
#define CODEC_FLAG_QPEL   0x0010  ///< Use qpel MC.
#define CODEC_FLAG_GMC    0x0020  ///< Use GMC.
#define CODEC_FLAG_MV0    0x0040  ///< Always try a MB with MV=<0,0>.
/**
 * The parent program guarantees that the input for B-frames containing
 * streams is not written to for at least s->max_b_frames+1 frames, if
 * this is not set the input will be copied.
 */
#define CODEC_FLAG_INPUT_PRESERVED 0x0100
#define CODEC_FLAG_PASS1           0x0200   ///< Use internal 2pass ratecontrol in first pass mode.
#define CODEC_FLAG_PASS2           0x0400   ///< Use internal 2pass ratecontrol in second pass mode.
#define CODEC_FLAG_GRAY            0x2000   ///< Only decode/encode grayscale.
#define CODEC_FLAG_EMU_EDGE        0x4000   ///< Don't draw edges.
#define CODEC_FLAG_PSNR            0x8000   ///< error[?] variables will be set during encoding.
#define CODEC_FLAG_TRUNCATED       0x00010000 /** Input bitstream might be truncated at a random
                                                  location instead of only at frame boundaries. */
#define CODEC_FLAG_NORMALIZE_AQP  0x00020000 ///< Normalize adaptive quantization.
#define CODEC_FLAG_INTERLACED_DCT 0x00040000 ///< Use interlaced DCT.
#define CODEC_FLAG_LOW_DELAY      0x00080000 ///< Force low delay.
#define CODEC_FLAG_GLOBAL_HEADER  0x00400000 ///< Place global headers in extradata instead of every keyframe.
#define CODEC_FLAG_BITEXACT       0x00800000 ///< Use only bitexact stuff (except (I)DCT).
/* Fx : Flag for h263+ extra options */
#define CODEC_FLAG_AC_PRED        0x01000000 ///< H.263 advanced intra coding / MPEG-4 AC prediction
#define CODEC_FLAG_CBP_RD         0x04000000 ///< Use rate distortion optimization for cbp.
#define CODEC_FLAG_QP_RD          0x08000000 ///< Use rate distortion optimization for qp selectioon.
#define CODEC_FLAG_LOOP_FILTER    0x00000800 ///< loop filter
#define CODEC_FLAG_INTERLACED_ME  0x20000000 ///< interlaced motion estimation
#define CODEC_FLAG_CLOSED_GOP     0x80000000
#define CODEC_FLAG2_FAST          0x00000001 ///< Allow non spec compliant speedup tricks.
#define CODEC_FLAG2_STRICT_GOP    0x00000002 ///< Strictly enforce GOP size.
#define CODEC_FLAG2_NO_OUTPUT     0x00000004 ///< Skip bitstream encoding.
#define CODEC_FLAG2_LOCAL_HEADER  0x00000008 ///< Place global headers at every keyframe instead of in extradata.
#define CODEC_FLAG2_SKIP_RD       0x00004000 ///< RD optimal MB level residual skipping
#define CODEC_FLAG2_CHUNKS        0x00008000 ///< Input bitstream might be truncated at a packet boundaries instead of only at frame boundaries.
#define CODEC_FLAG2_SHOW_ALL      0x00400000 ///< Show all frames before the first keyframe
/**
 * @defgroup deprecated_flags Deprecated codec flags
 * Use corresponding private codec options instead.
 * @{
 */
#if FF_API_MPEGVIDEO_GLOBAL_OPTS
#define CODEC_FLAG_OBMC           0x00000001 ///< OBMC
#define CODEC_FLAG_H263P_AIV      0x00000008 ///< H.263 alternative inter VLC
#define CODEC_FLAG_PART   0x0080  ///< Use data partitioning.
#define CODEC_FLAG_ALT_SCAN       0x00100000 ///< Use alternate scan.
#define CODEC_FLAG_H263P_UMV      0x02000000 ///< unlimited motion vector
#define CODEC_FLAG_H263P_SLICE_STRUCT 0x10000000
#define CODEC_FLAG_SVCD_SCAN_OFFSET 0x40000000 ///< Will reserve space for SVCD scan offset user data.
#define CODEC_FLAG2_INTRA_VLC     0x00000800 ///< Use MPEG-2 intra VLC table.
#define CODEC_FLAG2_DROP_FRAME_TIMECODE 0x00002000 ///< timecode is in drop frame format.
#define CODEC_FLAG2_NON_LINEAR_QUANT 0x00010000 ///< Use MPEG-2 nonlinear quantizer.
#endif
#if FF_API_MJPEG_GLOBAL_OPTS
#define CODEC_FLAG_EXTERN_HUFF     0x1000   ///< Use external Huffman table (for MJPEG).
#endif
#if FF_API_X264_GLOBAL_OPTS
#define CODEC_FLAG2_BPYRAMID      0x00000010 ///< H.264 allow B-frames to be used as references.
#define CODEC_FLAG2_WPRED         0x00000020 ///< H.264 weighted biprediction for B-frames
#define CODEC_FLAG2_MIXED_REFS    0x00000040 ///< H.264 one reference per partition, as opposed to one reference per macroblock
#define CODEC_FLAG2_8X8DCT        0x00000080 ///< H.264 high profile 8x8 transform
#define CODEC_FLAG2_FASTPSKIP     0x00000100 ///< H.264 fast pskip
#define CODEC_FLAG2_AUD           0x00000200 ///< H.264 access unit delimiters
#define CODEC_FLAG2_BRDO          0x00000400 ///< B-frame rate-distortion optimization
#define CODEC_FLAG2_MBTREE        0x00040000 ///< Use macroblock tree ratecontrol (x264 only)
#define CODEC_FLAG2_PSY           0x00080000 ///< Use psycho visual optimizations.
#define CODEC_FLAG2_SSIM          0x00100000 ///< Compute SSIM during encoding, error[] values are undefined.
#define CODEC_FLAG2_INTRA_REFRESH 0x00200000 ///< Use periodic insertion of intra blocks instead of keyframes.
#endif
#if FF_API_SNOW_GLOBAL_OPTS
#define CODEC_FLAG2_MEMC_ONLY     0x00001000 ///< Only do ME/MC (I frames -> ref, P frame -> ME+MC).
#endif
#if FF_API_LAME_GLOBAL_OPTS
#define CODEC_FLAG2_BIT_RESERVOIR 0x00020000 ///< Use a bit reservoir when encoding if possible
#endif
/**
 * @}
 */

/* Unsupported options :
 *              Syntax Arithmetic coding (SAC)
 *              Reference Picture Selection
 *              Independent Segment Decoding */
/* /Fx */
/* codec capabilities */

#define CODEC_CAP_DRAW_HORIZ_BAND 0x0001 ///< Decoder can use draw_horiz_band callback.
/**
 * Codec uses get_buffer() for allocating buffers and supports custom allocators.
 * If not set, it might not use get_buffer() at all or use operations that
 * assume the buffer was allocated by avcodec_default_get_buffer.
 */
#define CODEC_CAP_DR1             0x0002
#if FF_API_PARSE_FRAME
/* If 'parse_only' field is true, then avcodec_parse_frame() can be used. */
#define CODEC_CAP_PARSE_ONLY      0x0004
#endif
#define CODEC_CAP_TRUNCATED       0x0008
/* Codec can export data for HW decoding (XvMC). */
#define CODEC_CAP_HWACCEL         0x0010
/**
 * Codec has a nonzero delay and needs to be fed with avpkt->data=NULL,
 * avpkt->size=0 at the end to get the delayed data until the decoder no longer
 * returns frames. If this is not set, the codec is guaranteed to never be fed
 * with NULL data.
 */
#define CODEC_CAP_DELAY           0x0020
/**
 * Codec can be fed a final frame with a smaller size.
 * This can be used to prevent truncation of the last audio samples.
 */
#define CODEC_CAP_SMALL_LAST_FRAME 0x0040
/**
 * Codec can export data for HW decoding (VDPAU).
 */
#define CODEC_CAP_HWACCEL_VDPAU    0x0080
/**
 * Codec can output multiple frames per AVPacket
 * Normally demuxers return one frame at a time, demuxers which do not do
 * are connected to a parser to split what they return into proper frames.
 * This flag is reserved to the very rare category of codecs which have a
 * bitstream that cannot be split into frames without timeconsuming
 * operations like full decoding. Demuxers carring such bitstreams thus
 * may return multiple frames in a packet. This has many disadvantages like
 * prohibiting stream copy in many cases thus it should only be considered
 * as a last resort.
 */
#define CODEC_CAP_SUBFRAMES        0x0100
/**
 * Codec is experimental and is thus avoided in favor of non experimental
 * encoders
 */
#define CODEC_CAP_EXPERIMENTAL     0x0200
/**
 * Codec should fill in channel configuration and samplerate instead of container
 */
#define CODEC_CAP_CHANNEL_CONF     0x0400

/**
 * Codec is able to deal with negative linesizes
 */
#define CODEC_CAP_NEG_LINESIZES    0x0800

/**
 * Codec supports frame-level multithreading.
 */
#define CODEC_CAP_FRAME_THREADS    0x1000
/**
 * Codec supports slice-based (or partition-based) multithreading.
 */
#define CODEC_CAP_SLICE_THREADS    0x2000
/**
 * Codec supports changed parameters at any point.
 */
#define CODEC_CAP_PARAM_CHANGE     0x4000
/**
 * Codec is lossless.
 */
#define CODEC_CAP_LOSSLESS         0x80000000

//The following defines may change, don't expect compatibility if you use them.
#define MB_TYPE_INTRA4x4   0x0001
#define MB_TYPE_INTRA16x16 0x0002 //FIXME H.264-specific
#define MB_TYPE_INTRA_PCM  0x0004 //FIXME H.264-specific
#define MB_TYPE_16x16      0x0008
#define MB_TYPE_16x8       0x0010
#define MB_TYPE_8x16       0x0020
#define MB_TYPE_8x8        0x0040
#define MB_TYPE_INTERLACED 0x0080
#define MB_TYPE_DIRECT2    0x0100 //FIXME
#define MB_TYPE_ACPRED     0x0200
#define MB_TYPE_GMC        0x0400
#define MB_TYPE_SKIP       0x0800
#define MB_TYPE_P0L0       0x1000
#define MB_TYPE_P1L0       0x2000
#define MB_TYPE_P0L1       0x4000
#define MB_TYPE_P1L1       0x8000
#define MB_TYPE_L0         (MB_TYPE_P0L0 | MB_TYPE_P1L0)
#define MB_TYPE_L1         (MB_TYPE_P0L1 | MB_TYPE_P1L1)
#define MB_TYPE_L0L1       (MB_TYPE_L0   | MB_TYPE_L1)
#define MB_TYPE_QUANT      0x00010000
#define MB_TYPE_CBP        0x00020000
//Note bits 24-31 are reserved for codec specific use (h264 ref0, mpeg1 0mv, ...)

/**
 * Pan Scan area.
 * This specifies the area which should be displayed.
 * Note there may be multiple such areas for one frame.
 */
typedef struct AVPanScan{
    /**
     * id
     * - encoding: Set by user.
     * - decoding: Set by libavcodec.
     */
    int id;

    /**
     * width and height in 1/16 pel
     * - encoding: Set by user.
     * - decoding: Set by libavcodec.
     */
    int width;
    int height;

    /**
     * position of the top left corner in 1/16 pel for up to 3 fields/frames
     * - encoding: Set by user.
     * - decoding: Set by libavcodec.
     */
    int16_t position[3][2];
}AVPanScan;

#define FF_QSCALE_TYPE_MPEG1 0
#define FF_QSCALE_TYPE_MPEG2 1
#define FF_QSCALE_TYPE_H264  2
#define FF_QSCALE_TYPE_VP56  3

#define FF_BUFFER_TYPE_INTERNAL 1
#define FF_BUFFER_TYPE_USER     2 ///< direct rendering buffers (image is (de)allocated by user)
#define FF_BUFFER_TYPE_SHARED   4 ///< Buffer from somewhere else; don't deallocate image (data/base), all other tables are not shared.
#define FF_BUFFER_TYPE_COPY     8 ///< Just a (modified) copy of some other buffer, don't deallocate anything.

#if FF_API_OLD_FF_PICT_TYPES
/* DEPRECATED, directly use the AV_PICTURE_TYPE_* enum values */
#define FF_I_TYPE  AV_PICTURE_TYPE_I  ///< Intra
#define FF_P_TYPE  AV_PICTURE_TYPE_P  ///< Predicted
#define FF_B_TYPE  AV_PICTURE_TYPE_B  ///< Bi-dir predicted
#define FF_S_TYPE  AV_PICTURE_TYPE_S  ///< S(GMC)-VOP MPEG4
#define FF_SI_TYPE AV_PICTURE_TYPE_SI ///< Switching Intra
#define FF_SP_TYPE AV_PICTURE_TYPE_SP ///< Switching Predicted
#define FF_BI_TYPE AV_PICTURE_TYPE_BI
#endif

#define FF_BUFFER_HINTS_VALID    0x01 // Buffer hints value is meaningful (if 0 ignore).
#define FF_BUFFER_HINTS_READABLE 0x02 // Codec will read from buffer.
#define FF_BUFFER_HINTS_PRESERVE 0x04 // User must not alter buffer content.
#define FF_BUFFER_HINTS_REUSABLE 0x08 // Codec will reuse the buffer (update).

enum AVPacketSideDataType {
    AV_PKT_DATA_PALETTE,
    AV_PKT_DATA_NEW_EXTRADATA,
    AV_PKT_DATA_PARAM_CHANGE,
};

typedef struct AVPacket {
    /**
     * Presentation timestamp in AVStream->time_base units; the time at which
     * the decompressed packet will be presented to the user.
     * Can be AV_NOPTS_VALUE if it is not stored in the file.
     * pts MUST be larger or equal to dts as presentation cannot happen before
     * decompression, unless one wants to view hex dumps. Some formats misuse
     * the terms dts and pts/cts to mean something different. Such timestamps
     * must be converted to true pts/dts before they are stored in AVPacket.
     */
    int64_t pts;
    /**
     * Decompression timestamp in AVStream->time_base units; the time at which
     * the packet is decompressed.
     * Can be AV_NOPTS_VALUE if it is not stored in the file.
     */
    int64_t dts;
    uint8_t *data;
    int   size;
    int   stream_index;
    /**
     * A combination of AV_PKT_FLAG values
     */
    int   flags;
    /**
     * Additional packet data that can be provided by the container.
     * Packet can contain several types of side information.
     */
    struct {
        uint8_t *data;
        int      size;
        enum AVPacketSideDataType type;
    } *side_data;
    int side_data_elems;

    /**
     * Duration of this packet in AVStream->time_base units, 0 if unknown.
     * Equals next_pts - this_pts in presentation order.
     */
    int   duration;
    void  (*destruct)(struct AVPacket *);
    void  *priv;
    int64_t pos;                            ///< byte position in stream, -1 if unknown

    /**
     * Time difference in AVStream->time_base units from the pts of this
     * packet to the point at which the output from the decoder has converged
     * independent from the availability of previous frames. That is, the
     * frames are virtually identical no matter if decoding started from
     * the very first frame or from this keyframe.
     * Is AV_NOPTS_VALUE if unknown.
     * This field is not the display duration of the current packet.
     * This field has no meaning if the packet does not have AV_PKT_FLAG_KEY
     * set.
     *
     * The purpose of this field is to allow seeking in streams that have no
     * keyframes in the conventional sense. It corresponds to the
     * recovery point SEI in H.264 and match_time_delta in NUT. It is also
     * essential for some types of subtitle streams to ensure that all
     * subtitles are correctly displayed after seeking.
     */
    int64_t convergence_duration;
} AVPacket;
#define AV_PKT_FLAG_KEY     0x0001 ///< The packet contains a keyframe
#define AV_PKT_FLAG_CORRUPT 0x0002 ///< The packet content is corrupted

/**
 * An AV_PKT_DATA_PARAM_CHANGE side data packet is laid out as follows:
 * u32le param_flags
 * if (param_flags & AV_SIDE_DATA_PARAM_CHANGE_CHANNEL_COUNT)
 *     s32le channel_count
 * if (param_flags & AV_SIDE_DATA_PARAM_CHANGE_CHANNEL_LAYOUT)
 *     u64le channel_layout
 * if (param_flags & AV_SIDE_DATA_PARAM_CHANGE_SAMPLE_RATE)
 *     s32le sample_rate
 * if (param_flags & AV_SIDE_DATA_PARAM_CHANGE_DIMENSIONS)
 *     s32le width
 *     s32le height
 */

enum AVSideDataParamChangeFlags {
    AV_SIDE_DATA_PARAM_CHANGE_CHANNEL_COUNT  = 0x0001,
    AV_SIDE_DATA_PARAM_CHANGE_CHANNEL_LAYOUT = 0x0002,
    AV_SIDE_DATA_PARAM_CHANGE_SAMPLE_RATE    = 0x0004,
    AV_SIDE_DATA_PARAM_CHANGE_DIMENSIONS     = 0x0008,
};

/**
 * Audio Video Frame.
 * New fields can be added to the end of AVFRAME with minor version
 * bumps. Similarly fields that are marked as to be only accessed by
 * av_opt_ptr() can be reordered. This allows 2 forks to add fields
 * without breaking compatibility with each other.
 * Removal, reordering and changes in the remaining cases require
 * a major version bump.
 * sizeof(AVFrame) must not be used outside libavcodec.
 */
typedef struct AVFrame {
#if FF_API_DATA_POINTERS
#define AV_NUM_DATA_POINTERS 4
#else
#define AV_NUM_DATA_POINTERS 8
#endif
    /**
     * pointer to the picture/channel planes.
     * This might be different from the first allocated byte
     * - encoding: Set by user
     * - decoding: set by AVCodecContext.get_buffer()
     */
    uint8_t *data[AV_NUM_DATA_POINTERS];

    /**
     * Size, in bytes, of the data for each picture/channel plane.
     *
     * For audio, only linesize[0] may be set. For planar audio, each channel
     * plane must be the same size.
     *
     * - encoding: Set by user (video only)
     * - decoding: set by AVCodecContext.get_buffer()
     */
    int linesize[AV_NUM_DATA_POINTERS];

    /**
     * pointer to the first allocated byte of the picture. Can be used in get_buffer/release_buffer.
     * This isn't used by libavcodec unless the default get/release_buffer() is used.
     * - encoding:
     * - decoding:
     */
    uint8_t *base[AV_NUM_DATA_POINTERS];
    /**
     * 1 -> keyframe, 0-> not
     * - encoding: Set by libavcodec.
     * - decoding: Set by libavcodec.
     */
    int key_frame;

    /**
     * Picture type of the frame, see ?_TYPE below.
     * - encoding: Set by libavcodec. for coded_picture (and set by user for input).
     * - decoding: Set by libavcodec.
     */
    enum AVPictureType pict_type;

    /**
     * presentation timestamp in time_base units (time when frame should be shown to user)
     * If AV_NOPTS_VALUE then frame_rate = 1/time_base will be assumed.
     * - encoding: MUST be set by user.
     * - decoding: Set by libavcodec.
     */
    int64_t pts;

    /**
     * picture number in bitstream order
     * - encoding: set by
     * - decoding: Set by libavcodec.
     */
    int coded_picture_number;
    /**
     * picture number in display order
     * - encoding: set by
     * - decoding: Set by libavcodec.
     */
    int display_picture_number;

    /**
     * quality (between 1 (good) and FF_LAMBDA_MAX (bad))
     * - encoding: Set by libavcodec. for coded_picture (and set by user for input).
     * - decoding: Set by libavcodec.
     */
    int quality;

#if FF_API_AVFRAME_AGE
    /**
     * @deprecated unused
     */
    attribute_deprecated int age;
#endif

    /**
     * is this picture used as reference
     * The values for this are the same as the MpegEncContext.picture_structure
     * variable, that is 1->top field, 2->bottom field, 3->frame/both fields.
     * Set to 4 for delayed, non-reference frames.
     * - encoding: unused
     * - decoding: Set by libavcodec. (before get_buffer() call)).
     */
    int reference;

    /**
     * QP table
     * - encoding: unused
     * - decoding: Set by libavcodec.
     */
    int8_t *qscale_table;
    /**
     * QP store stride
     * - encoding: unused
     * - decoding: Set by libavcodec.
     */
    int qstride;

    /**
     * mbskip_table[mb]>=1 if MB didn't change
     * stride= mb_width = (width+15)>>4
     * - encoding: unused
     * - decoding: Set by libavcodec.
     */
    uint8_t *mbskip_table;

    /**
     * motion vector table
     * @code
     * example:
     * int mv_sample_log2= 4 - motion_subsample_log2;
     * int mb_width= (width+15)>>4;
     * int mv_stride= (mb_width << mv_sample_log2) + 1;
     * motion_val[direction][x + y*mv_stride][0->mv_x, 1->mv_y];
     * @endcode
     * - encoding: Set by user.
     * - decoding: Set by libavcodec.
     */
    int16_t (*motion_val[2])[2];

    /**
     * macroblock type table
     * mb_type_base + mb_width + 2
     * - encoding: Set by user.
     * - decoding: Set by libavcodec.
     */
    uint32_t *mb_type;

    /**
     * log2 of the size of the block which a single vector in motion_val represents:
     * (4->16x16, 3->8x8, 2-> 4x4, 1-> 2x2)
     * - encoding: unused
     * - decoding: Set by libavcodec.
     */
    uint8_t motion_subsample_log2;

    /**
     * for some private data of the user
     * - encoding: unused
     * - decoding: Set by user.
     */
    void *opaque;

    /**
     * error
     * - encoding: Set by libavcodec. if flags&CODEC_FLAG_PSNR.
     * - decoding: unused
     */
    uint64_t error[AV_NUM_DATA_POINTERS];

    /**
     * type of the buffer (to keep track of who has to deallocate data[*])
     * - encoding: Set by the one who allocates it.
     * - decoding: Set by the one who allocates it.
     * Note: User allocated (direct rendering) & internal buffers cannot coexist currently.
     */
    int type;

    /**
     * When decoding, this signals how much the picture must be delayed.
     * extra_delay = repeat_pict / (2*fps)
     * - encoding: unused
     * - decoding: Set by libavcodec.
     */
    int repeat_pict;

    /**
     *
     */
    int qscale_type;

    /**
     * The content of the picture is interlaced.
     * - encoding: Set by user.
     * - decoding: Set by libavcodec. (default 0)
     */
    int interlaced_frame;

    /**
     * If the content is interlaced, is top field displayed first.
     * - encoding: Set by user.
     * - decoding: Set by libavcodec.
     */
    int top_field_first;

    /**
     * Pan scan.
     * - encoding: Set by user.
     * - decoding: Set by libavcodec.
     */
    AVPanScan *pan_scan;

    /**
     * Tell user application that palette has changed from previous frame.
     * - encoding: ??? (no palette-enabled encoder yet)
     * - decoding: Set by libavcodec. (default 0).
     */
    int palette_has_changed;

    /**
     * codec suggestion on buffer type if != 0
     * - encoding: unused
     * - decoding: Set by libavcodec. (before get_buffer() call)).
     */
    int buffer_hints;

    /**
     * DCT coefficients
     * - encoding: unused
     * - decoding: Set by libavcodec.
     */
    short *dct_coeff;

    /**
     * motion reference frame index
     * the order in which these are stored can depend on the codec.
     * - encoding: Set by user.
     * - decoding: Set by libavcodec.
     */
    int8_t *ref_index[2];

    /**
     * reordered opaque 64bit (generally an integer or a double precision float
     * PTS but can be anything).
     * The user sets AVCodecContext.reordered_opaque to represent the input at
     * that time,
     * the decoder reorders values as needed and sets AVFrame.reordered_opaque
     * to exactly one of the values provided by the user through AVCodecContext.reordered_opaque
     * @deprecated in favor of pkt_pts
     * - encoding: unused
     * - decoding: Read by user.
     */
    int64_t reordered_opaque;

    /**
     * hardware accelerator private data (FFmpeg-allocated)
     * - encoding: unused
     * - decoding: Set by libavcodec
     */
    void *hwaccel_picture_private;

    /**
     * reordered pts from the last AVPacket that has been input into the decoder
     * - encoding: unused
     * - decoding: Read by user.
     */
    int64_t pkt_pts;

    /**
     * dts from the last AVPacket that has been input into the decoder
     * - encoding: unused
     * - decoding: Read by user.
     */
    int64_t pkt_dts;

    /**
     * the AVCodecContext which ff_thread_get_buffer() was last called on
     * - encoding: Set by libavcodec.
     * - decoding: Set by libavcodec.
     */
    struct AVCodecContext *owner;

    /**
     * used by multithreading to store frame-specific info
     * - encoding: Set by libavcodec.
     * - decoding: Set by libavcodec.
     */
    void *thread_opaque;

    /**
     * number of audio samples (per channel) described by this frame
     * - encoding: unused
     * - decoding: Set by libavcodec
     */
    int nb_samples;

    /**
     * pointers to the data planes/channels.
     *
     * For video, this should simply point to data[].
     *
     * For planar audio, each channel has a separate data pointer, and
     * linesize[0] contains the size of each channel buffer.
     * For packed audio, there is just one data pointer, and linesize[0]
     * contains the total size of the buffer for all channels.
     *
     * Note: Both data and extended_data will always be set by get_buffer(),
     * but for planar audio with more channels that can fit in data,
     * extended_data must be used by the decoder in order to access all
     * channels.
     *
     * encoding: unused
     * decoding: set by AVCodecContext.get_buffer()
     */
    uint8_t **extended_data;

    /**
<<<<<<< HEAD
     * frame timestamp estimated using various heuristics, in stream time base
     * Code outside libavcodec should access this field using:
     *  av_opt_ptr(avcodec_get_frame_class(), frame, "best_effort_timestamp");
     * - encoding: unused
     * - decoding: set by libavcodec, read by user.
     */
    int64_t best_effort_timestamp;

    /**
     * reordered pos from the last AVPacket that has been input into the decoder
     * Code outside libavcodec should access this field using:
     *  av_opt_ptr(avcodec_get_frame_class(), frame, "pkt_pos");
     * - encoding: unused
     * - decoding: Read by user.
     */
    int64_t pkt_pos;

    /**
     * reordered sample aspect ratio for the video frame, 0/1 if unknown\unspecified
     * Code outside libavcodec should access this field using:
     *  av_opt_ptr(avcodec_get_frame_class(), frame, "sample_aspect_ratio");
=======
     * sample aspect ratio for the video frame, 0/1 if unknown\unspecified
>>>>>>> 80dc7c01
     * - encoding: unused
     * - decoding: Read by user.
     */
    AVRational sample_aspect_ratio;

    /**
     * width and height of the video frame
<<<<<<< HEAD
     * Code outside libavcodec should access this field using:
     *  av_opt_ptr(avcodec_get_frame_class(), frame, "width");
=======
>>>>>>> 80dc7c01
     * - encoding: unused
     * - decoding: Read by user.
     */
    int width, height;

    /**
     * format of the frame, -1 if unknown or unset
<<<<<<< HEAD
     * It should be cast to the corresponding enum (enum PixelFormat
     * for video, enum AVSampleFormat for audio)
     * Code outside libavcodec should access this field using:
     *  av_opt_ptr(avcodec_get_frame_class(), frame, "format");
=======
     * Values correspond to enum PixelFormat for video frames,
     * enum AVSampleFormat for audio)
>>>>>>> 80dc7c01
     * - encoding: unused
     * - decoding: Read by user.
     */
    int format;
<<<<<<< HEAD

=======
>>>>>>> 80dc7c01
} AVFrame;

struct AVCodecInternal;

enum AVFieldOrder {
    AV_FIELD_UNKNOWN,
    AV_FIELD_PROGRESSIVE,
    AV_FIELD_TT,          //< Top coded_first, top displayed first
    AV_FIELD_BB,          //< Bottom coded first, bottom displayed first
    AV_FIELD_TB,          //< Top coded first, bottom displayed first
    AV_FIELD_BT,          //< Bottom coded first, top displayed first
};

/**
 * main external API structure.
 * New fields can be added to the end with minor version bumps.
 * Removal, reordering and changes to existing fields require a major
 * version bump.
 * Please use AVOptions (av_opt* / av_set/get*()) to access these fields from user
 * applications.
 * sizeof(AVCodecContext) must not be used outside libav*.
 */
typedef struct AVCodecContext {
    /**
     * information on struct for av_log
     * - set by avcodec_alloc_context3
     */
    const AVClass *av_class;
    /**
     * the average bitrate
     * - encoding: Set by user; unused for constant quantizer encoding.
     * - decoding: Set by libavcodec. 0 or some bitrate if this info is available in the stream.
     */
    int bit_rate;

    /**
     * number of bits the bitstream is allowed to diverge from the reference.
     *           the reference can be CBR (for CBR pass1) or VBR (for pass2)
     * - encoding: Set by user; unused for constant quantizer encoding.
     * - decoding: unused
     */
    int bit_rate_tolerance;

    /**
     * CODEC_FLAG_*.
     * - encoding: Set by user.
     * - decoding: Set by user.
     */
    int flags;

    /**
     * Some codecs need additional format info. It is stored here.
     * If any muxer uses this then ALL demuxers/parsers AND encoders for the
     * specific codec MUST set it correctly otherwise stream copy breaks.
     * In general use of this field by muxers is not recommended.
     * - encoding: Set by libavcodec.
     * - decoding: Set by libavcodec. (FIXME: Is this OK?)
     */
    int sub_id;

    /**
     * Motion estimation algorithm used for video coding.
     * 1 (zero), 2 (full), 3 (log), 4 (phods), 5 (epzs), 6 (x1), 7 (hex),
     * 8 (umh), 9 (iter), 10 (tesa) [7, 8, 10 are x264 specific, 9 is snow specific]
     * - encoding: MUST be set by user.
     * - decoding: unused
     */
    int me_method;

    /**
     * some codecs need / can use extradata like Huffman tables.
     * mjpeg: Huffman tables
     * rv10: additional flags
     * mpeg4: global headers (they can be in the bitstream or here)
     * The allocated memory should be FF_INPUT_BUFFER_PADDING_SIZE bytes larger
     * than extradata_size to avoid prolems if it is read with the bitstream reader.
     * The bytewise contents of extradata must not depend on the architecture or CPU endianness.
     * - encoding: Set/allocated/freed by libavcodec.
     * - decoding: Set/allocated/freed by user.
     */
    uint8_t *extradata;
    int extradata_size;

    /**
     * This is the fundamental unit of time (in seconds) in terms
     * of which frame timestamps are represented. For fixed-fps content,
     * timebase should be 1/framerate and timestamp increments should be
     * identically 1.
     * - encoding: MUST be set by user.
     * - decoding: Set by libavcodec.
     */
    AVRational time_base;

    /* video only */
    /**
     * picture width / height.
     * - encoding: MUST be set by user.
     * - decoding: Set by libavcodec.
     * Note: For compatibility it is possible to set this instead of
     * coded_width/height before decoding.
     */
    int width, height;

#define FF_ASPECT_EXTENDED 15

    /**
     * the number of pictures in a group of pictures, or 0 for intra_only
     * - encoding: Set by user.
     * - decoding: unused
     */
    int gop_size;

    /**
     * Pixel format, see PIX_FMT_xxx.
     * May be set by the demuxer if known from headers.
     * May be overriden by the decoder if it knows better.
     * - encoding: Set by user.
     * - decoding: Set by user if known, overridden by libavcodec if known
     */
    enum PixelFormat pix_fmt;

    /**
     * If non NULL, 'draw_horiz_band' is called by the libavcodec
     * decoder to draw a horizontal band. It improves cache usage. Not
     * all codecs can do that. You must check the codec capabilities
     * beforehand.
     * When multithreading is used, it may be called from multiple threads
     * at the same time; threads might draw different parts of the same AVFrame,
     * or multiple AVFrames, and there is no guarantee that slices will be drawn
     * in order.
     * The function is also used by hardware acceleration APIs.
     * It is called at least once during frame decoding to pass
     * the data needed for hardware render.
     * In that mode instead of pixel data, AVFrame points to
     * a structure specific to the acceleration API. The application
     * reads the structure and can change some fields to indicate progress
     * or mark state.
     * - encoding: unused
     * - decoding: Set by user.
     * @param height the height of the slice
     * @param y the y position of the slice
     * @param type 1->top field, 2->bottom field, 3->frame
     * @param offset offset into the AVFrame.data from which the slice should be read
     */
    void (*draw_horiz_band)(struct AVCodecContext *s,
                            const AVFrame *src, int offset[AV_NUM_DATA_POINTERS],
                            int y, int type, int height);

    /* audio only */
    int sample_rate; ///< samples per second
    int channels;    ///< number of audio channels

    /**
     * audio sample format
     * - encoding: Set by user.
     * - decoding: Set by libavcodec.
     */
    enum AVSampleFormat sample_fmt;  ///< sample format

    /* The following data should not be initialized. */
    /**
     * Samples per packet, initialized when calling 'init'.
     */
    int frame_size;
    int frame_number;   ///< audio or video frame number

    /**
     * Encoding: Number of frames delay there will be from the encoder input to
     *           the decoder output. (we assume the decoder matches the spec)
     * Decoding: Number of frames delay in addition to what a standard decoder
     *           as specified in the spec would produce.
     * - encoding: Set by libavcodec.
     * - decoding: Set by libavcodec.
     */
    int delay;

    /* - encoding parameters */
    float qcompress;  ///< amount of qscale change between easy & hard scenes (0.0-1.0)
    float qblur;      ///< amount of qscale smoothing over time (0.0-1.0)

    /**
     * minimum quantizer
     * - encoding: Set by user.
     * - decoding: unused
     */
    int qmin;

    /**
     * maximum quantizer
     * - encoding: Set by user.
     * - decoding: unused
     */
    int qmax;

    /**
     * maximum quantizer difference between frames
     * - encoding: Set by user.
     * - decoding: unused
     */
    int max_qdiff;

    /**
     * maximum number of B-frames between non-B-frames
     * Note: The output will be delayed by max_b_frames+1 relative to the input.
     * - encoding: Set by user.
     * - decoding: unused
     */
    int max_b_frames;

    /**
     * qscale factor between IP and B-frames
     * If > 0 then the last P-frame quantizer will be used (q= lastp_q*factor+offset).
     * If < 0 then normal ratecontrol will be done (q= -normal_q*factor+offset).
     * - encoding: Set by user.
     * - decoding: unused
     */
    float b_quant_factor;

    /** obsolete FIXME remove */
    int rc_strategy;
#define FF_RC_STRATEGY_XVID 1

    int b_frame_strategy;

    struct AVCodec *codec;

    void *priv_data;

    int rtp_payload_size;   /* The size of the RTP payload: the coder will  */
                            /* do its best to deliver a chunk with size     */
                            /* below rtp_payload_size, the chunk will start */
                            /* with a start code on some codecs like H.263. */
                            /* This doesn't take account of any particular  */
                            /* headers inside the transmitted RTP payload.  */


    /* The RTP callback: This function is called    */
    /* every time the encoder has a packet to send. */
    /* It depends on the encoder if the data starts */
    /* with a Start Code (it should). H.263 does.   */
    /* mb_nb contains the number of macroblocks     */
    /* encoded in the RTP payload.                  */
    void (*rtp_callback)(struct AVCodecContext *avctx, void *data, int size, int mb_nb);

    /* statistics, used for 2-pass encoding */
    int mv_bits;
    int header_bits;
    int i_tex_bits;
    int p_tex_bits;
    int i_count;
    int p_count;
    int skip_count;
    int misc_bits;

    /**
     * number of bits used for the previously encoded frame
     * - encoding: Set by libavcodec.
     * - decoding: unused
     */
    int frame_bits;

    /**
     * Private data of the user, can be used to carry app specific stuff.
     * - encoding: Set by user.
     * - decoding: Set by user.
     */
    void *opaque;

    char codec_name[32];
    enum AVMediaType codec_type; /* see AVMEDIA_TYPE_xxx */
    enum CodecID codec_id; /* see CODEC_ID_xxx */

    /**
     * fourcc (LSB first, so "ABCD" -> ('D'<<24) + ('C'<<16) + ('B'<<8) + 'A').
     * This is used to work around some encoder bugs.
     * A demuxer should set this to what is stored in the field used to identify the codec.
     * If there are multiple such fields in a container then the demuxer should choose the one
     * which maximizes the information about the used codec.
     * If the codec tag field in a container is larger than 32 bits then the demuxer should
     * remap the longer ID to 32 bits with a table or other structure. Alternatively a new
     * extra_codec_tag + size could be added but for this a clear advantage must be demonstrated
     * first.
     * - encoding: Set by user, if not then the default based on codec_id will be used.
     * - decoding: Set by user, will be converted to uppercase by libavcodec during init.
     */
    unsigned int codec_tag;

    /**
     * Work around bugs in encoders which sometimes cannot be detected automatically.
     * - encoding: Set by user
     * - decoding: Set by user
     */
    int workaround_bugs;
#define FF_BUG_AUTODETECT       1  ///< autodetection
#define FF_BUG_OLD_MSMPEG4      2
#define FF_BUG_XVID_ILACE       4
#define FF_BUG_UMP4             8
#define FF_BUG_NO_PADDING       16
#define FF_BUG_AMV              32
#define FF_BUG_AC_VLC           0  ///< Will be removed, libavcodec can now handle these non-compliant files by default.
#define FF_BUG_QPEL_CHROMA      64
#define FF_BUG_STD_QPEL         128
#define FF_BUG_QPEL_CHROMA2     256
#define FF_BUG_DIRECT_BLOCKSIZE 512
#define FF_BUG_EDGE             1024
#define FF_BUG_HPEL_CHROMA      2048
#define FF_BUG_DC_CLIP          4096
#define FF_BUG_MS               8192 ///< Work around various bugs in Microsoft's broken decoders.
#define FF_BUG_TRUNCATED       16384
//#define FF_BUG_FAKE_SCALABILITY 16 //Autodetection should work 100%.

    /**
     * luma single coefficient elimination threshold
     * - encoding: Set by user.
     * - decoding: unused
     */
    int luma_elim_threshold;

    /**
     * chroma single coeff elimination threshold
     * - encoding: Set by user.
     * - decoding: unused
     */
    int chroma_elim_threshold;

    /**
     * strictly follow the standard (MPEG4, ...).
     * - encoding: Set by user.
     * - decoding: Set by user.
     * Setting this to STRICT or higher means the encoder and decoder will
     * generally do stupid things, whereas setting it to unofficial or lower
     * will mean the encoder might produce output that is not supported by all
     * spec-compliant decoders. Decoders don't differentiate between normal,
     * unofficial and experimental (that is, they always try to decode things
     * when they can) unless they are explicitly asked to behave stupidly
     * (=strictly conform to the specs)
     */
    int strict_std_compliance;
#define FF_COMPLIANCE_VERY_STRICT   2 ///< Strictly conform to an older more strict version of the spec or reference software.
#define FF_COMPLIANCE_STRICT        1 ///< Strictly conform to all the things in the spec no matter what consequences.
#define FF_COMPLIANCE_NORMAL        0
#define FF_COMPLIANCE_UNOFFICIAL   -1 ///< Allow unofficial extensions
#define FF_COMPLIANCE_EXPERIMENTAL -2 ///< Allow nonstandardized experimental things.

    /**
     * qscale offset between IP and B-frames
     * - encoding: Set by user.
     * - decoding: unused
     */
    float b_quant_offset;

#if FF_API_ER
    /**
     * Error recognition; higher values will detect more errors but may
     * misdetect some more or less valid parts as errors.
     * - encoding: unused
     * - decoding: Set by user.
     */
    attribute_deprecated int error_recognition;
#define FF_ER_CAREFUL         1
#define FF_ER_COMPLIANT       2
#define FF_ER_AGGRESSIVE      3
#define FF_ER_VERY_AGGRESSIVE 4
#define FF_ER_EXPLODE         5
#endif /* FF_API_ER */

    /**
     * Called at the beginning of each frame to get a buffer for it.
     *
     * The function will set AVFrame.data[], AVFrame.linesize[].
     * AVFrame.extended_data[] must also be set, but it should be the same as
     * AVFrame.data[] except for planar audio with more channels than can fit
     * in AVFrame.data[]. In that case, AVFrame.data[] shall still contain as
     * many data pointers as it can hold.
     *
     * if CODEC_CAP_DR1 is not set then get_buffer() must call
     * avcodec_default_get_buffer() instead of providing buffers allocated by
     * some other means.
     *
     * AVFrame.data[] should be 32- or 16-byte-aligned unless the CPU doesn't
     * need it. avcodec_default_get_buffer() aligns the output buffer properly,
     * but if get_buffer() is overridden then alignment considerations should
     * be taken into account.
     *
     * @see avcodec_default_get_buffer()
     *
     * Video:
     *
     * If pic.reference is set then the frame will be read later by libavcodec.
     * avcodec_align_dimensions2() should be used to find the required width and
     * height, as they normally need to be rounded up to the next multiple of 16.
     *
     * If frame multithreading is used and thread_safe_callbacks is set,
     * it may be called from a different thread, but not from more than one at
     * once. Does not need to be reentrant.
     *
     * @see release_buffer(), reget_buffer()
     * @see avcodec_align_dimensions2()
     *
     * Audio:
     *
     * Decoders request a buffer of a particular size by setting
     * AVFrame.nb_samples prior to calling get_buffer(). The decoder may,
     * however, utilize only part of the buffer by setting AVFrame.nb_samples
     * to a smaller value in the output frame.
     *
     * Decoders cannot use the buffer after returning from
     * avcodec_decode_audio4(), so they will not call release_buffer(), as it
     * is assumed to be released immediately upon return.
     *
     * As a convenience, av_samples_get_buffer_size() and
     * av_samples_fill_arrays() in libavutil may be used by custom get_buffer()
     * functions to find the required data size and to fill data pointers and
     * linesize. In AVFrame.linesize, only linesize[0] may be set for audio
     * since all planes must be the same size.
     *
     * @see av_samples_get_buffer_size(), av_samples_fill_arrays()
     *
     * - encoding: unused
     * - decoding: Set by libavcodec, user can override.
     */
    int (*get_buffer)(struct AVCodecContext *c, AVFrame *pic);

    /**
     * Called to release buffers which were allocated with get_buffer.
     * A released buffer can be reused in get_buffer().
     * pic.data[*] must be set to NULL.
     * May be called from a different thread if frame multithreading is used,
     * but not by more than one thread at once, so does not need to be reentrant.
     * - encoding: unused
     * - decoding: Set by libavcodec, user can override.
     */
    void (*release_buffer)(struct AVCodecContext *c, AVFrame *pic);

    /**
     * Size of the frame reordering buffer in the decoder.
     * For MPEG-2 it is 1 IPB or 0 low delay IP.
     * - encoding: Set by libavcodec.
     * - decoding: Set by libavcodec.
     */
    int has_b_frames;

    /**
     * number of bytes per packet if constant and known or 0
     * Used by some WAV based audio codecs.
     */
    int block_align;

#if FF_API_PARSE_FRAME
    /**
     * If true, only parsing is done. The frame data is returned.
     * Only MPEG audio decoders support this now.
     * - encoding: unused
     * - decoding: Set by user
     */
    attribute_deprecated int parse_only;
#endif

    /**
     * 0-> h263 quant 1-> mpeg quant
     * - encoding: Set by user.
     * - decoding: unused
     */
    int mpeg_quant;

    /**
     * pass1 encoding statistics output buffer
     * - encoding: Set by libavcodec.
     * - decoding: unused
     */
    char *stats_out;

    /**
     * pass2 encoding statistics input buffer
     * Concatenated stuff from stats_out of pass1 should be placed here.
     * - encoding: Allocated/set/freed by user.
     * - decoding: unused
     */
    char *stats_in;

    /**
     * ratecontrol qmin qmax limiting method
     * 0-> clipping, 1-> use a nice continous function to limit qscale wthin qmin/qmax.
     * - encoding: Set by user.
     * - decoding: unused
     */
    float rc_qsquish;

    float rc_qmod_amp;
    int rc_qmod_freq;

    /**
     * ratecontrol override, see RcOverride
     * - encoding: Allocated/set/freed by user.
     * - decoding: unused
     */
    RcOverride *rc_override;
    int rc_override_count;

    /**
     * rate control equation
     * - encoding: Set by user
     * - decoding: unused
     */
    const char *rc_eq;

    /**
     * maximum bitrate
     * - encoding: Set by user.
     * - decoding: unused
     */
    int rc_max_rate;

    /**
     * minimum bitrate
     * - encoding: Set by user.
     * - decoding: unused
     */
    int rc_min_rate;

    /**
     * decoder bitstream buffer size
     * - encoding: Set by user.
     * - decoding: unused
     */
    int rc_buffer_size;
    float rc_buffer_aggressivity;

    /**
     * qscale factor between P and I-frames
     * If > 0 then the last p frame quantizer will be used (q= lastp_q*factor+offset).
     * If < 0 then normal ratecontrol will be done (q= -normal_q*factor+offset).
     * - encoding: Set by user.
     * - decoding: unused
     */
    float i_quant_factor;

    /**
     * qscale offset between P and I-frames
     * - encoding: Set by user.
     * - decoding: unused
     */
    float i_quant_offset;

    /**
     * initial complexity for pass1 ratecontrol
     * - encoding: Set by user.
     * - decoding: unused
     */
    float rc_initial_cplx;

    /**
     * DCT algorithm, see FF_DCT_* below
     * - encoding: Set by user.
     * - decoding: unused
     */
    int dct_algo;
#define FF_DCT_AUTO    0
#define FF_DCT_FASTINT 1
#define FF_DCT_INT     2
#define FF_DCT_MMX     3
#define FF_DCT_MLIB    4
#define FF_DCT_ALTIVEC 5
#define FF_DCT_FAAN    6

    /**
     * luminance masking (0-> disabled)
     * - encoding: Set by user.
     * - decoding: unused
     */
    float lumi_masking;

    /**
     * temporary complexity masking (0-> disabled)
     * - encoding: Set by user.
     * - decoding: unused
     */
    float temporal_cplx_masking;

    /**
     * spatial complexity masking (0-> disabled)
     * - encoding: Set by user.
     * - decoding: unused
     */
    float spatial_cplx_masking;

    /**
     * p block masking (0-> disabled)
     * - encoding: Set by user.
     * - decoding: unused
     */
    float p_masking;

    /**
     * darkness masking (0-> disabled)
     * - encoding: Set by user.
     * - decoding: unused
     */
    float dark_masking;

    /**
     * IDCT algorithm, see FF_IDCT_* below.
     * - encoding: Set by user.
     * - decoding: Set by user.
     */
    int idct_algo;
#define FF_IDCT_AUTO          0
#define FF_IDCT_INT           1
#define FF_IDCT_SIMPLE        2
#define FF_IDCT_SIMPLEMMX     3
#define FF_IDCT_LIBMPEG2MMX   4
#define FF_IDCT_PS2           5
#define FF_IDCT_MLIB          6
#define FF_IDCT_ARM           7
#define FF_IDCT_ALTIVEC       8
#define FF_IDCT_SH4           9
#define FF_IDCT_SIMPLEARM     10
#define FF_IDCT_H264          11
#define FF_IDCT_VP3           12
#define FF_IDCT_IPP           13
#define FF_IDCT_XVIDMMX       14
#define FF_IDCT_CAVS          15
#define FF_IDCT_SIMPLEARMV5TE 16
#define FF_IDCT_SIMPLEARMV6   17
#define FF_IDCT_SIMPLEVIS     18
#define FF_IDCT_WMV2          19
#define FF_IDCT_FAAN          20
#define FF_IDCT_EA            21
#define FF_IDCT_SIMPLENEON    22
#define FF_IDCT_SIMPLEALPHA   23
#define FF_IDCT_BINK          24

    /**
     * slice count
     * - encoding: Set by libavcodec.
     * - decoding: Set by user (or 0).
     */
    int slice_count;
    /**
     * slice offsets in the frame in bytes
     * - encoding: Set/allocated by libavcodec.
     * - decoding: Set/allocated by user (or NULL).
     */
    int *slice_offset;

    /**
     * error concealment flags
     * - encoding: unused
     * - decoding: Set by user.
     */
    int error_concealment;
#define FF_EC_GUESS_MVS   1
#define FF_EC_DEBLOCK     2

    /**
     * dsp_mask could be add used to disable unwanted CPU features
     * CPU features (i.e. MMX, SSE. ...)
     *
     * With the FORCE flag you may instead enable given CPU features.
     * (Dangerous: Usable in case of misdetection, improper usage however will
     * result into program crash.)
     */
    unsigned dsp_mask;

    /**
     * bits per sample/pixel from the demuxer (needed for huffyuv).
     * - encoding: Set by libavcodec.
     * - decoding: Set by user.
     */
     int bits_per_coded_sample;

    /**
     * prediction method (needed for huffyuv)
     * - encoding: Set by user.
     * - decoding: unused
     */
     int prediction_method;
#define FF_PRED_LEFT   0
#define FF_PRED_PLANE  1
#define FF_PRED_MEDIAN 2

    /**
     * sample aspect ratio (0 if unknown)
     * That is the width of a pixel divided by the height of the pixel.
     * Numerator and denominator must be relatively prime and smaller than 256 for some video standards.
     * - encoding: Set by user.
     * - decoding: Set by libavcodec.
     */
    AVRational sample_aspect_ratio;

    /**
     * the picture in the bitstream
     * - encoding: Set by libavcodec.
     * - decoding: Set by libavcodec.
     */
    AVFrame *coded_frame;

    /**
     * debug
     * - encoding: Set by user.
     * - decoding: Set by user.
     */
    int debug;
#define FF_DEBUG_PICT_INFO   1
#define FF_DEBUG_RC          2
#define FF_DEBUG_BITSTREAM   4
#define FF_DEBUG_MB_TYPE     8
#define FF_DEBUG_QP          16
#define FF_DEBUG_MV          32
#define FF_DEBUG_DCT_COEFF   0x00000040
#define FF_DEBUG_SKIP        0x00000080
#define FF_DEBUG_STARTCODE   0x00000100
#define FF_DEBUG_PTS         0x00000200
#define FF_DEBUG_ER          0x00000400
#define FF_DEBUG_MMCO        0x00000800
#define FF_DEBUG_BUGS        0x00001000
#define FF_DEBUG_VIS_QP      0x00002000
#define FF_DEBUG_VIS_MB_TYPE 0x00004000
#define FF_DEBUG_BUFFERS     0x00008000
#define FF_DEBUG_THREADS     0x00010000

    /**
     * debug
     * - encoding: Set by user.
     * - decoding: Set by user.
     */
    int debug_mv;
#define FF_DEBUG_VIS_MV_P_FOR  0x00000001 //visualize forward predicted MVs of P frames
#define FF_DEBUG_VIS_MV_B_FOR  0x00000002 //visualize forward predicted MVs of B frames
#define FF_DEBUG_VIS_MV_B_BACK 0x00000004 //visualize backward predicted MVs of B frames

    /**
     * error
     * - encoding: Set by libavcodec if flags&CODEC_FLAG_PSNR.
     * - decoding: unused
     */
    uint64_t error[AV_NUM_DATA_POINTERS];

    /**
     * motion estimation comparison function
     * - encoding: Set by user.
     * - decoding: unused
     */
    int me_cmp;
    /**
     * subpixel motion estimation comparison function
     * - encoding: Set by user.
     * - decoding: unused
     */
    int me_sub_cmp;
    /**
     * macroblock comparison function (not supported yet)
     * - encoding: Set by user.
     * - decoding: unused
     */
    int mb_cmp;
    /**
     * interlaced DCT comparison function
     * - encoding: Set by user.
     * - decoding: unused
     */
    int ildct_cmp;
#define FF_CMP_SAD    0
#define FF_CMP_SSE    1
#define FF_CMP_SATD   2
#define FF_CMP_DCT    3
#define FF_CMP_PSNR   4
#define FF_CMP_BIT    5
#define FF_CMP_RD     6
#define FF_CMP_ZERO   7
#define FF_CMP_VSAD   8
#define FF_CMP_VSSE   9
#define FF_CMP_NSSE   10
#define FF_CMP_W53    11
#define FF_CMP_W97    12
#define FF_CMP_DCTMAX 13
#define FF_CMP_DCT264 14
#define FF_CMP_CHROMA 256

    /**
     * ME diamond size & shape
     * - encoding: Set by user.
     * - decoding: unused
     */
    int dia_size;

    /**
     * amount of previous MV predictors (2a+1 x 2a+1 square)
     * - encoding: Set by user.
     * - decoding: unused
     */
    int last_predictor_count;

    /**
     * prepass for motion estimation
     * - encoding: Set by user.
     * - decoding: unused
     */
    int pre_me;

    /**
     * motion estimation prepass comparison function
     * - encoding: Set by user.
     * - decoding: unused
     */
    int me_pre_cmp;

    /**
     * ME prepass diamond size & shape
     * - encoding: Set by user.
     * - decoding: unused
     */
    int pre_dia_size;

    /**
     * subpel ME quality
     * - encoding: Set by user.
     * - decoding: unused
     */
    int me_subpel_quality;

    /**
     * callback to negotiate the pixelFormat
     * @param fmt is the list of formats which are supported by the codec,
     * it is terminated by -1 as 0 is a valid format, the formats are ordered by quality.
     * The first is always the native one.
     * @return the chosen format
     * - encoding: unused
     * - decoding: Set by user, if not set the native format will be chosen.
     */
    enum PixelFormat (*get_format)(struct AVCodecContext *s, const enum PixelFormat * fmt);

    /**
     * DTG active format information (additional aspect ratio
     * information only used in DVB MPEG-2 transport streams)
     * 0 if not set.
     *
     * - encoding: unused
     * - decoding: Set by decoder.
     */
    int dtg_active_format;
#define FF_DTG_AFD_SAME         8
#define FF_DTG_AFD_4_3          9
#define FF_DTG_AFD_16_9         10
#define FF_DTG_AFD_14_9         11
#define FF_DTG_AFD_4_3_SP_14_9  13
#define FF_DTG_AFD_16_9_SP_14_9 14
#define FF_DTG_AFD_SP_4_3       15

    /**
     * maximum motion estimation search range in subpel units
     * If 0 then no limit.
     *
     * - encoding: Set by user.
     * - decoding: unused
     */
    int me_range;

    /**
     * intra quantizer bias
     * - encoding: Set by user.
     * - decoding: unused
     */
    int intra_quant_bias;
#define FF_DEFAULT_QUANT_BIAS 999999

    /**
     * inter quantizer bias
     * - encoding: Set by user.
     * - decoding: unused
     */
    int inter_quant_bias;

    /**
     * color table ID
     * - encoding: unused
     * - decoding: Which clrtable should be used for 8bit RGB images.
     *             Tables have to be stored somewhere. FIXME
     */
    int color_table_id;

#if FF_API_INTERNAL_CONTEXT
    /**
     * internal_buffer count
     * Don't touch, used by libavcodec default_get_buffer().
     * @deprecated this field was moved to an internal context
     */
    attribute_deprecated int internal_buffer_count;

    /**
     * internal_buffers
     * Don't touch, used by libavcodec default_get_buffer().
     * @deprecated this field was moved to an internal context
     */
    attribute_deprecated void *internal_buffer;
#endif

    /**
     * Global quality for codecs which cannot change it per frame.
     * This should be proportional to MPEG-1/2/4 qscale.
     * - encoding: Set by user.
     * - decoding: unused
     */
    int global_quality;

#define FF_CODER_TYPE_VLC       0
#define FF_CODER_TYPE_AC        1
#define FF_CODER_TYPE_RAW       2
#define FF_CODER_TYPE_RLE       3
#define FF_CODER_TYPE_DEFLATE   4
    /**
     * coder type
     * - encoding: Set by user.
     * - decoding: unused
     */
    int coder_type;

    /**
     * context model
     * - encoding: Set by user.
     * - decoding: unused
     */
    int context_model;
#if 0
    /**
     *
     * - encoding: unused
     * - decoding: Set by user.
     */
    uint8_t * (*realloc)(struct AVCodecContext *s, uint8_t *buf, int buf_size);
#endif

    /**
     * slice flags
     * - encoding: unused
     * - decoding: Set by user.
     */
    int slice_flags;
#define SLICE_FLAG_CODED_ORDER    0x0001 ///< draw_horiz_band() is called in coded order instead of display
#define SLICE_FLAG_ALLOW_FIELD    0x0002 ///< allow draw_horiz_band() with field slices (MPEG2 field pics)
#define SLICE_FLAG_ALLOW_PLANE    0x0004 ///< allow draw_horiz_band() with 1 component at a time (SVQ1)

    /**
     * XVideo Motion Acceleration
     * - encoding: forbidden
     * - decoding: set by decoder
     */
    int xvmc_acceleration;

    /**
     * macroblock decision mode
     * - encoding: Set by user.
     * - decoding: unused
     */
    int mb_decision;
#define FF_MB_DECISION_SIMPLE 0        ///< uses mb_cmp
#define FF_MB_DECISION_BITS   1        ///< chooses the one which needs the fewest bits
#define FF_MB_DECISION_RD     2        ///< rate distortion

    /**
     * custom intra quantization matrix
     * - encoding: Set by user, can be NULL.
     * - decoding: Set by libavcodec.
     */
    uint16_t *intra_matrix;

    /**
     * custom inter quantization matrix
     * - encoding: Set by user, can be NULL.
     * - decoding: Set by libavcodec.
     */
    uint16_t *inter_matrix;

    /**
     * fourcc from the AVI stream header (LSB first, so "ABCD" -> ('D'<<24) + ('C'<<16) + ('B'<<8) + 'A').
     * This is used to work around some encoder bugs.
     * - encoding: unused
     * - decoding: Set by user, will be converted to uppercase by libavcodec during init.
     */
    unsigned int stream_codec_tag;

    /**
     * scene change detection threshold
     * 0 is default, larger means fewer detected scene changes.
     * - encoding: Set by user.
     * - decoding: unused
     */
    int scenechange_threshold;

    /**
     * minimum Lagrange multipler
     * - encoding: Set by user.
     * - decoding: unused
     */
    int lmin;

    /**
     * maximum Lagrange multipler
     * - encoding: Set by user.
     * - decoding: unused
     */
    int lmax;

#if FF_API_PALETTE_CONTROL
    /**
     * palette control structure
     * - encoding: ??? (no palette-enabled encoder yet)
     * - decoding: Set by user.
     */
    struct AVPaletteControl *palctrl;
#endif

    /**
     * noise reduction strength
     * - encoding: Set by user.
     * - decoding: unused
     */
    int noise_reduction;

    /**
     * Called at the beginning of a frame to get cr buffer for it.
     * Buffer type (size, hints) must be the same. libavcodec won't check it.
     * libavcodec will pass previous buffer in pic, function should return
     * same buffer or new buffer with old frame "painted" into it.
     * If pic.data[0] == NULL must behave like get_buffer().
     * if CODEC_CAP_DR1 is not set then reget_buffer() must call
     * avcodec_default_reget_buffer() instead of providing buffers allocated by
     * some other means.
     * - encoding: unused
     * - decoding: Set by libavcodec, user can override.
     */
    int (*reget_buffer)(struct AVCodecContext *c, AVFrame *pic);

    /**
     * Number of bits which should be loaded into the rc buffer before decoding starts.
     * - encoding: Set by user.
     * - decoding: unused
     */
    int rc_initial_buffer_occupancy;

    /**
     *
     * - encoding: Set by user.
     * - decoding: unused
     */
    int inter_threshold;

    /**
     * CODEC_FLAG2_*
     * - encoding: Set by user.
     * - decoding: Set by user.
     */
    int flags2;

    /**
     * Simulates errors in the bitstream to test error concealment.
     * - encoding: Set by user.
     * - decoding: unused
     */
    int error_rate;

#if FF_API_ANTIALIAS_ALGO
    /**
     * MP3 antialias algorithm, see FF_AA_* below.
     * - encoding: unused
     * - decoding: Set by user.
     */
    attribute_deprecated int antialias_algo;
#define FF_AA_AUTO    0
#define FF_AA_FASTINT 1 //not implemented yet
#define FF_AA_INT     2
#define FF_AA_FLOAT   3
#endif

    /**
     * quantizer noise shaping
     * - encoding: Set by user.
     * - decoding: unused
     */
    int quantizer_noise_shaping;

    /**
     * thread count
     * is used to decide how many independent tasks should be passed to execute()
     * - encoding: Set by user.
     * - decoding: Set by user.
     */
    int thread_count;

    /**
     * The codec may call this to execute several independent things.
     * It will return only after finishing all tasks.
     * The user may replace this with some multithreaded implementation,
     * the default implementation will execute the parts serially.
     * @param count the number of things to execute
     * - encoding: Set by libavcodec, user can override.
     * - decoding: Set by libavcodec, user can override.
     */
    int (*execute)(struct AVCodecContext *c, int (*func)(struct AVCodecContext *c2, void *arg), void *arg2, int *ret, int count, int size);

    /**
     * thread opaque
     * Can be used by execute() to store some per AVCodecContext stuff.
     * - encoding: set by execute()
     * - decoding: set by execute()
     */
    void *thread_opaque;

    /**
     * Motion estimation threshold below which no motion estimation is
     * performed, but instead the user specified motion vectors are used.
     *
     * - encoding: Set by user.
     * - decoding: unused
     */
     int me_threshold;

    /**
     * Macroblock threshold below which the user specified macroblock types will be used.
     * - encoding: Set by user.
     * - decoding: unused
     */
     int mb_threshold;

    /**
     * precision of the intra DC coefficient - 8
     * - encoding: Set by user.
     * - decoding: unused
     */
     int intra_dc_precision;

    /**
     * noise vs. sse weight for the nsse comparsion function
     * - encoding: Set by user.
     * - decoding: unused
     */
     int nsse_weight;

    /**
     * Number of macroblock rows at the top which are skipped.
     * - encoding: unused
     * - decoding: Set by user.
     */
     int skip_top;

    /**
     * Number of macroblock rows at the bottom which are skipped.
     * - encoding: unused
     * - decoding: Set by user.
     */
     int skip_bottom;

    /**
     * profile
     * - encoding: Set by user.
     * - decoding: Set by libavcodec.
     */
     int profile;
#define FF_PROFILE_UNKNOWN -99
#define FF_PROFILE_RESERVED -100

#define FF_PROFILE_AAC_MAIN 0
#define FF_PROFILE_AAC_LOW  1
#define FF_PROFILE_AAC_SSR  2
#define FF_PROFILE_AAC_LTP  3

#define FF_PROFILE_DTS         20
#define FF_PROFILE_DTS_ES      30
#define FF_PROFILE_DTS_96_24   40
#define FF_PROFILE_DTS_HD_HRA  50
#define FF_PROFILE_DTS_HD_MA   60

#define FF_PROFILE_MPEG2_422    0
#define FF_PROFILE_MPEG2_HIGH   1
#define FF_PROFILE_MPEG2_SS     2
#define FF_PROFILE_MPEG2_SNR_SCALABLE  3
#define FF_PROFILE_MPEG2_MAIN   4
#define FF_PROFILE_MPEG2_SIMPLE 5

#define FF_PROFILE_H264_CONSTRAINED  (1<<9)  // 8+1; constraint_set1_flag
#define FF_PROFILE_H264_INTRA        (1<<11) // 8+3; constraint_set3_flag

#define FF_PROFILE_H264_BASELINE             66
#define FF_PROFILE_H264_CONSTRAINED_BASELINE (66|FF_PROFILE_H264_CONSTRAINED)
#define FF_PROFILE_H264_MAIN                 77
#define FF_PROFILE_H264_EXTENDED             88
#define FF_PROFILE_H264_HIGH                 100
#define FF_PROFILE_H264_HIGH_10              110
#define FF_PROFILE_H264_HIGH_10_INTRA        (110|FF_PROFILE_H264_INTRA)
#define FF_PROFILE_H264_HIGH_422             122
#define FF_PROFILE_H264_HIGH_422_INTRA       (122|FF_PROFILE_H264_INTRA)
#define FF_PROFILE_H264_HIGH_444             144
#define FF_PROFILE_H264_HIGH_444_PREDICTIVE  244
#define FF_PROFILE_H264_HIGH_444_INTRA       (244|FF_PROFILE_H264_INTRA)
#define FF_PROFILE_H264_CAVLC_444            44

#define FF_PROFILE_VC1_SIMPLE   0
#define FF_PROFILE_VC1_MAIN     1
#define FF_PROFILE_VC1_COMPLEX  2
#define FF_PROFILE_VC1_ADVANCED 3

#define FF_PROFILE_MPEG4_SIMPLE                     0
#define FF_PROFILE_MPEG4_SIMPLE_SCALABLE            1
#define FF_PROFILE_MPEG4_CORE                       2
#define FF_PROFILE_MPEG4_MAIN                       3
#define FF_PROFILE_MPEG4_N_BIT                      4
#define FF_PROFILE_MPEG4_SCALABLE_TEXTURE           5
#define FF_PROFILE_MPEG4_SIMPLE_FACE_ANIMATION      6
#define FF_PROFILE_MPEG4_BASIC_ANIMATED_TEXTURE     7
#define FF_PROFILE_MPEG4_HYBRID                     8
#define FF_PROFILE_MPEG4_ADVANCED_REAL_TIME         9
#define FF_PROFILE_MPEG4_CORE_SCALABLE             10
#define FF_PROFILE_MPEG4_ADVANCED_CODING           11
#define FF_PROFILE_MPEG4_ADVANCED_CORE             12
#define FF_PROFILE_MPEG4_ADVANCED_SCALABLE_TEXTURE 13
#define FF_PROFILE_MPEG4_SIMPLE_STUDIO             14
#define FF_PROFILE_MPEG4_ADVANCED_SIMPLE           15

    /**
     * level
     * - encoding: Set by user.
     * - decoding: Set by libavcodec.
     */
     int level;
#define FF_LEVEL_UNKNOWN -99

    /**
     * low resolution decoding, 1-> 1/2 size, 2->1/4 size
     * - encoding: unused
     * - decoding: Set by user.
     */
     int lowres;

    /**
     * Bitstream width / height, may be different from width/height if lowres enabled.
     * - encoding: unused
     * - decoding: Set by user before init if known. Codec should override / dynamically change if needed.
     */
    int coded_width, coded_height;

    /**
     * frame skip threshold
     * - encoding: Set by user.
     * - decoding: unused
     */
    int frame_skip_threshold;

    /**
     * frame skip factor
     * - encoding: Set by user.
     * - decoding: unused
     */
    int frame_skip_factor;

    /**
     * frame skip exponent
     * - encoding: Set by user.
     * - decoding: unused
     */
    int frame_skip_exp;

    /**
     * frame skip comparison function
     * - encoding: Set by user.
     * - decoding: unused
     */
    int frame_skip_cmp;

    /**
     * Border processing masking, raises the quantizer for mbs on the borders
     * of the picture.
     * - encoding: Set by user.
     * - decoding: unused
     */
    float border_masking;

    /**
     * minimum MB lagrange multipler
     * - encoding: Set by user.
     * - decoding: unused
     */
    int mb_lmin;

    /**
     * maximum MB lagrange multipler
     * - encoding: Set by user.
     * - decoding: unused
     */
    int mb_lmax;

    /**
     *
     * - encoding: Set by user.
     * - decoding: unused
     */
    int me_penalty_compensation;

    /**
     *
     * - encoding: unused
     * - decoding: Set by user.
     */
    enum AVDiscard skip_loop_filter;

    /**
     *
     * - encoding: unused
     * - decoding: Set by user.
     */
    enum AVDiscard skip_idct;

    /**
     *
     * - encoding: unused
     * - decoding: Set by user.
     */
    enum AVDiscard skip_frame;

    /**
     *
     * - encoding: Set by user.
     * - decoding: unused
     */
    int bidir_refine;

    /**
     *
     * - encoding: Set by user.
     * - decoding: unused
     */
    int brd_scale;

#if FF_API_X264_GLOBAL_OPTS
    /**
     * constant rate factor - quality-based VBR - values ~correspond to qps
     * - encoding: Set by user.
     * - decoding: unused
     *   @deprecated use 'crf' libx264 private option
     */
    attribute_deprecated float crf;

    /**
     * constant quantization parameter rate control method
     * - encoding: Set by user.
     * - decoding: unused
     *   @deprecated use 'cqp' libx264 private option
     */
    attribute_deprecated int cqp;
#endif

    /**
     * minimum GOP size
     * - encoding: Set by user.
     * - decoding: unused
     */
    int keyint_min;

    /**
     * number of reference frames
     * - encoding: Set by user.
     * - decoding: Set by lavc.
     */
    int refs;

    /**
     * chroma qp offset from luma
     * - encoding: Set by user.
     * - decoding: unused
     */
    int chromaoffset;

#if FF_API_X264_GLOBAL_OPTS
    /**
     * Influence how often B-frames are used.
     * - encoding: Set by user.
     * - decoding: unused
     */
    attribute_deprecated int bframebias;
#endif

    /**
     * trellis RD quantization
     * - encoding: Set by user.
     * - decoding: unused
     */
    int trellis;

#if FF_API_X264_GLOBAL_OPTS
    /**
     * Reduce fluctuations in qp (before curve compression).
     * - encoding: Set by user.
     * - decoding: unused
     */
    attribute_deprecated float complexityblur;

    /**
     * in-loop deblocking filter alphac0 parameter
     * alpha is in the range -6...6
     * - encoding: Set by user.
     * - decoding: unused
     */
    attribute_deprecated int deblockalpha;

    /**
     * in-loop deblocking filter beta parameter
     * beta is in the range -6...6
     * - encoding: Set by user.
     * - decoding: unused
     */
    attribute_deprecated int deblockbeta;

    /**
     * macroblock subpartition sizes to consider - p8x8, p4x4, b8x8, i8x8, i4x4
     * - encoding: Set by user.
     * - decoding: unused
     */
    attribute_deprecated int partitions;
#define X264_PART_I4X4 0x001  /* Analyze i4x4 */
#define X264_PART_I8X8 0x002  /* Analyze i8x8 (requires 8x8 transform) */
#define X264_PART_P8X8 0x010  /* Analyze p16x8, p8x16 and p8x8 */
#define X264_PART_P4X4 0x020  /* Analyze p8x4, p4x8, p4x4 */
#define X264_PART_B8X8 0x100  /* Analyze b16x8, b8x16 and b8x8 */

    /**
     * direct MV prediction mode - 0 (none), 1 (spatial), 2 (temporal), 3 (auto)
     * - encoding: Set by user.
     * - decoding: unused
     */
    attribute_deprecated int directpred;
#endif

    /**
     * Audio cutoff bandwidth (0 means "automatic")
     * - encoding: Set by user.
     * - decoding: unused
     */
    int cutoff;

    /**
     * Multiplied by qscale for each frame and added to scene_change_score.
     * - encoding: Set by user.
     * - decoding: unused
     */
    int scenechange_factor;

    /**
     *
     * Note: Value depends upon the compare function used for fullpel ME.
     * - encoding: Set by user.
     * - decoding: unused
     */
    int mv0_threshold;

    /**
     * Adjust sensitivity of b_frame_strategy 1.
     * - encoding: Set by user.
     * - decoding: unused
     */
    int b_sensitivity;

    /**
     * - encoding: Set by user.
     * - decoding: unused
     */
    int compression_level;
#define FF_COMPRESSION_DEFAULT -1

    /**
     * - encoding: Set by user.
     * - decoding: unused
     */
    int min_prediction_order;

    /**
     * - encoding: Set by user.
     * - decoding: unused
     */
    int max_prediction_order;

#if FF_API_FLAC_GLOBAL_OPTS
    /**
     * @name FLAC options
     * @deprecated Use FLAC encoder private options instead.
     * @{
     */

    /**
     * LPC coefficient precision - used by FLAC encoder
     * - encoding: Set by user.
     * - decoding: unused
     */
    attribute_deprecated int lpc_coeff_precision;

    /**
     * search method for selecting prediction order
     * - encoding: Set by user.
     * - decoding: unused
     */
    attribute_deprecated int prediction_order_method;

    /**
     * - encoding: Set by user.
     * - decoding: unused
     */
    attribute_deprecated int min_partition_order;

    /**
     * - encoding: Set by user.
     * - decoding: unused
     */
    attribute_deprecated int max_partition_order;
    /**
     * @}
     */
#endif

    /**
     * GOP timecode frame start number
     * - encoding: Set by user, in non drop frame format
     * - decoding: Set by libavcodec (timecode in the 25 bits format, -1 if unset)
     */
    int64_t timecode_frame_start;

#if FF_API_REQUEST_CHANNELS
    /**
     * Decoder should decode to this many channels if it can (0 for default)
     * - encoding: unused
     * - decoding: Set by user.
     * @deprecated Deprecated in favor of request_channel_layout.
     */
    int request_channels;
#endif

#if FF_API_DRC_SCALE
    /**
     * Percentage of dynamic range compression to be applied by the decoder.
     * The default value is 1.0, corresponding to full compression.
     * - encoding: unused
     * - decoding: Set by user.
     * @deprecated use AC3 decoder private option instead.
     */
    attribute_deprecated float drc_scale;
#endif

    /**
     * opaque 64bit number (generally a PTS) that will be reordered and
     * output in AVFrame.reordered_opaque
     * @deprecated in favor of pkt_pts
     * - encoding: unused
     * - decoding: Set by user.
     */
    int64_t reordered_opaque;

    /**
     * Bits per sample/pixel of internal libavcodec pixel/sample format.
     * - encoding: set by user.
     * - decoding: set by libavcodec.
     */
    int bits_per_raw_sample;

    /**
     * Audio channel layout.
     * - encoding: set by user.
     * - decoding: set by user, may be overwritten by libavcodec.
     */
    uint64_t channel_layout;

    /**
     * Request decoder to use this channel layout if it can (0 for default)
     * - encoding: unused
     * - decoding: Set by user.
     */
    uint64_t request_channel_layout;

    /**
     * Ratecontrol attempt to use, at maximum, <value> of what can be used without an underflow.
     * - encoding: Set by user.
     * - decoding: unused.
     */
    float rc_max_available_vbv_use;

    /**
     * Ratecontrol attempt to use, at least, <value> times the amount needed to prevent a vbv overflow.
     * - encoding: Set by user.
     * - decoding: unused.
     */
    float rc_min_vbv_overflow_use;

    /**
     * Hardware accelerator in use
     * - encoding: unused.
     * - decoding: Set by libavcodec
     */
    struct AVHWAccel *hwaccel;

    /**
     * For some codecs, the time base is closer to the field rate than the frame rate.
     * Most notably, H.264 and MPEG-2 specify time_base as half of frame duration
     * if no telecine is used ...
     *
     * Set to time_base ticks per frame. Default 1, e.g., H.264/MPEG-2 set it to 2.
     */
    int ticks_per_frame;

    /**
     * Hardware accelerator context.
     * For some hardware accelerators, a global context needs to be
     * provided by the user. In that case, this holds display-dependent
     * data FFmpeg cannot instantiate itself. Please refer to the
     * FFmpeg HW accelerator documentation to know how to fill this
     * is. e.g. for VA API, this is a struct vaapi_context.
     * - encoding: unused
     * - decoding: Set by user
     */
    void *hwaccel_context;

    /**
     * Chromaticity coordinates of the source primaries.
     * - encoding: Set by user
     * - decoding: Set by libavcodec
     */
    enum AVColorPrimaries color_primaries;

    /**
     * Color Transfer Characteristic.
     * - encoding: Set by user
     * - decoding: Set by libavcodec
     */
    enum AVColorTransferCharacteristic color_trc;

    /**
     * YUV colorspace type.
     * - encoding: Set by user
     * - decoding: Set by libavcodec
     */
    enum AVColorSpace colorspace;

    /**
     * MPEG vs JPEG YUV range.
     * - encoding: Set by user
     * - decoding: Set by libavcodec
     */
    enum AVColorRange color_range;

    /**
     * This defines the location of chroma samples.
     * - encoding: Set by user
     * - decoding: Set by libavcodec
     */
    enum AVChromaLocation chroma_sample_location;

    /**
     * The codec may call this to execute several independent things.
     * It will return only after finishing all tasks.
     * The user may replace this with some multithreaded implementation,
     * the default implementation will execute the parts serially.
     * Also see avcodec_thread_init and e.g. the --enable-pthread configure option.
     * @param c context passed also to func
     * @param count the number of things to execute
     * @param arg2 argument passed unchanged to func
     * @param ret return values of executed functions, must have space for "count" values. May be NULL.
     * @param func function that will be called count times, with jobnr from 0 to count-1.
     *             threadnr will be in the range 0 to c->thread_count-1 < MAX_THREADS and so that no
     *             two instances of func executing at the same time will have the same threadnr.
     * @return always 0 currently, but code should handle a future improvement where when any call to func
     *         returns < 0 no further calls to func may be done and < 0 is returned.
     * - encoding: Set by libavcodec, user can override.
     * - decoding: Set by libavcodec, user can override.
     */
    int (*execute2)(struct AVCodecContext *c, int (*func)(struct AVCodecContext *c2, void *arg, int jobnr, int threadnr), void *arg2, int *ret, int count);

#if FF_API_X264_GLOBAL_OPTS
    /**
     * explicit P-frame weighted prediction analysis method
     * 0: off
     * 1: fast blind weighting (one reference duplicate with -1 offset)
     * 2: smart weighting (full fade detection analysis)
     * - encoding: Set by user.
     * - decoding: unused
     */
    attribute_deprecated int weighted_p_pred;

    /**
     * AQ mode
     * 0: Disabled
     * 1: Variance AQ (complexity mask)
     * 2: Auto-variance AQ (experimental)
     * - encoding: Set by user
     * - decoding: unused
     */
    attribute_deprecated int aq_mode;

    /**
     * AQ strength
     * Reduces blocking and blurring in flat and textured areas.
     * - encoding: Set by user
     * - decoding: unused
     */
    attribute_deprecated float aq_strength;

    /**
     * PSY RD
     * Strength of psychovisual optimization
     * - encoding: Set by user
     * - decoding: unused
     */
    attribute_deprecated float psy_rd;

    /**
     * PSY trellis
     * Strength of psychovisual optimization
     * - encoding: Set by user
     * - decoding: unused
     */
    attribute_deprecated float psy_trellis;

    /**
     * RC lookahead
     * Number of frames for frametype and ratecontrol lookahead
     * - encoding: Set by user
     * - decoding: unused
     */
    attribute_deprecated int rc_lookahead;

    /**
     * Constant rate factor maximum
     * With CRF encoding mode and VBV restrictions enabled, prevents quality from being worse
     * than crf_max, even if doing so would violate VBV restrictions.
     * - encoding: Set by user.
     * - decoding: unused
     */
    attribute_deprecated float crf_max;
#endif

    int log_level_offset;

#if FF_API_FLAC_GLOBAL_OPTS
    /**
     * Determine which LPC analysis algorithm to use.
     * - encoding: Set by user
     * - decoding: unused
     */
    attribute_deprecated enum AVLPCType lpc_type;

    /**
     * Number of passes to use for Cholesky factorization during LPC analysis
     * - encoding: Set by user
     * - decoding: unused
     */
    attribute_deprecated int lpc_passes;
#endif

    /**
     * Number of slices.
     * Indicates number of picture subdivisions. Used for parallelized
     * decoding.
     * - encoding: Set by user
     * - decoding: unused
     */
    int slices;

    /**
     * Header containing style information for text subtitles.
     * For SUBTITLE_ASS subtitle type, it should contain the whole ASS
     * [Script Info] and [V4+ Styles] section, plus the [Events] line and
     * the Format line following. It shouldn't include any Dialogue line.
     * - encoding: Set/allocated/freed by user (before avcodec_open2())
     * - decoding: Set/allocated/freed by libavcodec (by avcodec_open2())
     */
    uint8_t *subtitle_header;
    int subtitle_header_size;

    /**
     * Current packet as passed into the decoder, to avoid having
     * to pass the packet into every function. Currently only valid
     * inside lavc and get/release_buffer callbacks.
     * - decoding: set by avcodec_decode_*, read by get_buffer() for setting pkt_pts
     * - encoding: unused
     */
    AVPacket *pkt;

#if FF_API_INTERNAL_CONTEXT
    /**
     * Whether this is a copy of the context which had init() called on it.
     * This is used by multithreading - shared tables and picture pointers
     * should be freed from the original context only.
     * - encoding: Set by libavcodec.
     * - decoding: Set by libavcodec.
     *
     * @deprecated this field has been moved to an internal context
     */
    attribute_deprecated int is_copy;
#endif

    /**
     * Which multithreading methods to use.
     * Use of FF_THREAD_FRAME will increase decoding delay by one frame per thread,
     * so clients which cannot provide future frames should not use it.
     *
     * - encoding: Set by user, otherwise the default is used.
     * - decoding: Set by user, otherwise the default is used.
     */
    int thread_type;
#define FF_THREAD_FRAME   1 ///< Decode more than one frame at once
#define FF_THREAD_SLICE   2 ///< Decode more than one part of a single frame at once

    /**
     * Which multithreading methods are in use by the codec.
     * - encoding: Set by libavcodec.
     * - decoding: Set by libavcodec.
     */
    int active_thread_type;

    /**
     * Set by the client if its custom get_buffer() callback can be called
     * from another thread, which allows faster multithreaded decoding.
     * draw_horiz_band() will be called from other threads regardless of this setting.
     * Ignored if the default get_buffer() is used.
     * - encoding: Set by user.
     * - decoding: Set by user.
     */
    int thread_safe_callbacks;

    /**
     * VBV delay coded in the last frame (in periods of a 27 MHz clock).
     * Used for compliant TS muxing.
     * - encoding: Set by libavcodec.
     * - decoding: unused.
     */
    uint64_t vbv_delay;

    /**
     * Type of service that the audio stream conveys.
     * - encoding: Set by user.
     * - decoding: Set by libavcodec.
     */
    enum AVAudioServiceType audio_service_type;

    /**
     * desired sample format
     * - encoding: Not used.
     * - decoding: Set by user.
     * Decoder will decode to this format if it can.
     */
    enum AVSampleFormat request_sample_fmt;

    /**
     * Error recognition; may misdetect some more or less valid parts as errors.
     * - encoding: unused
     * - decoding: Set by user.
     */
    int err_recognition;
#define AV_EF_CRCCHECK  (1<<0)
#define AV_EF_BITSTREAM (1<<1)
#define AV_EF_BUFFER    (1<<2)
#define AV_EF_EXPLODE   (1<<3)

#define AV_EF_CAREFUL    (1<<16)
#define AV_EF_COMPLIANT  (1<<17)
#define AV_EF_AGGRESSIVE (1<<18)

    /**
     * Private context used for internal data.
     *
     * Unlike priv_data, this is not codec-specific. It is used in general
     * libavcodec functions.
     */
    struct AVCodecInternal *internal;

    /** Field order
     * - encoding: set by libavcodec
     * - decoding: Set by libavcodec
     */
    enum AVFieldOrder field_order;

    /**
     * Current statistics for PTS correction.
     * - decoding: maintained and used by libavcodec, not intended to be used by user apps
     * - encoding: unused
     */
    int64_t pts_correction_num_faulty_pts; /// Number of incorrect PTS values so far
    int64_t pts_correction_num_faulty_dts; /// Number of incorrect DTS values so far
    int64_t pts_correction_last_pts;       /// PTS of the last frame
    int64_t pts_correction_last_dts;       /// DTS of the last frame

} AVCodecContext;

/**
 * AVProfile.
 */
typedef struct AVProfile {
    int profile;
    const char *name; ///< short name for the profile
} AVProfile;

typedef struct AVCodecDefault AVCodecDefault;

/**
 * AVCodec.
 */
typedef struct AVCodec {
    /**
     * Name of the codec implementation.
     * The name is globally unique among encoders and among decoders (but an
     * encoder and a decoder can share the same name).
     * This is the primary way to find a codec from the user perspective.
     */
    const char *name;
    enum AVMediaType type;
    enum CodecID id;
    int priv_data_size;
    int (*init)(AVCodecContext *);
    int (*encode)(AVCodecContext *, uint8_t *buf, int buf_size, void *data);
    int (*close)(AVCodecContext *);
    int (*decode)(AVCodecContext *, void *outdata, int *outdata_size, AVPacket *avpkt);
    /**
     * Codec capabilities.
     * see CODEC_CAP_*
     */
    int capabilities;
    struct AVCodec *next;
    /**
     * Flush buffers.
     * Will be called when seeking
     */
    void (*flush)(AVCodecContext *);
    const AVRational *supported_framerates; ///< array of supported framerates, or NULL if any, array is terminated by {0,0}
    const enum PixelFormat *pix_fmts;       ///< array of supported pixel formats, or NULL if unknown, array is terminated by -1
    /**
     * Descriptive name for the codec, meant to be more human readable than name.
     * You should use the NULL_IF_CONFIG_SMALL() macro to define it.
     */
    const char *long_name;
    const int *supported_samplerates;       ///< array of supported audio samplerates, or NULL if unknown, array is terminated by 0
    const enum AVSampleFormat *sample_fmts; ///< array of supported sample formats, or NULL if unknown, array is terminated by -1
    const uint64_t *channel_layouts;         ///< array of support channel layouts, or NULL if unknown. array is terminated by 0
    uint8_t max_lowres;                     ///< maximum value for lowres supported by the decoder
    const AVClass *priv_class;              ///< AVClass for the private context
    const AVProfile *profiles;              ///< array of recognized profiles, or NULL if unknown, array is terminated by {FF_PROFILE_UNKNOWN}

    /**
     * @name Frame-level threading support functions
     * @{
     */
    /**
     * If defined, called on thread contexts when they are created.
     * If the codec allocates writable tables in init(), re-allocate them here.
     * priv_data will be set to a copy of the original.
     */
    int (*init_thread_copy)(AVCodecContext *);
    /**
     * Copy necessary context variables from a previous thread context to the current one.
     * If not defined, the next thread will start automatically; otherwise, the codec
     * must call ff_thread_finish_setup().
     *
     * dst and src will (rarely) point to the same context, in which case memcpy should be skipped.
     */
    int (*update_thread_context)(AVCodecContext *dst, const AVCodecContext *src);
    /** @} */

    /**
     * Private codec-specific defaults.
     */
    const AVCodecDefault *defaults;

    /**
     * Initialize codec static data, called from avcodec_register().
     */
    void (*init_static_data)(struct AVCodec *codec);
} AVCodec;

/**
 * AVHWAccel.
 */
typedef struct AVHWAccel {
    /**
     * Name of the hardware accelerated codec.
     * The name is globally unique among encoders and among decoders (but an
     * encoder and a decoder can share the same name).
     */
    const char *name;

    /**
     * Type of codec implemented by the hardware accelerator.
     *
     * See AVMEDIA_TYPE_xxx
     */
    enum AVMediaType type;

    /**
     * Codec implemented by the hardware accelerator.
     *
     * See CODEC_ID_xxx
     */
    enum CodecID id;

    /**
     * Supported pixel format.
     *
     * Only hardware accelerated formats are supported here.
     */
    enum PixelFormat pix_fmt;

    /**
     * Hardware accelerated codec capabilities.
     * see FF_HWACCEL_CODEC_CAP_*
     */
    int capabilities;

    struct AVHWAccel *next;

    /**
     * Called at the beginning of each frame or field picture.
     *
     * Meaningful frame information (codec specific) is guaranteed to
     * be parsed at this point. This function is mandatory.
     *
     * Note that buf can be NULL along with buf_size set to 0.
     * Otherwise, this means the whole frame is available at this point.
     *
     * @param avctx the codec context
     * @param buf the frame data buffer base
     * @param buf_size the size of the frame in bytes
     * @return zero if successful, a negative value otherwise
     */
    int (*start_frame)(AVCodecContext *avctx, const uint8_t *buf, uint32_t buf_size);

    /**
     * Callback for each slice.
     *
     * Meaningful slice information (codec specific) is guaranteed to
     * be parsed at this point. This function is mandatory.
     *
     * @param avctx the codec context
     * @param buf the slice data buffer base
     * @param buf_size the size of the slice in bytes
     * @return zero if successful, a negative value otherwise
     */
    int (*decode_slice)(AVCodecContext *avctx, const uint8_t *buf, uint32_t buf_size);

    /**
     * Called at the end of each frame or field picture.
     *
     * The whole picture is parsed at this point and can now be sent
     * to the hardware accelerator. This function is mandatory.
     *
     * @param avctx the codec context
     * @return zero if successful, a negative value otherwise
     */
    int (*end_frame)(AVCodecContext *avctx);

    /**
     * Size of HW accelerator private data.
     *
     * Private data is allocated with av_mallocz() before
     * AVCodecContext.get_buffer() and deallocated after
     * AVCodecContext.release_buffer().
     */
    int priv_data_size;
} AVHWAccel;

/**
 * four components are given, that's all.
 * the last component is alpha
 */
typedef struct AVPicture {
    uint8_t *data[AV_NUM_DATA_POINTERS];
    int linesize[AV_NUM_DATA_POINTERS];     ///< number of bytes per line
} AVPicture;

#define AVPALETTE_SIZE 1024
#define AVPALETTE_COUNT 256
#if FF_API_PALETTE_CONTROL
/**
 * AVPaletteControl
 * This structure defines a method for communicating palette changes
 * between and demuxer and a decoder.
 *
 * @deprecated Use AVPacket to send palette changes instead.
 * This is totally broken.
 */
typedef struct AVPaletteControl {

    /* Demuxer sets this to 1 to indicate the palette has changed;
     * decoder resets to 0. */
    int palette_changed;

    /* 4-byte ARGB palette entries, stored in native byte order; note that
     * the individual palette components should be on a 8-bit scale; if
     * the palette data comes from an IBM VGA native format, the component
     * data is probably 6 bits in size and needs to be scaled. */
    unsigned int palette[AVPALETTE_COUNT];

} AVPaletteControl attribute_deprecated;
#endif

enum AVSubtitleType {
    SUBTITLE_NONE,

    SUBTITLE_BITMAP,                ///< A bitmap, pict will be set

    /**
     * Plain text, the text field must be set by the decoder and is
     * authoritative. ass and pict fields may contain approximations.
     */
    SUBTITLE_TEXT,

    /**
     * Formatted text, the ass field must be set by the decoder and is
     * authoritative. pict and text fields may contain approximations.
     */
    SUBTITLE_ASS,
};

typedef struct AVSubtitleRect {
    int x;         ///< top left corner  of pict, undefined when pict is not set
    int y;         ///< top left corner  of pict, undefined when pict is not set
    int w;         ///< width            of pict, undefined when pict is not set
    int h;         ///< height           of pict, undefined when pict is not set
    int nb_colors; ///< number of colors in pict, undefined when pict is not set

    /**
     * data+linesize for the bitmap of this subtitle.
     * can be set for text/ass as well once they where rendered
     */
    AVPicture pict;
    enum AVSubtitleType type;

    char *text;                     ///< 0 terminated plain UTF-8 text

    /**
     * 0 terminated ASS/SSA compatible event line.
     * The pressentation of this is unaffected by the other values in this
     * struct.
     */
    char *ass;
} AVSubtitleRect;

typedef struct AVSubtitle {
    uint16_t format; /* 0 = graphics */
    uint32_t start_display_time; /* relative to packet pts, in ms */
    uint32_t end_display_time; /* relative to packet pts, in ms */
    unsigned num_rects;
    AVSubtitleRect **rects;
    int64_t pts;    ///< Same as packet pts, in AV_TIME_BASE
} AVSubtitle;

/* packet functions */

/**
 * @deprecated use NULL instead
 */
attribute_deprecated void av_destruct_packet_nofree(AVPacket *pkt);

/**
 * Default packet destructor.
 */
void av_destruct_packet(AVPacket *pkt);

/**
 * Initialize optional fields of a packet with default values.
 *
 * @param pkt packet
 */
void av_init_packet(AVPacket *pkt);

/**
 * Allocate the payload of a packet and initialize its fields with
 * default values.
 *
 * @param pkt packet
 * @param size wanted payload size
 * @return 0 if OK, AVERROR_xxx otherwise
 */
int av_new_packet(AVPacket *pkt, int size);

/**
 * Reduce packet size, correctly zeroing padding
 *
 * @param pkt packet
 * @param size new size
 */
void av_shrink_packet(AVPacket *pkt, int size);

/**
 * Increase packet size, correctly zeroing padding
 *
 * @param pkt packet
 * @param grow_by number of bytes by which to increase the size of the packet
 */
int av_grow_packet(AVPacket *pkt, int grow_by);

/**
 * @warning This is a hack - the packet memory allocation stuff is broken. The
 * packet is allocated if it was not really allocated.
 */
int av_dup_packet(AVPacket *pkt);

/**
 * Free a packet.
 *
 * @param pkt packet to free
 */
void av_free_packet(AVPacket *pkt);

/**
 * Allocate new information of a packet.
 *
 * @param pkt packet
 * @param type side information type
 * @param size side information size
 * @return pointer to fresh allocated data or NULL otherwise
 */
uint8_t* av_packet_new_side_data(AVPacket *pkt, enum AVPacketSideDataType type,
                                 int size);

/**
 * Get side information from packet.
 *
 * @param pkt packet
 * @param type desired side information type
 * @param size pointer for side information size to store (optional)
 * @return pointer to data if present or NULL otherwise
 */
uint8_t* av_packet_get_side_data(AVPacket *pkt, enum AVPacketSideDataType type,
                                 int *size);

int av_packet_merge_side_data(AVPacket *pkt);

int av_packet_split_side_data(AVPacket *pkt);


/* resample.c */

struct ReSampleContext;
struct AVResampleContext;

typedef struct ReSampleContext ReSampleContext;

/**
 *  Initialize audio resampling context.
 *
 * @param output_channels  number of output channels
 * @param input_channels   number of input channels
 * @param output_rate      output sample rate
 * @param input_rate       input sample rate
 * @param sample_fmt_out   requested output sample format
 * @param sample_fmt_in    input sample format
 * @param filter_length    length of each FIR filter in the filterbank relative to the cutoff frequency
 * @param log2_phase_count log2 of the number of entries in the polyphase filterbank
 * @param linear           if 1 then the used FIR filter will be linearly interpolated
                           between the 2 closest, if 0 the closest will be used
 * @param cutoff           cutoff frequency, 1.0 corresponds to half the output sampling rate
 * @return allocated ReSampleContext, NULL if error occurred
 */
ReSampleContext *av_audio_resample_init(int output_channels, int input_channels,
                                        int output_rate, int input_rate,
                                        enum AVSampleFormat sample_fmt_out,
                                        enum AVSampleFormat sample_fmt_in,
                                        int filter_length, int log2_phase_count,
                                        int linear, double cutoff);

int audio_resample(ReSampleContext *s, short *output, short *input, int nb_samples);

/**
 * Free resample context.
 *
 * @param s a non-NULL pointer to a resample context previously
 *          created with av_audio_resample_init()
 */
void audio_resample_close(ReSampleContext *s);


/**
 * Initialize an audio resampler.
 * Note, if either rate is not an integer then simply scale both rates up so they are.
 * @param filter_length length of each FIR filter in the filterbank relative to the cutoff freq
 * @param log2_phase_count log2 of the number of entries in the polyphase filterbank
 * @param linear If 1 then the used FIR filter will be linearly interpolated
                 between the 2 closest, if 0 the closest will be used
 * @param cutoff cutoff frequency, 1.0 corresponds to half the output sampling rate
 */
struct AVResampleContext *av_resample_init(int out_rate, int in_rate, int filter_length, int log2_phase_count, int linear, double cutoff);

/**
 * Resample an array of samples using a previously configured context.
 * @param src an array of unconsumed samples
 * @param consumed the number of samples of src which have been consumed are returned here
 * @param src_size the number of unconsumed samples available
 * @param dst_size the amount of space in samples available in dst
 * @param update_ctx If this is 0 then the context will not be modified, that way several channels can be resampled with the same context.
 * @return the number of samples written in dst or -1 if an error occurred
 */
int av_resample(struct AVResampleContext *c, short *dst, short *src, int *consumed, int src_size, int dst_size, int update_ctx);


/**
 * Compensate samplerate/timestamp drift. The compensation is done by changing
 * the resampler parameters, so no audible clicks or similar distortions occur
 * @param compensation_distance distance in output samples over which the compensation should be performed
 * @param sample_delta number of output samples which should be output less
 *
 * example: av_resample_compensate(c, 10, 500)
 * here instead of 510 samples only 500 samples would be output
 *
 * note, due to rounding the actual compensation might be slightly different,
 * especially if the compensation_distance is large and the in_rate used during init is small
 */
void av_resample_compensate(struct AVResampleContext *c, int sample_delta, int compensation_distance);
void av_resample_close(struct AVResampleContext *c);

/**
 * Allocate memory for a picture.  Call avpicture_free() to free it.
 *
 * @see avpicture_fill()
 *
 * @param picture the picture to be filled in
 * @param pix_fmt the format of the picture
 * @param width the width of the picture
 * @param height the height of the picture
 * @return zero if successful, a negative value if not
 */
int avpicture_alloc(AVPicture *picture, enum PixelFormat pix_fmt, int width, int height);

/**
 * Free a picture previously allocated by avpicture_alloc().
 * The data buffer used by the AVPicture is freed, but the AVPicture structure
 * itself is not.
 *
 * @param picture the AVPicture to be freed
 */
void avpicture_free(AVPicture *picture);

/**
 * Fill in the AVPicture fields.
 * The fields of the given AVPicture are filled in by using the 'ptr' address
 * which points to the image data buffer. Depending on the specified picture
 * format, one or multiple image data pointers and line sizes will be set.
 * If a planar format is specified, several pointers will be set pointing to
 * the different picture planes and the line sizes of the different planes
 * will be stored in the lines_sizes array.
 * Call with ptr == NULL to get the required size for the ptr buffer.
 *
 * To allocate the buffer and fill in the AVPicture fields in one call,
 * use avpicture_alloc().
 *
 * @param picture AVPicture whose fields are to be filled in
 * @param ptr Buffer which will contain or contains the actual image data
 * @param pix_fmt The format in which the picture data is stored.
 * @param width the width of the image in pixels
 * @param height the height of the image in pixels
 * @return size of the image data in bytes
 */
int avpicture_fill(AVPicture *picture, uint8_t *ptr,
                   enum PixelFormat pix_fmt, int width, int height);

/**
 * Copy pixel data from an AVPicture into a buffer.
 * The data is stored compactly, without any gaps for alignment or padding
 * which may be applied by avpicture_fill().
 *
 * @see avpicture_get_size()
 *
 * @param[in] src AVPicture containing image data
 * @param[in] pix_fmt The format in which the picture data is stored.
 * @param[in] width the width of the image in pixels.
 * @param[in] height the height of the image in pixels.
 * @param[out] dest A buffer into which picture data will be copied.
 * @param[in] dest_size The size of 'dest'.
 * @return The number of bytes written to dest, or a negative value (error code) on error.
 */
int avpicture_layout(const AVPicture* src, enum PixelFormat pix_fmt, int width, int height,
                     unsigned char *dest, int dest_size);

/**
 * Calculate the size in bytes that a picture of the given width and height
 * would occupy if stored in the given picture format.
 * Note that this returns the size of a compact representation as generated
 * by avpicture_layout(), which can be smaller than the size required for e.g.
 * avpicture_fill().
 *
 * @param pix_fmt the given picture format
 * @param width the width of the image
 * @param height the height of the image
 * @return Image data size in bytes or -1 on error (e.g. too large dimensions).
 */
int avpicture_get_size(enum PixelFormat pix_fmt, int width, int height);
void avcodec_get_chroma_sub_sample(enum PixelFormat pix_fmt, int *h_shift, int *v_shift);

/**
 * Get the name of a codec.
 * @return  a static string identifying the codec; never NULL
 */
const char *avcodec_get_name(enum CodecID id);

#if FF_API_GET_PIX_FMT_NAME
/**
 * Return the short name for a pixel format.
 *
 * \see av_get_pix_fmt(), av_get_pix_fmt_string().
 * @deprecated Deprecated in favor of av_get_pix_fmt_name().
 */
attribute_deprecated
const char *avcodec_get_pix_fmt_name(enum PixelFormat pix_fmt);
#endif

void avcodec_set_dimensions(AVCodecContext *s, int width, int height);

/**
 * Return a value representing the fourCC code associated to the
 * pixel format pix_fmt, or 0 if no associated fourCC code can be
 * found.
 */
unsigned int avcodec_pix_fmt_to_codec_tag(enum PixelFormat pix_fmt);

/**
 * Put a string representing the codec tag codec_tag in buf.
 *
 * @param buf_size size in bytes of buf
 * @return the length of the string that would have been generated if
 * enough space had been available, excluding the trailing null
 */
size_t av_get_codec_tag_string(char *buf, size_t buf_size, unsigned int codec_tag);

#define FF_LOSS_RESOLUTION  0x0001 /**< loss due to resolution change */
#define FF_LOSS_DEPTH       0x0002 /**< loss due to color depth change */
#define FF_LOSS_COLORSPACE  0x0004 /**< loss due to color space conversion */
#define FF_LOSS_ALPHA       0x0008 /**< loss of alpha bits */
#define FF_LOSS_COLORQUANT  0x0010 /**< loss due to color quantization */
#define FF_LOSS_CHROMA      0x0020 /**< loss of chroma (e.g. RGB to gray conversion) */

/**
 * Compute what kind of losses will occur when converting from one specific
 * pixel format to another.
 * When converting from one pixel format to another, information loss may occur.
 * For example, when converting from RGB24 to GRAY, the color information will
 * be lost. Similarly, other losses occur when converting from some formats to
 * other formats. These losses can involve loss of chroma, but also loss of
 * resolution, loss of color depth, loss due to the color space conversion, loss
 * of the alpha bits or loss due to color quantization.
 * avcodec_get_fix_fmt_loss() informs you about the various types of losses
 * which will occur when converting from one pixel format to another.
 *
 * @param[in] dst_pix_fmt destination pixel format
 * @param[in] src_pix_fmt source pixel format
 * @param[in] has_alpha Whether the source pixel format alpha channel is used.
 * @return Combination of flags informing you what kind of losses will occur
 * (maximum loss for an invalid dst_pix_fmt).
 */
int avcodec_get_pix_fmt_loss(enum PixelFormat dst_pix_fmt, enum PixelFormat src_pix_fmt,
                             int has_alpha);

/**
 * Find the best pixel format to convert to given a certain source pixel
 * format.  When converting from one pixel format to another, information loss
 * may occur.  For example, when converting from RGB24 to GRAY, the color
 * information will be lost. Similarly, other losses occur when converting from
 * some formats to other formats. avcodec_find_best_pix_fmt() searches which of
 * the given pixel formats should be used to suffer the least amount of loss.
 * The pixel formats from which it chooses one, are determined by the
 * pix_fmt_mask parameter.
 *
 * Note, only the first 64 pixel formats will fit in pix_fmt_mask.
 *
 * @code
 * src_pix_fmt = PIX_FMT_YUV420P;
 * pix_fmt_mask = (1 << PIX_FMT_YUV422P) | (1 << PIX_FMT_RGB24);
 * dst_pix_fmt = avcodec_find_best_pix_fmt(pix_fmt_mask, src_pix_fmt, alpha, &loss);
 * @endcode
 *
 * @param[in] pix_fmt_mask bitmask determining which pixel format to choose from
 * @param[in] src_pix_fmt source pixel format
 * @param[in] has_alpha Whether the source pixel format alpha channel is used.
 * @param[out] loss_ptr Combination of flags informing you what kind of losses will occur.
 * @return The best pixel format to convert to or -1 if none was found.
 */
enum PixelFormat avcodec_find_best_pix_fmt(int64_t pix_fmt_mask, enum PixelFormat src_pix_fmt,
                              int has_alpha, int *loss_ptr);

/**
 * Find the best pixel format to convert to given a certain source pixel
 * format and a selection of two destination pixel formats. When converting from
 * one pixel format to another, information loss may occur.  For example, when converting
 * from RGB24 to GRAY, the color information will be lost. Similarly, other losses occur when
 * converting from some formats to other formats. avcodec_find_best_pix_fmt2() selects which of
 * the given pixel formats should be used to suffer the least amount of loss.
 *
 * If one of the destination formats is PIX_FMT_NONE the other pixel format (if valid) will be
 * returned.
 *
 * @code
 * src_pix_fmt = PIX_FMT_YUV420P;
 * dst_pix_fmt1= PIX_FMT_RGB24;
 * dst_pix_fmt2= PIX_FMT_GRAY8;
 * dst_pix_fmt3= PIX_FMT_RGB8;
 * loss= FF_LOSS_CHROMA; // don't care about chroma loss, so chroma loss will be ignored.
 * dst_pix_fmt = avcodec_find_best_pix_fmt2(dst_pix_fmt1, dst_pix_fmt2, src_pix_fmt, alpha, &loss);
 * dst_pix_fmt = avcodec_find_best_pix_fmt2(dst_pix_fmt, dst_pix_fmt3, src_pix_fmt, alpha, &loss);
 * @endcode
 *
 * @param[in] dst_pix_fmt1 One of the two destination pixel formats to choose from
 * @param[in] dst_pix_fmt2 The other of the two destination pixel formats to choose from
 * @param[in] src_pix_fmt Source pixel format
 * @param[in] has_alpha Whether the source pixel format alpha channel is used.
 * @param[in, out] loss_ptr Combination of loss flags. In: selects which of the losses to ignore, i.e.
 *                               NULL or value of zero means we care about all losses. Out: the loss
 *                               that occurs when converting from src to selected dst pixel format.
 * @return The best pixel format to convert to or -1 if none was found.
 */
enum PixelFormat avcodec_find_best_pix_fmt2(enum PixelFormat dst_pix_fmt1, enum PixelFormat dst_pix_fmt2,
                                            enum PixelFormat src_pix_fmt, int has_alpha, int *loss_ptr);

#if FF_API_GET_ALPHA_INFO
#define FF_ALPHA_TRANSP       0x0001 /* image has some totally transparent pixels */
#define FF_ALPHA_SEMI_TRANSP  0x0002 /* image has some transparent pixels */

/**
 * Tell if an image really has transparent alpha values.
 * @return ored mask of FF_ALPHA_xxx constants
 */
attribute_deprecated
int img_get_alpha_info(const AVPicture *src,
                       enum PixelFormat pix_fmt, int width, int height);
#endif

/* deinterlace a picture */
/* deinterlace - if not supported return -1 */
int avpicture_deinterlace(AVPicture *dst, const AVPicture *src,
                          enum PixelFormat pix_fmt, int width, int height);

/* external high level API */

/**
 * If c is NULL, returns the first registered codec,
 * if c is non-NULL, returns the next registered codec after c,
 * or NULL if c is the last one.
 */
AVCodec *av_codec_next(AVCodec *c);

/**
 * Return the LIBAVCODEC_VERSION_INT constant.
 */
unsigned avcodec_version(void);

/**
 * Return the libavcodec build-time configuration.
 */
const char *avcodec_configuration(void);

/**
 * Return the libavcodec license.
 */
const char *avcodec_license(void);

#if FF_API_AVCODEC_INIT
/**
 * @deprecated this function is called automatically from avcodec_register()
 * and avcodec_register_all(), there is no need to call it manually
 */
attribute_deprecated
void avcodec_init(void);
#endif

/**
 * Register the codec codec and initialize libavcodec.
 *
 * @warning either this function or avcodec_register_all() must be called
 * before any other libavcodec functions.
 *
 * @see avcodec_register_all()
 */
void avcodec_register(AVCodec *codec);

/**
 * Find a registered encoder with a matching codec ID.
 *
 * @param id CodecID of the requested encoder
 * @return An encoder if one was found, NULL otherwise.
 */
AVCodec *avcodec_find_encoder(enum CodecID id);

/**
 * Find a registered encoder with the specified name.
 *
 * @param name name of the requested encoder
 * @return An encoder if one was found, NULL otherwise.
 */
AVCodec *avcodec_find_encoder_by_name(const char *name);

/**
 * Find a registered decoder with a matching codec ID.
 *
 * @param id CodecID of the requested decoder
 * @return A decoder if one was found, NULL otherwise.
 */
AVCodec *avcodec_find_decoder(enum CodecID id);

/**
 * Find a registered decoder with the specified name.
 *
 * @param name name of the requested decoder
 * @return A decoder if one was found, NULL otherwise.
 */
AVCodec *avcodec_find_decoder_by_name(const char *name);
void avcodec_string(char *buf, int buf_size, AVCodecContext *enc, int encode);

/**
 * Return a name for the specified profile, if available.
 *
 * @param codec the codec that is searched for the given profile
 * @param profile the profile value for which a name is requested
 * @return A name for the profile if found, NULL otherwise.
 */
const char *av_get_profile_name(const AVCodec *codec, int profile);

#if FF_API_ALLOC_CONTEXT
/**
 * Set the fields of the given AVCodecContext to default values.
 *
 * @param s The AVCodecContext of which the fields should be set to default values.
 * @deprecated use avcodec_get_context_defaults3
 */
attribute_deprecated
void avcodec_get_context_defaults(AVCodecContext *s);

/** THIS FUNCTION IS NOT YET PART OF THE PUBLIC API!
 *  we WILL change its arguments and name a few times! */
attribute_deprecated
void avcodec_get_context_defaults2(AVCodecContext *s, enum AVMediaType);
#endif

/**
 * Set the fields of the given AVCodecContext to default values corresponding
 * to the given codec (defaults may be codec-dependent).
 *
 * Do not call this function if a non-NULL codec has been passed
 * to avcodec_alloc_context3() that allocated this AVCodecContext.
 * If codec is non-NULL, it is illegal to call avcodec_open2() with a
 * different codec on this AVCodecContext.
 */
int avcodec_get_context_defaults3(AVCodecContext *s, AVCodec *codec);

#if FF_API_ALLOC_CONTEXT
/**
 * Allocate an AVCodecContext and set its fields to default values.  The
 * resulting struct can be deallocated by simply calling av_free().
 *
 * @return An AVCodecContext filled with default values or NULL on failure.
 * @see avcodec_get_context_defaults
 *
 * @deprecated use avcodec_alloc_context3()
 */
attribute_deprecated
AVCodecContext *avcodec_alloc_context(void);

/** THIS FUNCTION IS NOT YET PART OF THE PUBLIC API!
 *  we WILL change its arguments and name a few times! */
attribute_deprecated
AVCodecContext *avcodec_alloc_context2(enum AVMediaType);
#endif

/**
 * Allocate an AVCodecContext and set its fields to default values.  The
 * resulting struct can be deallocated by simply calling av_free().
 *
 * @param codec if non-NULL, allocate private data and initialize defaults
 *              for the given codec. It is illegal to then call avcodec_open2()
 *              with a different codec.
 *
 * @return An AVCodecContext filled with default values or NULL on failure.
 * @see avcodec_get_context_defaults
 */
AVCodecContext *avcodec_alloc_context3(AVCodec *codec);

/**
 * Copy the settings of the source AVCodecContext into the destination
 * AVCodecContext. The resulting destination codec context will be
 * unopened, i.e. you are required to call avcodec_open2() before you
 * can use this AVCodecContext to decode/encode video/audio data.
 *
 * @param dest target codec context, should be initialized with
 *             avcodec_alloc_context3(), but otherwise uninitialized
 * @param src source codec context
 * @return AVERROR() on error (e.g. memory allocation error), 0 on success
 */
int avcodec_copy_context(AVCodecContext *dest, const AVCodecContext *src);

/**
 * Set the fields of the given AVFrame to default values.
 *
 * @param pic The AVFrame of which the fields should be set to default values.
 */
void avcodec_get_frame_defaults(AVFrame *pic);

/**
 * Allocate an AVFrame and set its fields to default values.  The resulting
 * struct can be deallocated by simply calling av_free().
 *
 * @return An AVFrame filled with default values or NULL on failure.
 * @see avcodec_get_frame_defaults
 */
AVFrame *avcodec_alloc_frame(void);

int avcodec_default_get_buffer(AVCodecContext *s, AVFrame *pic);
void avcodec_default_release_buffer(AVCodecContext *s, AVFrame *pic);
int avcodec_default_reget_buffer(AVCodecContext *s, AVFrame *pic);

/**
 * Return the amount of padding in pixels which the get_buffer callback must
 * provide around the edge of the image for codecs which do not have the
 * CODEC_FLAG_EMU_EDGE flag.
 *
 * @return Required padding in pixels.
 */
unsigned avcodec_get_edge_width(void);
/**
 * Modify width and height values so that they will result in a memory
 * buffer that is acceptable for the codec if you do not use any horizontal
 * padding.
 *
 * May only be used if a codec with CODEC_CAP_DR1 has been opened.
 * If CODEC_FLAG_EMU_EDGE is not set, the dimensions must have been increased
 * according to avcodec_get_edge_width() before.
 */
void avcodec_align_dimensions(AVCodecContext *s, int *width, int *height);
/**
 * Modify width and height values so that they will result in a memory
 * buffer that is acceptable for the codec if you also ensure that all
 * line sizes are a multiple of the respective linesize_align[i].
 *
 * May only be used if a codec with CODEC_CAP_DR1 has been opened.
 * If CODEC_FLAG_EMU_EDGE is not set, the dimensions must have been increased
 * according to avcodec_get_edge_width() before.
 */
void avcodec_align_dimensions2(AVCodecContext *s, int *width, int *height,
                               int linesize_align[AV_NUM_DATA_POINTERS]);

enum PixelFormat avcodec_default_get_format(struct AVCodecContext *s, const enum PixelFormat * fmt);

#if FF_API_THREAD_INIT
/**
 * @deprecated Set s->thread_count before calling avcodec_open2() instead of calling this.
 */
attribute_deprecated
int avcodec_thread_init(AVCodecContext *s, int thread_count);
#endif

int avcodec_default_execute(AVCodecContext *c, int (*func)(AVCodecContext *c2, void *arg2),void *arg, int *ret, int count, int size);
int avcodec_default_execute2(AVCodecContext *c, int (*func)(AVCodecContext *c2, void *arg2, int, int),void *arg, int *ret, int count);
//FIXME func typedef

#if FF_API_AVCODEC_OPEN
/**
 * Initialize the AVCodecContext to use the given AVCodec. Prior to using this
 * function the context has to be allocated.
 *
 * The functions avcodec_find_decoder_by_name(), avcodec_find_encoder_by_name(),
 * avcodec_find_decoder() and avcodec_find_encoder() provide an easy way for
 * retrieving a codec.
 *
 * @warning This function is not thread safe!
 *
 * @code
 * avcodec_register_all();
 * codec = avcodec_find_decoder(CODEC_ID_H264);
 * if (!codec)
 *     exit(1);
 *
 * context = avcodec_alloc_context3(codec);
 *
 * if (avcodec_open(context, codec) < 0)
 *     exit(1);
 * @endcode
 *
 * @param avctx The context which will be set up to use the given codec.
 * @param codec The codec to use within the context.
 * @return zero on success, a negative value on error
 * @see avcodec_alloc_context3, avcodec_find_decoder, avcodec_find_encoder, avcodec_close
 *
 * @deprecated use avcodec_open2
 */
attribute_deprecated
int avcodec_open(AVCodecContext *avctx, AVCodec *codec);
#endif

/**
 * Initialize the AVCodecContext to use the given AVCodec. Prior to using this
 * function the context has to be allocated with avcodec_alloc_context3().
 *
 * The functions avcodec_find_decoder_by_name(), avcodec_find_encoder_by_name(),
 * avcodec_find_decoder() and avcodec_find_encoder() provide an easy way for
 * retrieving a codec.
 *
 * @warning This function is not thread safe!
 *
 * @code
 * avcodec_register_all();
 * av_dict_set(&opts, "b", "2.5M", 0);
 * codec = avcodec_find_decoder(CODEC_ID_H264);
 * if (!codec)
 *     exit(1);
 *
 * context = avcodec_alloc_context3(codec);
 *
 * if (avcodec_open2(context, codec, opts) < 0)
 *     exit(1);
 * @endcode
 *
 * @param avctx The context to initialize.
 * @param options A dictionary filled with AVCodecContext and codec-private options.
 *                On return this object will be filled with options that were not found.
 *
 * @return zero on success, a negative value on error
 * @see avcodec_alloc_context3(), avcodec_find_decoder(), avcodec_find_encoder(),
 *      av_dict_set(), av_opt_find().
 */
int avcodec_open2(AVCodecContext *avctx, AVCodec *codec, AVDictionary **options);

#if FF_API_OLD_DECODE_AUDIO
/**
 * Wrapper function which calls avcodec_decode_audio4.
 *
 * @deprecated Use avcodec_decode_audio4 instead.
 *
 * Decode the audio frame of size avpkt->size from avpkt->data into samples.
 * Some decoders may support multiple frames in a single AVPacket, such
 * decoders would then just decode the first frame. In this case,
 * avcodec_decode_audio3 has to be called again with an AVPacket that contains
 * the remaining data in order to decode the second frame etc.
 * If no frame
 * could be outputted, frame_size_ptr is zero. Otherwise, it is the
 * decompressed frame size in bytes.
 *
 * @warning You must set frame_size_ptr to the allocated size of the
 * output buffer before calling avcodec_decode_audio3().
 *
 * @warning The input buffer must be FF_INPUT_BUFFER_PADDING_SIZE larger than
 * the actual read bytes because some optimized bitstream readers read 32 or 64
 * bits at once and could read over the end.
 *
 * @warning The end of the input buffer avpkt->data should be set to 0 to ensure that
 * no overreading happens for damaged MPEG streams.
 *
 * @note You might have to align the input buffer avpkt->data and output buffer
 * samples. The alignment requirements depend on the CPU: On some CPUs it isn't
 * necessary at all, on others it won't work at all if not aligned and on others
 * it will work but it will have an impact on performance.
 *
 * In practice, avpkt->data should have 4 byte alignment at minimum and
 * samples should be 16 byte aligned unless the CPU doesn't need it
 * (AltiVec and SSE do).
 *
 * @note Codecs which have the CODEC_CAP_DELAY capability set have a delay
 * between input and output, these need to be fed with avpkt->data=NULL,
 * avpkt->size=0 at the end to return the remaining frames.
 *
 * @param avctx the codec context
 * @param[out] samples the output buffer, sample type in avctx->sample_fmt
 *                     If the sample format is planar, each channel plane will
 *                     be the same size, with no padding between channels.
 * @param[in,out] frame_size_ptr the output buffer size in bytes
 * @param[in] avpkt The input AVPacket containing the input buffer.
 *            You can create such packet with av_init_packet() and by then setting
 *            data and size, some decoders might in addition need other fields.
 *            All decoders are designed to use the least fields possible though.
 * @return On error a negative value is returned, otherwise the number of bytes
 * used or zero if no frame data was decompressed (used) from the input AVPacket.
 */
attribute_deprecated int avcodec_decode_audio3(AVCodecContext *avctx, int16_t *samples,
                         int *frame_size_ptr,
                         AVPacket *avpkt);
#endif

/**
 * Decode the audio frame of size avpkt->size from avpkt->data into frame.
 *
 * Some decoders may support multiple frames in a single AVPacket. Such
 * decoders would then just decode the first frame. In this case,
 * avcodec_decode_audio4 has to be called again with an AVPacket containing
 * the remaining data in order to decode the second frame, etc...
 * Even if no frames are returned, the packet needs to be fed to the decoder
 * with remaining data until it is completely consumed or an error occurs.
 *
 * @warning The input buffer, avpkt->data must be FF_INPUT_BUFFER_PADDING_SIZE
 *          larger than the actual read bytes because some optimized bitstream
 *          readers read 32 or 64 bits at once and could read over the end.
 *
 * @note You might have to align the input buffer. The alignment requirements
 *       depend on the CPU and the decoder.
 *
 * @param      avctx the codec context
 * @param[out] frame The AVFrame in which to store decoded audio samples.
 *                   Decoders request a buffer of a particular size by setting
 *                   AVFrame.nb_samples prior to calling get_buffer(). The
 *                   decoder may, however, only utilize part of the buffer by
 *                   setting AVFrame.nb_samples to a smaller value in the
 *                   output frame.
 * @param[out] got_frame_ptr Zero if no frame could be decoded, otherwise it is
 *                           non-zero.
 * @param[in]  avpkt The input AVPacket containing the input buffer.
 *                   At least avpkt->data and avpkt->size should be set. Some
 *                   decoders might also require additional fields to be set.
 * @return A negative error code is returned if an error occurred during
 *         decoding, otherwise the number of bytes consumed from the input
 *         AVPacket is returned.
 */
int avcodec_decode_audio4(AVCodecContext *avctx, AVFrame *frame,
                          int *got_frame_ptr, AVPacket *avpkt);

/**
 * Decode the video frame of size avpkt->size from avpkt->data into picture.
 * Some decoders may support multiple frames in a single AVPacket, such
 * decoders would then just decode the first frame.
 *
 * @warning The input buffer must be FF_INPUT_BUFFER_PADDING_SIZE larger than
 * the actual read bytes because some optimized bitstream readers read 32 or 64
 * bits at once and could read over the end.
 *
 * @warning The end of the input buffer buf should be set to 0 to ensure that
 * no overreading happens for damaged MPEG streams.
 *
 * @note You might have to align the input buffer avpkt->data.
 * The alignment requirements depend on the CPU: on some CPUs it isn't
 * necessary at all, on others it won't work at all if not aligned and on others
 * it will work but it will have an impact on performance.
 *
 * In practice, avpkt->data should have 4 byte alignment at minimum.
 *
 * @note Codecs which have the CODEC_CAP_DELAY capability set have a delay
 * between input and output, these need to be fed with avpkt->data=NULL,
 * avpkt->size=0 at the end to return the remaining frames.
 *
 * @param avctx the codec context
 * @param[out] picture The AVFrame in which the decoded video frame will be stored.
 *             Use avcodec_alloc_frame to get an AVFrame, the codec will
 *             allocate memory for the actual bitmap.
 *             with default get/release_buffer(), the decoder frees/reuses the bitmap as it sees fit.
 *             with overridden get/release_buffer() (needs CODEC_CAP_DR1) the user decides into what buffer the decoder
 *                   decodes and the decoder tells the user once it does not need the data anymore,
 *                   the user app can at this point free/reuse/keep the memory as it sees fit.
 *
 * @param[in] avpkt The input AVpacket containing the input buffer.
 *            You can create such packet with av_init_packet() and by then setting
 *            data and size, some decoders might in addition need other fields like
 *            flags&AV_PKT_FLAG_KEY. All decoders are designed to use the least
 *            fields possible.
 * @param[in,out] got_picture_ptr Zero if no frame could be decompressed, otherwise, it is nonzero.
 * @return On error a negative value is returned, otherwise the number of bytes
 * used or zero if no frame could be decompressed.
 */
int avcodec_decode_video2(AVCodecContext *avctx, AVFrame *picture,
                         int *got_picture_ptr,
                         AVPacket *avpkt);

/**
 * Decode a subtitle message.
 * Return a negative value on error, otherwise return the number of bytes used.
 * If no subtitle could be decompressed, got_sub_ptr is zero.
 * Otherwise, the subtitle is stored in *sub.
 * Note that CODEC_CAP_DR1 is not available for subtitle codecs. This is for
 * simplicity, because the performance difference is expect to be negligible
 * and reusing a get_buffer written for video codecs would probably perform badly
 * due to a potentially very different allocation pattern.
 *
 * @param avctx the codec context
 * @param[out] sub The AVSubtitle in which the decoded subtitle will be stored, must be
                   freed with avsubtitle_free if *got_sub_ptr is set.
 * @param[in,out] got_sub_ptr Zero if no subtitle could be decompressed, otherwise, it is nonzero.
 * @param[in] avpkt The input AVPacket containing the input buffer.
 */
int avcodec_decode_subtitle2(AVCodecContext *avctx, AVSubtitle *sub,
                            int *got_sub_ptr,
                            AVPacket *avpkt);

/**
 * Free all allocated data in the given subtitle struct.
 *
 * @param sub AVSubtitle to free.
 */
void avsubtitle_free(AVSubtitle *sub);

/**
 * Encode an audio frame from samples into buf.
 *
 * @note The output buffer should be at least FF_MIN_BUFFER_SIZE bytes large.
 * However, for PCM audio the user will know how much space is needed
 * because it depends on the value passed in buf_size as described
 * below. In that case a lower value can be used.
 *
 * @param avctx the codec context
 * @param[out] buf the output buffer
 * @param[in] buf_size the output buffer size
 * @param[in] samples the input buffer containing the samples
 * The number of samples read from this buffer is frame_size*channels,
 * both of which are defined in avctx.
 * For PCM audio the number of samples read from samples is equal to
 * buf_size * input_sample_size / output_sample_size.
 * @return On error a negative value is returned, on success zero or the number
 * of bytes used to encode the data read from the input buffer.
 */
int avcodec_encode_audio(AVCodecContext *avctx, uint8_t *buf, int buf_size,
                         const short *samples);

/**
 * Encode a video frame from pict into buf.
 * The input picture should be
 * stored using a specific format, namely avctx.pix_fmt.
 *
 * @param avctx the codec context
 * @param[out] buf the output buffer for the bitstream of encoded frame
 * @param[in] buf_size the size of the output buffer in bytes
 * @param[in] pict the input picture to encode
 * @return On error a negative value is returned, on success zero or the number
 * of bytes used from the output buffer.
 */
int avcodec_encode_video(AVCodecContext *avctx, uint8_t *buf, int buf_size,
                         const AVFrame *pict);
int avcodec_encode_subtitle(AVCodecContext *avctx, uint8_t *buf, int buf_size,
                            const AVSubtitle *sub);

int avcodec_close(AVCodecContext *avctx);

/**
 * Register all the codecs, parsers and bitstream filters which were enabled at
 * configuration time. If you do not call this function you can select exactly
 * which formats you want to support, by using the individual registration
 * functions.
 *
 * @see avcodec_register
 * @see av_register_codec_parser
 * @see av_register_bitstream_filter
 */
void avcodec_register_all(void);

/**
 * Flush buffers, should be called when seeking or when switching to a different stream.
 */
void avcodec_flush_buffers(AVCodecContext *avctx);

void avcodec_default_free_buffers(AVCodecContext *s);

/* misc useful functions */

#if FF_API_OLD_FF_PICT_TYPES
/**
 * Return a single letter to describe the given picture type pict_type.
 *
 * @param[in] pict_type the picture type
 * @return A single character representing the picture type.
 * @deprecated Use av_get_picture_type_char() instead.
 */
attribute_deprecated
char av_get_pict_type_char(int pict_type);
#endif

/**
 * Return codec bits per sample.
 *
 * @param[in] codec_id the codec
 * @return Number of bits per sample or zero if unknown for the given codec.
 */
int av_get_bits_per_sample(enum CodecID codec_id);

#if FF_API_OLD_SAMPLE_FMT
/**
 * @deprecated Use av_get_bytes_per_sample() instead.
 */
attribute_deprecated
int av_get_bits_per_sample_format(enum AVSampleFormat sample_fmt);
#endif

/* frame parsing */
typedef struct AVCodecParserContext {
    void *priv_data;
    struct AVCodecParser *parser;
    int64_t frame_offset; /* offset of the current frame */
    int64_t cur_offset; /* current offset
                           (incremented by each av_parser_parse()) */
    int64_t next_frame_offset; /* offset of the next frame */
    /* video info */
    int pict_type; /* XXX: Put it back in AVCodecContext. */
    /**
     * This field is used for proper frame duration computation in lavf.
     * It signals, how much longer the frame duration of the current frame
     * is compared to normal frame duration.
     *
     * frame_duration = (1 + repeat_pict) * time_base
     *
     * It is used by codecs like H.264 to display telecined material.
     */
    int repeat_pict; /* XXX: Put it back in AVCodecContext. */
    int64_t pts;     /* pts of the current frame */
    int64_t dts;     /* dts of the current frame */

    /* private data */
    int64_t last_pts;
    int64_t last_dts;
    int fetch_timestamp;

#define AV_PARSER_PTS_NB 4
    int cur_frame_start_index;
    int64_t cur_frame_offset[AV_PARSER_PTS_NB];
    int64_t cur_frame_pts[AV_PARSER_PTS_NB];
    int64_t cur_frame_dts[AV_PARSER_PTS_NB];

    int flags;
#define PARSER_FLAG_COMPLETE_FRAMES           0x0001
#define PARSER_FLAG_ONCE                      0x0002
/// Set if the parser has a valid file offset
#define PARSER_FLAG_FETCHED_OFFSET            0x0004

    int64_t offset;      ///< byte offset from starting packet start
    int64_t cur_frame_end[AV_PARSER_PTS_NB];

    /**
     * Set by parser to 1 for key frames and 0 for non-key frames.
     * It is initialized to -1, so if the parser doesn't set this flag,
     * old-style fallback using AV_PICTURE_TYPE_I picture type as key frames
     * will be used.
     */
    int key_frame;

    /**
     * Time difference in stream time base units from the pts of this
     * packet to the point at which the output from the decoder has converged
     * independent from the availability of previous frames. That is, the
     * frames are virtually identical no matter if decoding started from
     * the very first frame or from this keyframe.
     * Is AV_NOPTS_VALUE if unknown.
     * This field is not the display duration of the current frame.
     * This field has no meaning if the packet does not have AV_PKT_FLAG_KEY
     * set.
     *
     * The purpose of this field is to allow seeking in streams that have no
     * keyframes in the conventional sense. It corresponds to the
     * recovery point SEI in H.264 and match_time_delta in NUT. It is also
     * essential for some types of subtitle streams to ensure that all
     * subtitles are correctly displayed after seeking.
     */
    int64_t convergence_duration;

    // Timestamp generation support:
    /**
     * Synchronization point for start of timestamp generation.
     *
     * Set to >0 for sync point, 0 for no sync point and <0 for undefined
     * (default).
     *
     * For example, this corresponds to presence of H.264 buffering period
     * SEI message.
     */
    int dts_sync_point;

    /**
     * Offset of the current timestamp against last timestamp sync point in
     * units of AVCodecContext.time_base.
     *
     * Set to INT_MIN when dts_sync_point unused. Otherwise, it must
     * contain a valid timestamp offset.
     *
     * Note that the timestamp of sync point has usually a nonzero
     * dts_ref_dts_delta, which refers to the previous sync point. Offset of
     * the next frame after timestamp sync point will be usually 1.
     *
     * For example, this corresponds to H.264 cpb_removal_delay.
     */
    int dts_ref_dts_delta;

    /**
     * Presentation delay of current frame in units of AVCodecContext.time_base.
     *
     * Set to INT_MIN when dts_sync_point unused. Otherwise, it must
     * contain valid non-negative timestamp delta (presentation time of a frame
     * must not lie in the past).
     *
     * This delay represents the difference between decoding and presentation
     * time of the frame.
     *
     * For example, this corresponds to H.264 dpb_output_delay.
     */
    int pts_dts_delta;

    /**
     * Position of the packet in file.
     *
     * Analogous to cur_frame_pts/dts
     */
    int64_t cur_frame_pos[AV_PARSER_PTS_NB];

    /**
     * Byte position of currently parsed frame in stream.
     */
    int64_t pos;

    /**
     * Previous frame byte position.
     */
    int64_t last_pos;
} AVCodecParserContext;

typedef struct AVCodecParser {
    int codec_ids[5]; /* several codec IDs are permitted */
    int priv_data_size;
    int (*parser_init)(AVCodecParserContext *s);
    int (*parser_parse)(AVCodecParserContext *s,
                        AVCodecContext *avctx,
                        const uint8_t **poutbuf, int *poutbuf_size,
                        const uint8_t *buf, int buf_size);
    void (*parser_close)(AVCodecParserContext *s);
    int (*split)(AVCodecContext *avctx, const uint8_t *buf, int buf_size);
    struct AVCodecParser *next;
} AVCodecParser;

AVCodecParser *av_parser_next(AVCodecParser *c);

void av_register_codec_parser(AVCodecParser *parser);
AVCodecParserContext *av_parser_init(int codec_id);

/**
 * Parse a packet.
 *
 * @param s             parser context.
 * @param avctx         codec context.
 * @param poutbuf       set to pointer to parsed buffer or NULL if not yet finished.
 * @param poutbuf_size  set to size of parsed buffer or zero if not yet finished.
 * @param buf           input buffer.
 * @param buf_size      input length, to signal EOF, this should be 0 (so that the last frame can be output).
 * @param pts           input presentation timestamp.
 * @param dts           input decoding timestamp.
 * @param pos           input byte position in stream.
 * @return the number of bytes of the input bitstream used.
 *
 * Example:
 * @code
 *   while(in_len){
 *       len = av_parser_parse2(myparser, AVCodecContext, &data, &size,
 *                                        in_data, in_len,
 *                                        pts, dts, pos);
 *       in_data += len;
 *       in_len  -= len;
 *
 *       if(size)
 *          decode_frame(data, size);
 *   }
 * @endcode
 */
int av_parser_parse2(AVCodecParserContext *s,
                     AVCodecContext *avctx,
                     uint8_t **poutbuf, int *poutbuf_size,
                     const uint8_t *buf, int buf_size,
                     int64_t pts, int64_t dts,
                     int64_t pos);

int av_parser_change(AVCodecParserContext *s,
                     AVCodecContext *avctx,
                     uint8_t **poutbuf, int *poutbuf_size,
                     const uint8_t *buf, int buf_size, int keyframe);
void av_parser_close(AVCodecParserContext *s);


typedef struct AVBitStreamFilterContext {
    void *priv_data;
    struct AVBitStreamFilter *filter;
    AVCodecParserContext *parser;
    struct AVBitStreamFilterContext *next;
} AVBitStreamFilterContext;


typedef struct AVBitStreamFilter {
    const char *name;
    int priv_data_size;
    int (*filter)(AVBitStreamFilterContext *bsfc,
                  AVCodecContext *avctx, const char *args,
                  uint8_t **poutbuf, int *poutbuf_size,
                  const uint8_t *buf, int buf_size, int keyframe);
    void (*close)(AVBitStreamFilterContext *bsfc);
    struct AVBitStreamFilter *next;
} AVBitStreamFilter;

void av_register_bitstream_filter(AVBitStreamFilter *bsf);
AVBitStreamFilterContext *av_bitstream_filter_init(const char *name);
int av_bitstream_filter_filter(AVBitStreamFilterContext *bsfc,
                               AVCodecContext *avctx, const char *args,
                               uint8_t **poutbuf, int *poutbuf_size,
                               const uint8_t *buf, int buf_size, int keyframe);
void av_bitstream_filter_close(AVBitStreamFilterContext *bsf);

AVBitStreamFilter *av_bitstream_filter_next(AVBitStreamFilter *f);

/* memory */

/**
 * Reallocate the given block if it is not large enough, otherwise do nothing.
 *
 * @see av_realloc
 */
void *av_fast_realloc(void *ptr, unsigned int *size, size_t min_size);

/**
 * Allocate a buffer, reusing the given one if large enough.
 *
 * Contrary to av_fast_realloc the current buffer contents might not be
 * preserved and on error the old buffer is freed, thus no special
 * handling to avoid memleaks is necessary.
 *
 * @param ptr pointer to pointer to already allocated buffer, overwritten with pointer to new buffer
 * @param size size of the buffer *ptr points to
 * @param min_size minimum size of *ptr buffer after returning, *ptr will be NULL and
 *                 *size 0 if an error occurred.
 */
void av_fast_malloc(void *ptr, unsigned int *size, size_t min_size);

/**
 * Copy image src to dst. Wraps av_picture_data_copy() above.
 */
void av_picture_copy(AVPicture *dst, const AVPicture *src,
                     enum PixelFormat pix_fmt, int width, int height);

/**
 * Crop image top and left side.
 */
int av_picture_crop(AVPicture *dst, const AVPicture *src,
                    enum PixelFormat pix_fmt, int top_band, int left_band);

/**
 * Pad image.
 */
int av_picture_pad(AVPicture *dst, const AVPicture *src, int height, int width, enum PixelFormat pix_fmt,
            int padtop, int padbottom, int padleft, int padright, int *color);

/**
 * Encode extradata length to a buffer. Used by xiph codecs.
 *
 * @param s buffer to write to; must be at least (v/255+1) bytes long
 * @param v size of extradata in bytes
 * @return number of bytes written to the buffer.
 */
unsigned int av_xiphlacing(unsigned char *s, unsigned int v);

/**
 * Log a generic warning message about a missing feature. This function is
 * intended to be used internally by FFmpeg (libavcodec, libavformat, etc.)
 * only, and would normally not be used by applications.
 * @param[in] avc a pointer to an arbitrary struct of which the first field is
 * a pointer to an AVClass struct
 * @param[in] feature string containing the name of the missing feature
 * @param[in] want_sample indicates if samples are wanted which exhibit this feature.
 * If want_sample is non-zero, additional verbage will be added to the log
 * message which tells the user how to report samples to the development
 * mailing list.
 */
void av_log_missing_feature(void *avc, const char *feature, int want_sample);

/**
 * Log a generic warning message asking for a sample. This function is
 * intended to be used internally by FFmpeg (libavcodec, libavformat, etc.)
 * only, and would normally not be used by applications.
 * @param[in] avc a pointer to an arbitrary struct of which the first field is
 * a pointer to an AVClass struct
 * @param[in] msg string containing an optional message, or NULL if no message
 */
void av_log_ask_for_sample(void *avc, const char *msg, ...) av_printf_format(2, 3);

/**
 * Register the hardware accelerator hwaccel.
 */
void av_register_hwaccel(AVHWAccel *hwaccel);

/**
 * If hwaccel is NULL, returns the first registered hardware accelerator,
 * if hwaccel is non-NULL, returns the next registered hardware accelerator
 * after hwaccel, or NULL if hwaccel is the last one.
 */
AVHWAccel *av_hwaccel_next(AVHWAccel *hwaccel);


/**
 * Lock operation used by lockmgr
 */
enum AVLockOp {
  AV_LOCK_CREATE,  ///< Create a mutex
  AV_LOCK_OBTAIN,  ///< Lock the mutex
  AV_LOCK_RELEASE, ///< Unlock the mutex
  AV_LOCK_DESTROY, ///< Free mutex resources
};

/**
 * Register a user provided lock manager supporting the operations
 * specified by AVLockOp. mutex points to a (void *) where the
 * lockmgr should store/get a pointer to a user allocated mutex. It's
 * NULL upon AV_LOCK_CREATE and != NULL for all other ops.
 *
 * @param cb User defined callback. Note: FFmpeg may invoke calls to this
 *           callback during the call to av_lockmgr_register().
 *           Thus, the application must be prepared to handle that.
 *           If cb is set to NULL the lockmgr will be unregistered.
 *           Also note that during unregistration the previously registered
 *           lockmgr callback may also be invoked.
 */
int av_lockmgr_register(int (*cb)(void **mutex, enum AVLockOp op));

/**
 * Get the type of the given codec.
 */
enum AVMediaType avcodec_get_type(enum CodecID codec_id);

/**
 * Get the AVClass for AVCodecContext. It can be used in combination with
 * AV_OPT_SEARCH_FAKE_OBJ for examining options.
 *
 * @see av_opt_find().
 */
const AVClass *avcodec_get_class(void);

/**
 * Get the AVClass for AVFrame. It can be used in combination with
 * AV_OPT_SEARCH_FAKE_OBJ for examining options.
 *
 * @see av_opt_find().
 */
const AVClass *avcodec_get_frame_class(void);

#endif /* AVCODEC_AVCODEC_H */<|MERGE_RESOLUTION|>--- conflicted
+++ resolved
@@ -1285,7 +1285,29 @@
     uint8_t **extended_data;
 
     /**
-<<<<<<< HEAD
+     * sample aspect ratio for the video frame, 0/1 if unknown\unspecified
+     * - encoding: unused
+     * - decoding: Read by user.
+     */
+    AVRational sample_aspect_ratio;
+
+    /**
+     * width and height of the video frame
+     * - encoding: unused
+     * - decoding: Read by user.
+     */
+    int width, height;
+
+    /**
+     * format of the frame, -1 if unknown or unset
+     * Values correspond to enum PixelFormat for video frames,
+     * enum AVSampleFormat for audio)
+     * - encoding: unused
+     * - decoding: Read by user.
+     */
+    int format;
+
+    /**
      * frame timestamp estimated using various heuristics, in stream time base
      * Code outside libavcodec should access this field using:
      *  av_opt_ptr(avcodec_get_frame_class(), frame, "best_effort_timestamp");
@@ -1303,49 +1325,6 @@
      */
     int64_t pkt_pos;
 
-    /**
-     * reordered sample aspect ratio for the video frame, 0/1 if unknown\unspecified
-     * Code outside libavcodec should access this field using:
-     *  av_opt_ptr(avcodec_get_frame_class(), frame, "sample_aspect_ratio");
-=======
-     * sample aspect ratio for the video frame, 0/1 if unknown\unspecified
->>>>>>> 80dc7c01
-     * - encoding: unused
-     * - decoding: Read by user.
-     */
-    AVRational sample_aspect_ratio;
-
-    /**
-     * width and height of the video frame
-<<<<<<< HEAD
-     * Code outside libavcodec should access this field using:
-     *  av_opt_ptr(avcodec_get_frame_class(), frame, "width");
-=======
->>>>>>> 80dc7c01
-     * - encoding: unused
-     * - decoding: Read by user.
-     */
-    int width, height;
-
-    /**
-     * format of the frame, -1 if unknown or unset
-<<<<<<< HEAD
-     * It should be cast to the corresponding enum (enum PixelFormat
-     * for video, enum AVSampleFormat for audio)
-     * Code outside libavcodec should access this field using:
-     *  av_opt_ptr(avcodec_get_frame_class(), frame, "format");
-=======
-     * Values correspond to enum PixelFormat for video frames,
-     * enum AVSampleFormat for audio)
->>>>>>> 80dc7c01
-     * - encoding: unused
-     * - decoding: Read by user.
-     */
-    int format;
-<<<<<<< HEAD
-
-=======
->>>>>>> 80dc7c01
 } AVFrame;
 
 struct AVCodecInternal;
