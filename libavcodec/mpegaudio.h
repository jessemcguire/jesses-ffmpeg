--- conflicted
+++ resolved
@@ -35,8 +35,6 @@
 #include "dsputil.h"
 #include "dct.h"
 
-#define CONFIG_AUDIO_NONSHORT 0
-
 /* max frame size, in samples */
 #define MPA_FRAME_SIZE 1152
 
@@ -69,16 +67,6 @@
 
 #if CONFIG_FLOAT
 typedef float OUT_INT;
-<<<<<<< HEAD
-#define OUT_FMT AV_SAMPLE_FMT_FLT
-#elif CONFIG_MPEGAUDIO_HP && CONFIG_AUDIO_NONSHORT
-typedef int32_t OUT_INT;
-#define OUT_MAX INT32_MAX
-#define OUT_MIN INT32_MIN
-#define OUT_SHIFT (WFRAC_BITS + FRAC_BITS - 31)
-#define OUT_FMT AV_SAMPLE_FMT_S32
-=======
->>>>>>> 901ff511
 #else
 typedef int16_t OUT_INT;
 #define OUT_SHIFT (WFRAC_BITS + FRAC_BITS - 15)
@@ -147,6 +135,9 @@
     DECLARE_ALIGNED(16, INTFLOAT, sb_samples)[MPA_MAX_CHANNELS][36][SBLIMIT];
     INTFLOAT mdct_buf[MPA_MAX_CHANNELS][SBLIMIT * 18]; /* previous samples, for layer 3 MDCT */
     GranuleDef granules[2][2]; /* Used in Layer 3 */
+#ifdef DEBUG
+    int frame_count;
+#endif
     int adu_mode; ///< 0 for standard mp3, 1 for adu formatted mp3
     int dither_state;
     int error_recognition;
