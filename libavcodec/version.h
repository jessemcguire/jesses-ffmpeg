/*
 *
 * This file is part of FFmpeg.
 *
 * FFmpeg is free software; you can redistribute it and/or
 * modify it under the terms of the GNU Lesser General Public
 * License as published by the Free Software Foundation; either
 * version 2.1 of the License, or (at your option) any later version.
 *
 * FFmpeg is distributed in the hope that it will be useful,
 * but WITHOUT ANY WARRANTY; without even the implied warranty of
 * MERCHANTABILITY or FITNESS FOR A PARTICULAR PURPOSE.  See the GNU
 * Lesser General Public License for more details.
 *
 * You should have received a copy of the GNU Lesser General Public
 * License along with FFmpeg; if not, write to the Free Software
 * Foundation, Inc., 51 Franklin Street, Fifth Floor, Boston, MA 02110-1301 USA
 */

#ifndef AVCODEC_VERSION_H
#define AVCODEC_VERSION_H

/**
 * @file
 * @ingroup libavc
 * Libavcodec version macros.
 */

#define LIBAVCODEC_VERSION_MAJOR 54
<<<<<<< HEAD
#define LIBAVCODEC_VERSION_MINOR 54
#define LIBAVCODEC_VERSION_MICRO 100
=======
#define LIBAVCODEC_VERSION_MINOR 26
#define LIBAVCODEC_VERSION_MICRO  1
>>>>>>> ec36aa69

#define LIBAVCODEC_VERSION_INT  AV_VERSION_INT(LIBAVCODEC_VERSION_MAJOR, \
                                               LIBAVCODEC_VERSION_MINOR, \
                                               LIBAVCODEC_VERSION_MICRO)
#define LIBAVCODEC_VERSION      AV_VERSION(LIBAVCODEC_VERSION_MAJOR,    \
                                           LIBAVCODEC_VERSION_MINOR,    \
                                           LIBAVCODEC_VERSION_MICRO)
#define LIBAVCODEC_BUILD        LIBAVCODEC_VERSION_INT

#define LIBAVCODEC_IDENT        "Lavc" AV_STRINGIFY(LIBAVCODEC_VERSION)

/**
 * FF_API_* defines may be placed below to indicate public API that will be
 * dropped at a future version bump. The defines themselves are not part of
 * the public API and may change, break or disappear at any time.
 */

#ifndef FF_API_REQUEST_CHANNELS
#define FF_API_REQUEST_CHANNELS (LIBAVCODEC_VERSION_MAJOR < 55)
#endif
#ifndef FF_API_ALLOC_CONTEXT
#define FF_API_ALLOC_CONTEXT    (LIBAVCODEC_VERSION_MAJOR < 55)
#endif
#ifndef FF_API_AVCODEC_OPEN
#define FF_API_AVCODEC_OPEN     (LIBAVCODEC_VERSION_MAJOR < 55)
#endif
#ifndef FF_API_OLD_DECODE_AUDIO
#define FF_API_OLD_DECODE_AUDIO (LIBAVCODEC_VERSION_MAJOR < 55)
#endif
#ifndef FF_API_OLD_TIMECODE
#define FF_API_OLD_TIMECODE (LIBAVCODEC_VERSION_MAJOR < 55)
#endif

#ifndef FF_API_OLD_ENCODE_AUDIO
#define FF_API_OLD_ENCODE_AUDIO (LIBAVCODEC_VERSION_MAJOR < 55)
#endif
#ifndef FF_API_OLD_ENCODE_VIDEO
#define FF_API_OLD_ENCODE_VIDEO (LIBAVCODEC_VERSION_MAJOR < 55)
#endif
#ifndef FF_API_MPV_GLOBAL_OPTS
#define FF_API_MPV_GLOBAL_OPTS  (LIBAVCODEC_VERSION_MAJOR < 55)
#endif
#ifndef FF_API_COLOR_TABLE_ID
#define FF_API_COLOR_TABLE_ID   (LIBAVCODEC_VERSION_MAJOR < 55)
#endif
#ifndef FF_API_INTER_THRESHOLD
#define FF_API_INTER_THRESHOLD  (LIBAVCODEC_VERSION_MAJOR < 55)
#endif
#ifndef FF_API_SUB_ID
#define FF_API_SUB_ID           (LIBAVCODEC_VERSION_MAJOR < 55)
#endif
#ifndef FF_API_DSP_MASK
#define FF_API_DSP_MASK         (LIBAVCODEC_VERSION_MAJOR < 55)
#endif
#ifndef FF_API_FIND_BEST_PIX_FMT
#define FF_API_FIND_BEST_PIX_FMT (LIBAVCODEC_VERSION_MAJOR < 55)
#endif
#ifndef FF_API_CODEC_ID
#define FF_API_CODEC_ID          (LIBAVCODEC_VERSION_MAJOR < 55)
#endif
#ifndef FF_API_VDA_ASYNC
#define FF_API_VDA_ASYNC         (LIBAVCODEC_VERSION_MAJOR < 55)
#endif

#endif /* AVCODEC_VERSION_H */<|MERGE_RESOLUTION|>--- conflicted
+++ resolved
@@ -27,13 +27,8 @@
  */
 
 #define LIBAVCODEC_VERSION_MAJOR 54
-<<<<<<< HEAD
 #define LIBAVCODEC_VERSION_MINOR 54
-#define LIBAVCODEC_VERSION_MICRO 100
-=======
-#define LIBAVCODEC_VERSION_MINOR 26
-#define LIBAVCODEC_VERSION_MICRO  1
->>>>>>> ec36aa69
+#define LIBAVCODEC_VERSION_MICRO 101
 
 #define LIBAVCODEC_VERSION_INT  AV_VERSION_INT(LIBAVCODEC_VERSION_MAJOR, \
                                                LIBAVCODEC_VERSION_MINOR, \
