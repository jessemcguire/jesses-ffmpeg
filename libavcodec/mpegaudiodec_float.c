--- conflicted
+++ resolved
@@ -64,12 +64,8 @@
     .priv_data_size = sizeof(MPADecodeContext),
     .init           = decode_init,
     .decode         = decode_frame,
-<<<<<<< HEAD
     .close          = decode_close,
-    .capabilities   = CODEC_CAP_DR1,
-=======
     .capabilities   = AV_CODEC_CAP_DR1,
->>>>>>> def97856
     .flush          = flush,
     .sample_fmts    = (const enum AVSampleFormat[]) { AV_SAMPLE_FMT_FLTP,
                                                       AV_SAMPLE_FMT_FLT,
