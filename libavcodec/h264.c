/*
 * H.26L/H.264/AVC/JVT/14496-10/... decoder
 * Copyright (c) 2003 Michael Niedermayer <michaelni@gmx.at>
 *
 * This file is part of FFmpeg.
 *
 * FFmpeg is free software; you can redistribute it and/or
 * modify it under the terms of the GNU Lesser General Public
 * License as published by the Free Software Foundation; either
 * version 2.1 of the License, or (at your option) any later version.
 *
 * FFmpeg is distributed in the hope that it will be useful,
 * but WITHOUT ANY WARRANTY; without even the implied warranty of
 * MERCHANTABILITY or FITNESS FOR A PARTICULAR PURPOSE.  See the GNU
 * Lesser General Public License for more details.
 *
 * You should have received a copy of the GNU Lesser General Public
 * License along with FFmpeg; if not, write to the Free Software
 * Foundation, Inc., 51 Franklin Street, Fifth Floor, Boston, MA 02110-1301 USA
 */

/**
 * @file
 * H.264 / AVC / MPEG4 part10 codec.
 * @author Michael Niedermayer <michaelni@gmx.at>
 */

#define UNCHECKED_BITSTREAM_READER 1

#include "libavutil/avassert.h"
#include "libavutil/imgutils.h"
#include "libavutil/opt.h"
#include "libavutil/stereo3d.h"
#include "libavutil/timer.h"
#include "internal.h"
#include "cabac.h"
#include "cabac_functions.h"
#include "dsputil.h"
#include "error_resilience.h"
#include "avcodec.h"
#include "h264.h"
#include "h264data.h"
#include "h264chroma.h"
#include "h264_mvpred.h"
#include "golomb.h"
#include "mathops.h"
#include "mpegutils.h"
#include "rectangle.h"
#include "svq3.h"
#include "thread.h"
#include "vdpau_internal.h"

#include <assert.h>

static void flush_change(H264Context *h);

const uint16_t ff_h264_mb_sizes[4] = { 256, 384, 512, 768 };

static const uint8_t rem6[QP_MAX_NUM + 1] = {
    0, 1, 2, 3, 4, 5, 0, 1, 2, 3, 4, 5, 0, 1, 2, 3, 4, 5, 0, 1, 2,
    3, 4, 5, 0, 1, 2, 3, 4, 5, 0, 1, 2, 3, 4, 5, 0, 1, 2, 3, 4, 5,
    0, 1, 2, 3, 4, 5, 0, 1, 2, 3, 4, 5, 0, 1, 2, 3, 4, 5, 0, 1, 2,
    3, 4, 5, 0, 1, 2, 3, 4, 5, 0, 1, 2, 3, 4, 5, 0, 1, 2, 3, 4, 5,
    0, 1, 2, 3,
};

static const uint8_t div6[QP_MAX_NUM + 1] = {
    0, 0, 0, 0, 0, 0, 1, 1, 1, 1, 1, 1, 2, 2, 2, 2, 2, 2, 3,  3,  3,
    3, 3, 3, 4, 4, 4, 4, 4, 4, 5, 5, 5, 5, 5, 5, 6, 6, 6, 6,  6,  6,
    7, 7, 7, 7, 7, 7, 8, 8, 8, 8, 8, 8, 9, 9, 9, 9, 9, 9, 10, 10, 10,
   10,10,10,11,11,11,11,11,11,12,12,12,12,12,12,13,13,13, 13, 13, 13,
   14,14,14,14,
};

static const uint8_t field_scan[16+1] = {
    0 + 0 * 4, 0 + 1 * 4, 1 + 0 * 4, 0 + 2 * 4,
    0 + 3 * 4, 1 + 1 * 4, 1 + 2 * 4, 1 + 3 * 4,
    2 + 0 * 4, 2 + 1 * 4, 2 + 2 * 4, 2 + 3 * 4,
    3 + 0 * 4, 3 + 1 * 4, 3 + 2 * 4, 3 + 3 * 4,
};

static const uint8_t field_scan8x8[64+1] = {
    0 + 0 * 8, 0 + 1 * 8, 0 + 2 * 8, 1 + 0 * 8,
    1 + 1 * 8, 0 + 3 * 8, 0 + 4 * 8, 1 + 2 * 8,
    2 + 0 * 8, 1 + 3 * 8, 0 + 5 * 8, 0 + 6 * 8,
    0 + 7 * 8, 1 + 4 * 8, 2 + 1 * 8, 3 + 0 * 8,
    2 + 2 * 8, 1 + 5 * 8, 1 + 6 * 8, 1 + 7 * 8,
    2 + 3 * 8, 3 + 1 * 8, 4 + 0 * 8, 3 + 2 * 8,
    2 + 4 * 8, 2 + 5 * 8, 2 + 6 * 8, 2 + 7 * 8,
    3 + 3 * 8, 4 + 1 * 8, 5 + 0 * 8, 4 + 2 * 8,
    3 + 4 * 8, 3 + 5 * 8, 3 + 6 * 8, 3 + 7 * 8,
    4 + 3 * 8, 5 + 1 * 8, 6 + 0 * 8, 5 + 2 * 8,
    4 + 4 * 8, 4 + 5 * 8, 4 + 6 * 8, 4 + 7 * 8,
    5 + 3 * 8, 6 + 1 * 8, 6 + 2 * 8, 5 + 4 * 8,
    5 + 5 * 8, 5 + 6 * 8, 5 + 7 * 8, 6 + 3 * 8,
    7 + 0 * 8, 7 + 1 * 8, 6 + 4 * 8, 6 + 5 * 8,
    6 + 6 * 8, 6 + 7 * 8, 7 + 2 * 8, 7 + 3 * 8,
    7 + 4 * 8, 7 + 5 * 8, 7 + 6 * 8, 7 + 7 * 8,
};

static const uint8_t field_scan8x8_cavlc[64+1] = {
    0 + 0 * 8, 1 + 1 * 8, 2 + 0 * 8, 0 + 7 * 8,
    2 + 2 * 8, 2 + 3 * 8, 2 + 4 * 8, 3 + 3 * 8,
    3 + 4 * 8, 4 + 3 * 8, 4 + 4 * 8, 5 + 3 * 8,
    5 + 5 * 8, 7 + 0 * 8, 6 + 6 * 8, 7 + 4 * 8,
    0 + 1 * 8, 0 + 3 * 8, 1 + 3 * 8, 1 + 4 * 8,
    1 + 5 * 8, 3 + 1 * 8, 2 + 5 * 8, 4 + 1 * 8,
    3 + 5 * 8, 5 + 1 * 8, 4 + 5 * 8, 6 + 1 * 8,
    5 + 6 * 8, 7 + 1 * 8, 6 + 7 * 8, 7 + 5 * 8,
    0 + 2 * 8, 0 + 4 * 8, 0 + 5 * 8, 2 + 1 * 8,
    1 + 6 * 8, 4 + 0 * 8, 2 + 6 * 8, 5 + 0 * 8,
    3 + 6 * 8, 6 + 0 * 8, 4 + 6 * 8, 6 + 2 * 8,
    5 + 7 * 8, 6 + 4 * 8, 7 + 2 * 8, 7 + 6 * 8,
    1 + 0 * 8, 1 + 2 * 8, 0 + 6 * 8, 3 + 0 * 8,
    1 + 7 * 8, 3 + 2 * 8, 2 + 7 * 8, 4 + 2 * 8,
    3 + 7 * 8, 5 + 2 * 8, 4 + 7 * 8, 5 + 4 * 8,
    6 + 3 * 8, 6 + 5 * 8, 7 + 3 * 8, 7 + 7 * 8,
};

// zigzag_scan8x8_cavlc[i] = zigzag_scan8x8[(i/4) + 16*(i%4)]
static const uint8_t zigzag_scan8x8_cavlc[64+1] = {
    0 + 0 * 8, 1 + 1 * 8, 1 + 2 * 8, 2 + 2 * 8,
    4 + 1 * 8, 0 + 5 * 8, 3 + 3 * 8, 7 + 0 * 8,
    3 + 4 * 8, 1 + 7 * 8, 5 + 3 * 8, 6 + 3 * 8,
    2 + 7 * 8, 6 + 4 * 8, 5 + 6 * 8, 7 + 5 * 8,
    1 + 0 * 8, 2 + 0 * 8, 0 + 3 * 8, 3 + 1 * 8,
    3 + 2 * 8, 0 + 6 * 8, 4 + 2 * 8, 6 + 1 * 8,
    2 + 5 * 8, 2 + 6 * 8, 6 + 2 * 8, 5 + 4 * 8,
    3 + 7 * 8, 7 + 3 * 8, 4 + 7 * 8, 7 + 6 * 8,
    0 + 1 * 8, 3 + 0 * 8, 0 + 4 * 8, 4 + 0 * 8,
    2 + 3 * 8, 1 + 5 * 8, 5 + 1 * 8, 5 + 2 * 8,
    1 + 6 * 8, 3 + 5 * 8, 7 + 1 * 8, 4 + 5 * 8,
    4 + 6 * 8, 7 + 4 * 8, 5 + 7 * 8, 6 + 7 * 8,
    0 + 2 * 8, 2 + 1 * 8, 1 + 3 * 8, 5 + 0 * 8,
    1 + 4 * 8, 2 + 4 * 8, 6 + 0 * 8, 4 + 3 * 8,
    0 + 7 * 8, 4 + 4 * 8, 7 + 2 * 8, 3 + 6 * 8,
    5 + 5 * 8, 6 + 5 * 8, 6 + 6 * 8, 7 + 7 * 8,
};

static const uint8_t dequant4_coeff_init[6][3] = {
    { 10, 13, 16 },
    { 11, 14, 18 },
    { 13, 16, 20 },
    { 14, 18, 23 },
    { 16, 20, 25 },
    { 18, 23, 29 },
};

static const uint8_t dequant8_coeff_init_scan[16] = {
    0, 3, 4, 3, 3, 1, 5, 1, 4, 5, 2, 5, 3, 1, 5, 1
};

static const uint8_t dequant8_coeff_init[6][6] = {
    { 20, 18, 32, 19, 25, 24 },
    { 22, 19, 35, 21, 28, 26 },
    { 26, 23, 42, 24, 33, 31 },
    { 28, 25, 45, 26, 35, 33 },
    { 32, 28, 51, 30, 40, 38 },
    { 36, 32, 58, 34, 46, 43 },
};

static const enum AVPixelFormat h264_hwaccel_pixfmt_list_420[] = {
#if CONFIG_H264_DXVA2_HWACCEL
    AV_PIX_FMT_DXVA2_VLD,
#endif
#if CONFIG_H264_VAAPI_HWACCEL
    AV_PIX_FMT_VAAPI_VLD,
#endif
#if CONFIG_H264_VDA_HWACCEL
    AV_PIX_FMT_VDA_VLD,
#endif
#if CONFIG_H264_VDPAU_HWACCEL
    AV_PIX_FMT_VDPAU,
#endif
    AV_PIX_FMT_YUV420P,
    AV_PIX_FMT_NONE
};

static const enum AVPixelFormat h264_hwaccel_pixfmt_list_jpeg_420[] = {
#if CONFIG_H264_DXVA2_HWACCEL
    AV_PIX_FMT_DXVA2_VLD,
#endif
#if CONFIG_H264_VAAPI_HWACCEL
    AV_PIX_FMT_VAAPI_VLD,
#endif
#if CONFIG_H264_VDA_HWACCEL
    AV_PIX_FMT_VDA_VLD,
#endif
#if CONFIG_H264_VDPAU_HWACCEL
    AV_PIX_FMT_VDPAU,
#endif
    AV_PIX_FMT_YUVJ420P,
    AV_PIX_FMT_NONE
};

int avpriv_h264_has_num_reorder_frames(AVCodecContext *avctx)
{
    H264Context *h = avctx->priv_data;
    return h ? h->sps.num_reorder_frames : 0;
}

static void h264_er_decode_mb(void *opaque, int ref, int mv_dir, int mv_type,
                              int (*mv)[2][4][2],
                              int mb_x, int mb_y, int mb_intra, int mb_skipped)
{
    H264Context *h = opaque;

    h->mb_x  = mb_x;
    h->mb_y  = mb_y;
    h->mb_xy = mb_x + mb_y * h->mb_stride;
    memset(h->non_zero_count_cache, 0, sizeof(h->non_zero_count_cache));
    av_assert1(ref >= 0);
    /* FIXME: It is possible albeit uncommon that slice references
     * differ between slices. We take the easy approach and ignore
     * it for now. If this turns out to have any relevance in
     * practice then correct remapping should be added. */
    if (ref >= h->ref_count[0])
        ref = 0;
    if (!h->ref_list[0][ref].f.data[0]) {
        av_log(h->avctx, AV_LOG_DEBUG, "Reference not available for error concealing\n");
        ref = 0;
    }
    if ((h->ref_list[0][ref].reference&3) != 3) {
        av_log(h->avctx, AV_LOG_DEBUG, "Reference invalid\n");
        return;
    }
    fill_rectangle(&h->cur_pic.ref_index[0][4 * h->mb_xy],
                   2, 2, 2, ref, 1);
    fill_rectangle(&h->ref_cache[0][scan8[0]], 4, 4, 8, ref, 1);
    fill_rectangle(h->mv_cache[0][scan8[0]], 4, 4, 8,
                   pack16to32((*mv)[0][0][0], (*mv)[0][0][1]), 4);
    h->mb_mbaff =
    h->mb_field_decoding_flag = 0;
    ff_h264_hl_decode_mb(h);
}

void ff_h264_draw_horiz_band(H264Context *h, int y, int height)
{
    AVCodecContext *avctx = h->avctx;
    AVFrame *cur  = &h->cur_pic.f;
    AVFrame *last = h->ref_list[0][0].f.data[0] ? &h->ref_list[0][0].f : NULL;
    const AVPixFmtDescriptor *desc = av_pix_fmt_desc_get(avctx->pix_fmt);
    int vshift = desc->log2_chroma_h;
    const int field_pic = h->picture_structure != PICT_FRAME;
    if (field_pic) {
        height <<= 1;
        y      <<= 1;
    }

    height = FFMIN(height, avctx->height - y);

    if (field_pic && h->first_field && !(avctx->slice_flags & SLICE_FLAG_ALLOW_FIELD))
        return;

    if (avctx->draw_horiz_band) {
        AVFrame *src;
        int offset[AV_NUM_DATA_POINTERS];
        int i;

        if (cur->pict_type == AV_PICTURE_TYPE_B || h->low_delay ||
            (avctx->slice_flags & SLICE_FLAG_CODED_ORDER))
            src = cur;
        else if (last)
            src = last;
        else
            return;

        offset[0] = y * src->linesize[0];
        offset[1] =
        offset[2] = (y >> vshift) * src->linesize[1];
        for (i = 3; i < AV_NUM_DATA_POINTERS; i++)
            offset[i] = 0;

        emms_c();

        avctx->draw_horiz_band(avctx, src, offset,
                               y, h->picture_structure, height);
    }
}

static void unref_picture(H264Context *h, H264Picture *pic)
{
    int off = offsetof(H264Picture, tf) + sizeof(pic->tf);
    int i;

    if (!pic->f.buf[0])
        return;

    ff_thread_release_buffer(h->avctx, &pic->tf);
    av_buffer_unref(&pic->hwaccel_priv_buf);

    av_buffer_unref(&pic->qscale_table_buf);
    av_buffer_unref(&pic->mb_type_buf);
    for (i = 0; i < 2; i++) {
        av_buffer_unref(&pic->motion_val_buf[i]);
        av_buffer_unref(&pic->ref_index_buf[i]);
    }

    memset((uint8_t*)pic + off, 0, sizeof(*pic) - off);
}

static void release_unused_pictures(H264Context *h, int remove_current)
{
    int i;

    /* release non reference frames */
    for (i = 0; i < H264_MAX_PICTURE_COUNT; i++) {
        if (h->DPB[i].f.buf[0] && !h->DPB[i].reference &&
            (remove_current || &h->DPB[i] != h->cur_pic_ptr)) {
            unref_picture(h, &h->DPB[i]);
        }
    }
}

static int ref_picture(H264Context *h, H264Picture *dst, H264Picture *src)
{
    int ret, i;

    av_assert0(!dst->f.buf[0]);
    av_assert0(src->f.buf[0]);

    src->tf.f = &src->f;
    dst->tf.f = &dst->f;
    ret = ff_thread_ref_frame(&dst->tf, &src->tf);
    if (ret < 0)
        goto fail;

    dst->qscale_table_buf = av_buffer_ref(src->qscale_table_buf);
    dst->mb_type_buf      = av_buffer_ref(src->mb_type_buf);
    if (!dst->qscale_table_buf || !dst->mb_type_buf)
        goto fail;
    dst->qscale_table = src->qscale_table;
    dst->mb_type      = src->mb_type;

    for (i = 0; i < 2; i++) {
        dst->motion_val_buf[i] = av_buffer_ref(src->motion_val_buf[i]);
        dst->ref_index_buf[i]  = av_buffer_ref(src->ref_index_buf[i]);
        if (!dst->motion_val_buf[i] || !dst->ref_index_buf[i])
            goto fail;
        dst->motion_val[i] = src->motion_val[i];
        dst->ref_index[i]  = src->ref_index[i];
    }

    if (src->hwaccel_picture_private) {
        dst->hwaccel_priv_buf = av_buffer_ref(src->hwaccel_priv_buf);
        if (!dst->hwaccel_priv_buf)
            goto fail;
        dst->hwaccel_picture_private = dst->hwaccel_priv_buf->data;
    }

    for (i = 0; i < 2; i++)
        dst->field_poc[i] = src->field_poc[i];

    memcpy(dst->ref_poc,   src->ref_poc,   sizeof(src->ref_poc));
    memcpy(dst->ref_count, src->ref_count, sizeof(src->ref_count));

    dst->poc           = src->poc;
    dst->frame_num     = src->frame_num;
    dst->mmco_reset    = src->mmco_reset;
    dst->pic_id        = src->pic_id;
    dst->long_ref      = src->long_ref;
    dst->mbaff         = src->mbaff;
    dst->field_picture = src->field_picture;
    dst->needs_realloc = src->needs_realloc;
    dst->reference     = src->reference;
    dst->crop          = src->crop;
    dst->crop_left     = src->crop_left;
    dst->crop_top      = src->crop_top;
    dst->recovered     = src->recovered;
    dst->invalid_gap   = src->invalid_gap;

    return 0;
fail:
    unref_picture(h, dst);
    return ret;
}

static int alloc_scratch_buffers(H264Context *h, int linesize)
{
    int alloc_size = FFALIGN(FFABS(linesize) + 32, 32);

    if (h->bipred_scratchpad)
        return 0;

    h->bipred_scratchpad = av_malloc(16 * 6 * alloc_size);
    // edge emu needs blocksize + filter length - 1
    // (= 21x21 for  h264)
    h->edge_emu_buffer = av_mallocz(alloc_size * 2 * 21);

    if (!h->bipred_scratchpad || !h->edge_emu_buffer) {
        av_freep(&h->bipred_scratchpad);
        av_freep(&h->edge_emu_buffer);
        return AVERROR(ENOMEM);
    }

    return 0;
}

static int init_table_pools(H264Context *h)
{
    const int big_mb_num    = h->mb_stride * (h->mb_height + 1) + 1;
    const int mb_array_size = h->mb_stride * h->mb_height;
    const int b4_stride     = h->mb_width * 4 + 1;
    const int b4_array_size = b4_stride * h->mb_height * 4;

    h->qscale_table_pool = av_buffer_pool_init(big_mb_num + h->mb_stride,
                                               av_buffer_allocz);
    h->mb_type_pool      = av_buffer_pool_init((big_mb_num + h->mb_stride) *
                                               sizeof(uint32_t), av_buffer_allocz);
    h->motion_val_pool = av_buffer_pool_init(2 * (b4_array_size + 4) *
                                             sizeof(int16_t), av_buffer_allocz);
    h->ref_index_pool  = av_buffer_pool_init(4 * mb_array_size, av_buffer_allocz);

    if (!h->qscale_table_pool || !h->mb_type_pool || !h->motion_val_pool ||
        !h->ref_index_pool) {
        av_buffer_pool_uninit(&h->qscale_table_pool);
        av_buffer_pool_uninit(&h->mb_type_pool);
        av_buffer_pool_uninit(&h->motion_val_pool);
        av_buffer_pool_uninit(&h->ref_index_pool);
        return AVERROR(ENOMEM);
    }

    return 0;
}

static int alloc_picture(H264Context *h, H264Picture *pic)
{
    int i, ret = 0;

    av_assert0(!pic->f.data[0]);

    pic->tf.f = &pic->f;
    ret = ff_thread_get_buffer(h->avctx, &pic->tf, pic->reference ?
                                                   AV_GET_BUFFER_FLAG_REF : 0);
    if (ret < 0)
        goto fail;

    h->linesize   = pic->f.linesize[0];
    h->uvlinesize = pic->f.linesize[1];
    pic->crop     = h->sps.crop;
    pic->crop_top = h->sps.crop_top;
    pic->crop_left= h->sps.crop_left;

    if (h->avctx->hwaccel) {
        const AVHWAccel *hwaccel = h->avctx->hwaccel;
        av_assert0(!pic->hwaccel_picture_private);
        if (hwaccel->priv_data_size) {
            pic->hwaccel_priv_buf = av_buffer_allocz(hwaccel->priv_data_size);
            if (!pic->hwaccel_priv_buf)
                return AVERROR(ENOMEM);
            pic->hwaccel_picture_private = pic->hwaccel_priv_buf->data;
        }
    }
    if (!h->avctx->hwaccel && CONFIG_GRAY && h->flags & CODEC_FLAG_GRAY && pic->f.data[2]) {
        int h_chroma_shift, v_chroma_shift;
        av_pix_fmt_get_chroma_sub_sample(pic->f.format,
                                         &h_chroma_shift, &v_chroma_shift);

        for(i=0; i<FF_CEIL_RSHIFT(h->avctx->height, v_chroma_shift); i++) {
            memset(pic->f.data[1] + pic->f.linesize[1]*i,
                   0x80, FF_CEIL_RSHIFT(h->avctx->width, h_chroma_shift));
            memset(pic->f.data[2] + pic->f.linesize[2]*i,
                   0x80, FF_CEIL_RSHIFT(h->avctx->width, h_chroma_shift));
        }
    }

    if (!h->qscale_table_pool) {
        ret = init_table_pools(h);
        if (ret < 0)
            goto fail;
    }

    pic->qscale_table_buf = av_buffer_pool_get(h->qscale_table_pool);
    pic->mb_type_buf      = av_buffer_pool_get(h->mb_type_pool);
    if (!pic->qscale_table_buf || !pic->mb_type_buf)
        goto fail;

    pic->mb_type      = (uint32_t*)pic->mb_type_buf->data + 2 * h->mb_stride + 1;
    pic->qscale_table = pic->qscale_table_buf->data + 2 * h->mb_stride + 1;

    for (i = 0; i < 2; i++) {
        pic->motion_val_buf[i] = av_buffer_pool_get(h->motion_val_pool);
        pic->ref_index_buf[i]  = av_buffer_pool_get(h->ref_index_pool);
        if (!pic->motion_val_buf[i] || !pic->ref_index_buf[i])
            goto fail;

        pic->motion_val[i] = (int16_t (*)[2])pic->motion_val_buf[i]->data + 4;
        pic->ref_index[i]  = pic->ref_index_buf[i]->data;
    }

    return 0;
fail:
    unref_picture(h, pic);
    return (ret < 0) ? ret : AVERROR(ENOMEM);
}

static inline int pic_is_unused(H264Context *h, H264Picture *pic)
{
    if (!pic->f.buf[0])
        return 1;
    if (pic->needs_realloc && !(pic->reference & DELAYED_PIC_REF))
        return 1;
    return 0;
}

static int find_unused_picture(H264Context *h)
{
    int i;

    for (i = 0; i < H264_MAX_PICTURE_COUNT; i++) {
        if (pic_is_unused(h, &h->DPB[i]))
            break;
    }
    if (i == H264_MAX_PICTURE_COUNT)
        return AVERROR_INVALIDDATA;

    if (h->DPB[i].needs_realloc) {
        h->DPB[i].needs_realloc = 0;
        unref_picture(h, &h->DPB[i]);
    }

    return i;
}

/**
 * Check if the top & left blocks are available if needed and
 * change the dc mode so it only uses the available blocks.
 */
int ff_h264_check_intra4x4_pred_mode(H264Context *h)
{
    static const int8_t top[12] = {
        -1, 0, LEFT_DC_PRED, -1, -1, -1, -1, -1, 0
    };
    static const int8_t left[12] = {
        0, -1, TOP_DC_PRED, 0, -1, -1, -1, 0, -1, DC_128_PRED
    };
    int i;

    if (!(h->top_samples_available & 0x8000)) {
        for (i = 0; i < 4; i++) {
            int status = top[h->intra4x4_pred_mode_cache[scan8[0] + i]];
            if (status < 0) {
                av_log(h->avctx, AV_LOG_ERROR,
                       "top block unavailable for requested intra4x4 mode %d at %d %d\n",
                       status, h->mb_x, h->mb_y);
                return AVERROR_INVALIDDATA;
            } else if (status) {
                h->intra4x4_pred_mode_cache[scan8[0] + i] = status;
            }
        }
    }

    if ((h->left_samples_available & 0x8888) != 0x8888) {
        static const int mask[4] = { 0x8000, 0x2000, 0x80, 0x20 };
        for (i = 0; i < 4; i++)
            if (!(h->left_samples_available & mask[i])) {
                int status = left[h->intra4x4_pred_mode_cache[scan8[0] + 8 * i]];
                if (status < 0) {
                    av_log(h->avctx, AV_LOG_ERROR,
                           "left block unavailable for requested intra4x4 mode %d at %d %d\n",
                           status, h->mb_x, h->mb_y);
                    return AVERROR_INVALIDDATA;
                } else if (status) {
                    h->intra4x4_pred_mode_cache[scan8[0] + 8 * i] = status;
                }
            }
    }

    return 0;
} // FIXME cleanup like ff_h264_check_intra_pred_mode

/**
 * Check if the top & left blocks are available if needed and
 * change the dc mode so it only uses the available blocks.
 */
int ff_h264_check_intra_pred_mode(H264Context *h, int mode, int is_chroma)
{
    static const int8_t top[4]  = { LEFT_DC_PRED8x8, 1, -1, -1 };
    static const int8_t left[5] = { TOP_DC_PRED8x8, -1,  2, -1, DC_128_PRED8x8 };

    if (mode > 3U) {
        av_log(h->avctx, AV_LOG_ERROR,
               "out of range intra chroma pred mode at %d %d\n",
               h->mb_x, h->mb_y);
        return AVERROR_INVALIDDATA;
    }

    if (!(h->top_samples_available & 0x8000)) {
        mode = top[mode];
        if (mode < 0) {
            av_log(h->avctx, AV_LOG_ERROR,
                   "top block unavailable for requested intra mode at %d %d\n",
                   h->mb_x, h->mb_y);
            return AVERROR_INVALIDDATA;
        }
    }

    if ((h->left_samples_available & 0x8080) != 0x8080) {
        mode = left[mode];
        if (is_chroma && (h->left_samples_available & 0x8080)) {
            // mad cow disease mode, aka MBAFF + constrained_intra_pred
            mode = ALZHEIMER_DC_L0T_PRED8x8 +
                   (!(h->left_samples_available & 0x8000)) +
                   2 * (mode == DC_128_PRED8x8);
        }
        if (mode < 0) {
            av_log(h->avctx, AV_LOG_ERROR,
                   "left block unavailable for requested intra mode at %d %d\n",
                   h->mb_x, h->mb_y);
            return AVERROR_INVALIDDATA;
        }
    }

    return mode;
}

const uint8_t *ff_h264_decode_nal(H264Context *h, const uint8_t *src,
                                  int *dst_length, int *consumed, int length)
{
    int i, si, di;
    uint8_t *dst;
    int bufidx;

    // src[0]&0x80; // forbidden bit
    h->nal_ref_idc   = src[0] >> 5;
    h->nal_unit_type = src[0] & 0x1F;

    src++;
    length--;

#define STARTCODE_TEST                                                  \
    if (i + 2 < length && src[i + 1] == 0 && src[i + 2] <= 3) {         \
        if (src[i + 2] != 3) {                                          \
            /* startcode, so we must be past the end */                 \
            length = i;                                                 \
        }                                                               \
        break;                                                          \
    }

#if HAVE_FAST_UNALIGNED
#define FIND_FIRST_ZERO                                                 \
    if (i > 0 && !src[i])                                               \
        i--;                                                            \
    while (src[i])                                                      \
        i++

#if HAVE_FAST_64BIT
    for (i = 0; i + 1 < length; i += 9) {
        if (!((~AV_RN64A(src + i) &
               (AV_RN64A(src + i) - 0x0100010001000101ULL)) &
              0x8000800080008080ULL))
            continue;
        FIND_FIRST_ZERO;
        STARTCODE_TEST;
        i -= 7;
    }
#else
    for (i = 0; i + 1 < length; i += 5) {
        if (!((~AV_RN32A(src + i) &
               (AV_RN32A(src + i) - 0x01000101U)) &
              0x80008080U))
            continue;
        FIND_FIRST_ZERO;
        STARTCODE_TEST;
        i -= 3;
    }
#endif
#else
    for (i = 0; i + 1 < length; i += 2) {
        if (src[i])
            continue;
        if (i > 0 && src[i - 1] == 0)
            i--;
        STARTCODE_TEST;
    }
#endif

    // use second escape buffer for inter data
    bufidx = h->nal_unit_type == NAL_DPC ? 1 : 0;

    si = h->rbsp_buffer_size[bufidx];
    av_fast_padded_malloc(&h->rbsp_buffer[bufidx], &h->rbsp_buffer_size[bufidx], length+MAX_MBPAIR_SIZE);
    dst = h->rbsp_buffer[bufidx];

    if (dst == NULL)
        return NULL;

    if(i>=length-1){ //no escaped 0
        *dst_length= length;
        *consumed= length+1; //+1 for the header
        if(h->avctx->flags2 & CODEC_FLAG2_FAST){
            return src;
        }else{
            memcpy(dst, src, length);
            return dst;
        }
    }

    memcpy(dst, src, i);
    si = di = i;
    while (si + 2 < length) {
        // remove escapes (very rare 1:2^22)
        if (src[si + 2] > 3) {
            dst[di++] = src[si++];
            dst[di++] = src[si++];
        } else if (src[si] == 0 && src[si + 1] == 0) {
            if (src[si + 2] == 3) { // escape
                dst[di++]  = 0;
                dst[di++]  = 0;
                si        += 3;
                continue;
            } else // next start code
                goto nsc;
        }

        dst[di++] = src[si++];
    }
    while (si < length)
        dst[di++] = src[si++];

nsc:
    memset(dst + di, 0, FF_INPUT_BUFFER_PADDING_SIZE);

    *dst_length = di;
    *consumed   = si + 1; // +1 for the header
    /* FIXME store exact number of bits in the getbitcontext
     * (it is needed for decoding) */
    return dst;
}

/**
 * Identify the exact end of the bitstream
 * @return the length of the trailing, or 0 if damaged
 */
static int decode_rbsp_trailing(H264Context *h, const uint8_t *src)
{
    int v = *src;
    int r;

    tprintf(h->avctx, "rbsp trailing %X\n", v);

    for (r = 1; r < 9; r++) {
        if (v & 1)
            return r;
        v >>= 1;
    }
    return 0;
}

<<<<<<< HEAD
static inline int get_lowest_part_list_y(H264Context *h, H264Picture *pic, int n,
                                         int height, int y_offset, int list)
{
    int raw_my             = h->mv_cache[list][scan8[n]][1];
    int filter_height_down = (raw_my & 3) ? 3 : 0;
    int full_my            = (raw_my >> 2) + y_offset;
    int bottom             = full_my + filter_height_down + height;

    av_assert2(height >= 0);

    return FFMAX(0, bottom);
}

static inline void get_lowest_part_y(H264Context *h, int refs[2][48], int n,
                                     int height, int y_offset, int list0,
                                     int list1, int *nrefs)
{
    int my;

    y_offset += 16 * (h->mb_y >> MB_FIELD(h));

    if (list0) {
        int ref_n = h->ref_cache[0][scan8[n]];
        H264Picture *ref = &h->ref_list[0][ref_n];

        // Error resilience puts the current picture in the ref list.
        // Don't try to wait on these as it will cause a deadlock.
        // Fields can wait on each other, though.
        if (ref->tf.progress->data != h->cur_pic.tf.progress->data ||
            (ref->reference & 3) != h->picture_structure) {
            my = get_lowest_part_list_y(h, ref, n, height, y_offset, 0);
            if (refs[0][ref_n] < 0)
                nrefs[0] += 1;
            refs[0][ref_n] = FFMAX(refs[0][ref_n], my);
        }
    }

    if (list1) {
        int ref_n    = h->ref_cache[1][scan8[n]];
        H264Picture *ref = &h->ref_list[1][ref_n];

        if (ref->tf.progress->data != h->cur_pic.tf.progress->data ||
            (ref->reference & 3) != h->picture_structure) {
            my = get_lowest_part_list_y(h, ref, n, height, y_offset, 1);
            if (refs[1][ref_n] < 0)
                nrefs[1] += 1;
            refs[1][ref_n] = FFMAX(refs[1][ref_n], my);
        }
    }
}

/**
 * Wait until all reference frames are available for MC operations.
 *
 * @param h the H264 context
 */
static void await_references(H264Context *h)
{
    const int mb_xy   = h->mb_xy;
    const int mb_type = h->cur_pic.mb_type[mb_xy];
    int refs[2][48];
    int nrefs[2] = { 0 };
    int ref, list;

    memset(refs, -1, sizeof(refs));

    if (IS_16X16(mb_type)) {
        get_lowest_part_y(h, refs, 0, 16, 0,
                          IS_DIR(mb_type, 0, 0), IS_DIR(mb_type, 0, 1), nrefs);
    } else if (IS_16X8(mb_type)) {
        get_lowest_part_y(h, refs, 0, 8, 0,
                          IS_DIR(mb_type, 0, 0), IS_DIR(mb_type, 0, 1), nrefs);
        get_lowest_part_y(h, refs, 8, 8, 8,
                          IS_DIR(mb_type, 1, 0), IS_DIR(mb_type, 1, 1), nrefs);
    } else if (IS_8X16(mb_type)) {
        get_lowest_part_y(h, refs, 0, 16, 0,
                          IS_DIR(mb_type, 0, 0), IS_DIR(mb_type, 0, 1), nrefs);
        get_lowest_part_y(h, refs, 4, 16, 0,
                          IS_DIR(mb_type, 1, 0), IS_DIR(mb_type, 1, 1), nrefs);
    } else {
        int i;

        av_assert2(IS_8X8(mb_type));

        for (i = 0; i < 4; i++) {
            const int sub_mb_type = h->sub_mb_type[i];
            const int n           = 4 * i;
            int y_offset          = (i & 2) << 2;

            if (IS_SUB_8X8(sub_mb_type)) {
                get_lowest_part_y(h, refs, n, 8, y_offset,
                                  IS_DIR(sub_mb_type, 0, 0),
                                  IS_DIR(sub_mb_type, 0, 1),
                                  nrefs);
            } else if (IS_SUB_8X4(sub_mb_type)) {
                get_lowest_part_y(h, refs, n, 4, y_offset,
                                  IS_DIR(sub_mb_type, 0, 0),
                                  IS_DIR(sub_mb_type, 0, 1),
                                  nrefs);
                get_lowest_part_y(h, refs, n + 2, 4, y_offset + 4,
                                  IS_DIR(sub_mb_type, 0, 0),
                                  IS_DIR(sub_mb_type, 0, 1),
                                  nrefs);
            } else if (IS_SUB_4X8(sub_mb_type)) {
                get_lowest_part_y(h, refs, n, 8, y_offset,
                                  IS_DIR(sub_mb_type, 0, 0),
                                  IS_DIR(sub_mb_type, 0, 1),
                                  nrefs);
                get_lowest_part_y(h, refs, n + 1, 8, y_offset,
                                  IS_DIR(sub_mb_type, 0, 0),
                                  IS_DIR(sub_mb_type, 0, 1),
                                  nrefs);
            } else {
                int j;
                av_assert2(IS_SUB_4X4(sub_mb_type));
                for (j = 0; j < 4; j++) {
                    int sub_y_offset = y_offset + 2 * (j & 2);
                    get_lowest_part_y(h, refs, n + j, 4, sub_y_offset,
                                      IS_DIR(sub_mb_type, 0, 0),
                                      IS_DIR(sub_mb_type, 0, 1),
                                      nrefs);
                }
            }
        }
    }

    for (list = h->list_count - 1; list >= 0; list--)
        for (ref = 0; ref < 48 && nrefs[list]; ref++) {
            int row = refs[list][ref];
            if (row >= 0) {
                H264Picture *ref_pic  = &h->ref_list[list][ref];
                int ref_field         = ref_pic->reference - 1;
                int ref_field_picture = ref_pic->field_picture;
                int pic_height        = 16 * h->mb_height >> ref_field_picture;

                row <<= MB_MBAFF(h);
                nrefs[list]--;

                if (!FIELD_PICTURE(h) && ref_field_picture) { // frame referencing two fields
                    ff_thread_await_progress(&ref_pic->tf,
                                             FFMIN((row >> 1) - !(row & 1),
                                                   pic_height - 1),
                                             1);
                    ff_thread_await_progress(&ref_pic->tf,
                                             FFMIN((row >> 1), pic_height - 1),
                                             0);
                } else if (FIELD_PICTURE(h) && !ref_field_picture) { // field referencing one field of a frame
                    ff_thread_await_progress(&ref_pic->tf,
                                             FFMIN(row * 2 + ref_field,
                                                   pic_height - 1),
                                             0);
                } else if (FIELD_PICTURE(h)) {
                    ff_thread_await_progress(&ref_pic->tf,
                                             FFMIN(row, pic_height - 1),
                                             ref_field);
                } else {
                    ff_thread_await_progress(&ref_pic->tf,
                                             FFMIN(row, pic_height - 1),
                                             0);
                }
            }
        }
}

static av_always_inline void mc_dir_part(H264Context *h, H264Picture *pic,
                                         int n, int square, int height,
                                         int delta, int list,
                                         uint8_t *dest_y, uint8_t *dest_cb,
                                         uint8_t *dest_cr,
                                         int src_x_offset, int src_y_offset,
                                         qpel_mc_func *qpix_op,
                                         h264_chroma_mc_func chroma_op,
                                         int pixel_shift, int chroma_idc)
{
    const int mx      = h->mv_cache[list][scan8[n]][0] + src_x_offset * 8;
    int my            = h->mv_cache[list][scan8[n]][1] + src_y_offset * 8;
    const int luma_xy = (mx & 3) + ((my & 3) << 2);
    ptrdiff_t offset  = ((mx >> 2) << pixel_shift) + (my >> 2) * h->mb_linesize;
    uint8_t *src_y    = pic->f.data[0] + offset;
    uint8_t *src_cb, *src_cr;
    int extra_width  = 0;
    int extra_height = 0;
    int emu = 0;
    const int full_mx    = mx >> 2;
    const int full_my    = my >> 2;
    const int pic_width  = 16 * h->mb_width;
    const int pic_height = 16 * h->mb_height >> MB_FIELD(h);
    int ysh;

    if (mx & 7)
        extra_width -= 3;
    if (my & 7)
        extra_height -= 3;

    if (full_mx                <          0 - extra_width  ||
        full_my                <          0 - extra_height ||
        full_mx + 16 /*FIXME*/ > pic_width  + extra_width  ||
        full_my + 16 /*FIXME*/ > pic_height + extra_height) {
        h->vdsp.emulated_edge_mc(h->edge_emu_buffer,
                                 src_y - (2 << pixel_shift) - 2 * h->mb_linesize,
                                 h->mb_linesize, h->mb_linesize,
                                 16 + 5, 16 + 5 /*FIXME*/, full_mx - 2,
                                 full_my - 2, pic_width, pic_height);
        src_y = h->edge_emu_buffer + (2 << pixel_shift) + 2 * h->mb_linesize;
        emu   = 1;
    }

    qpix_op[luma_xy](dest_y, src_y, h->mb_linesize); // FIXME try variable height perhaps?
    if (!square)
        qpix_op[luma_xy](dest_y + delta, src_y + delta, h->mb_linesize);

    if (CONFIG_GRAY && h->flags & CODEC_FLAG_GRAY)
        return;

    if (chroma_idc == 3 /* yuv444 */) {
        src_cb = pic->f.data[1] + offset;
        if (emu) {
            h->vdsp.emulated_edge_mc(h->edge_emu_buffer,
                                     src_cb - (2 << pixel_shift) - 2 * h->mb_linesize,
                                     h->mb_linesize, h->mb_linesize,
                                     16 + 5, 16 + 5 /*FIXME*/,
                                     full_mx - 2, full_my - 2,
                                     pic_width, pic_height);
            src_cb = h->edge_emu_buffer + (2 << pixel_shift) + 2 * h->mb_linesize;
        }
        qpix_op[luma_xy](dest_cb, src_cb, h->mb_linesize); // FIXME try variable height perhaps?
        if (!square)
            qpix_op[luma_xy](dest_cb + delta, src_cb + delta, h->mb_linesize);

        src_cr = pic->f.data[2] + offset;
        if (emu) {
            h->vdsp.emulated_edge_mc(h->edge_emu_buffer,
                                     src_cr - (2 << pixel_shift) - 2 * h->mb_linesize,
                                     h->mb_linesize, h->mb_linesize,
                                     16 + 5, 16 + 5 /*FIXME*/,
                                     full_mx - 2, full_my - 2,
                                     pic_width, pic_height);
            src_cr = h->edge_emu_buffer + (2 << pixel_shift) + 2 * h->mb_linesize;
        }
        qpix_op[luma_xy](dest_cr, src_cr, h->mb_linesize); // FIXME try variable height perhaps?
        if (!square)
            qpix_op[luma_xy](dest_cr + delta, src_cr + delta, h->mb_linesize);
        return;
    }

    ysh = 3 - (chroma_idc == 2 /* yuv422 */);
    if (chroma_idc == 1 /* yuv420 */ && MB_FIELD(h)) {
        // chroma offset when predicting from a field of opposite parity
        my  += 2 * ((h->mb_y & 1) - (pic->reference - 1));
        emu |= (my >> 3) < 0 || (my >> 3) + 8 >= (pic_height >> 1);
    }

    src_cb = pic->f.data[1] + ((mx >> 3) << pixel_shift) +
             (my >> ysh) * h->mb_uvlinesize;
    src_cr = pic->f.data[2] + ((mx >> 3) << pixel_shift) +
             (my >> ysh) * h->mb_uvlinesize;

    if (emu) {
        h->vdsp.emulated_edge_mc(h->edge_emu_buffer, src_cb,
                                 h->mb_uvlinesize, h->mb_uvlinesize,
                                 9, 8 * chroma_idc + 1, (mx >> 3), (my >> ysh),
                                 pic_width >> 1, pic_height >> (chroma_idc == 1 /* yuv420 */));
        src_cb = h->edge_emu_buffer;
    }
    chroma_op(dest_cb, src_cb, h->mb_uvlinesize,
              height >> (chroma_idc == 1 /* yuv420 */),
              mx & 7, (my << (chroma_idc == 2 /* yuv422 */)) & 7);

    if (emu) {
        h->vdsp.emulated_edge_mc(h->edge_emu_buffer, src_cr,
                                 h->mb_uvlinesize, h->mb_uvlinesize,
                                 9, 8 * chroma_idc + 1, (mx >> 3), (my >> ysh),
                                 pic_width >> 1, pic_height >> (chroma_idc == 1 /* yuv420 */));
        src_cr = h->edge_emu_buffer;
    }
    chroma_op(dest_cr, src_cr, h->mb_uvlinesize, height >> (chroma_idc == 1 /* yuv420 */),
              mx & 7, (my << (chroma_idc == 2 /* yuv422 */)) & 7);
}

static av_always_inline void mc_part_std(H264Context *h, int n, int square,
                                         int height, int delta,
                                         uint8_t *dest_y, uint8_t *dest_cb,
                                         uint8_t *dest_cr,
                                         int x_offset, int y_offset,
                                         qpel_mc_func *qpix_put,
                                         h264_chroma_mc_func chroma_put,
                                         qpel_mc_func *qpix_avg,
                                         h264_chroma_mc_func chroma_avg,
                                         int list0, int list1,
                                         int pixel_shift, int chroma_idc)
{
    qpel_mc_func *qpix_op         = qpix_put;
    h264_chroma_mc_func chroma_op = chroma_put;

    dest_y += (2 * x_offset << pixel_shift) + 2 * y_offset * h->mb_linesize;
    if (chroma_idc == 3 /* yuv444 */) {
        dest_cb += (2 * x_offset << pixel_shift) + 2 * y_offset * h->mb_linesize;
        dest_cr += (2 * x_offset << pixel_shift) + 2 * y_offset * h->mb_linesize;
    } else if (chroma_idc == 2 /* yuv422 */) {
        dest_cb += (x_offset << pixel_shift) + 2 * y_offset * h->mb_uvlinesize;
        dest_cr += (x_offset << pixel_shift) + 2 * y_offset * h->mb_uvlinesize;
    } else { /* yuv420 */
        dest_cb += (x_offset << pixel_shift) + y_offset * h->mb_uvlinesize;
        dest_cr += (x_offset << pixel_shift) + y_offset * h->mb_uvlinesize;
    }
    x_offset += 8 * h->mb_x;
    y_offset += 8 * (h->mb_y >> MB_FIELD(h));

    if (list0) {
        H264Picture *ref = &h->ref_list[0][h->ref_cache[0][scan8[n]]];
        mc_dir_part(h, ref, n, square, height, delta, 0,
                    dest_y, dest_cb, dest_cr, x_offset, y_offset,
                    qpix_op, chroma_op, pixel_shift, chroma_idc);

        qpix_op   = qpix_avg;
        chroma_op = chroma_avg;
    }

    if (list1) {
        H264Picture *ref = &h->ref_list[1][h->ref_cache[1][scan8[n]]];
        mc_dir_part(h, ref, n, square, height, delta, 1,
                    dest_y, dest_cb, dest_cr, x_offset, y_offset,
                    qpix_op, chroma_op, pixel_shift, chroma_idc);
    }
}

static av_always_inline void mc_part_weighted(H264Context *h, int n, int square,
                                              int height, int delta,
                                              uint8_t *dest_y, uint8_t *dest_cb,
                                              uint8_t *dest_cr,
                                              int x_offset, int y_offset,
                                              qpel_mc_func *qpix_put,
                                              h264_chroma_mc_func chroma_put,
                                              h264_weight_func luma_weight_op,
                                              h264_weight_func chroma_weight_op,
                                              h264_biweight_func luma_weight_avg,
                                              h264_biweight_func chroma_weight_avg,
                                              int list0, int list1,
                                              int pixel_shift, int chroma_idc)
{
    int chroma_height;

    dest_y += (2 * x_offset << pixel_shift) + 2 * y_offset * h->mb_linesize;
    if (chroma_idc == 3 /* yuv444 */) {
        chroma_height     = height;
        chroma_weight_avg = luma_weight_avg;
        chroma_weight_op  = luma_weight_op;
        dest_cb += (2 * x_offset << pixel_shift) + 2 * y_offset * h->mb_linesize;
        dest_cr += (2 * x_offset << pixel_shift) + 2 * y_offset * h->mb_linesize;
    } else if (chroma_idc == 2 /* yuv422 */) {
        chroma_height = height;
        dest_cb      += (x_offset << pixel_shift) + 2 * y_offset * h->mb_uvlinesize;
        dest_cr      += (x_offset << pixel_shift) + 2 * y_offset * h->mb_uvlinesize;
    } else { /* yuv420 */
        chroma_height = height >> 1;
        dest_cb      += (x_offset << pixel_shift) + y_offset * h->mb_uvlinesize;
        dest_cr      += (x_offset << pixel_shift) + y_offset * h->mb_uvlinesize;
    }
    x_offset += 8 * h->mb_x;
    y_offset += 8 * (h->mb_y >> MB_FIELD(h));

    if (list0 && list1) {
        /* don't optimize for luma-only case, since B-frames usually
         * use implicit weights => chroma too. */
        uint8_t *tmp_cb = h->bipred_scratchpad;
        uint8_t *tmp_cr = h->bipred_scratchpad + (16 << pixel_shift);
        uint8_t *tmp_y  = h->bipred_scratchpad + 16 * h->mb_uvlinesize;
        int refn0       = h->ref_cache[0][scan8[n]];
        int refn1       = h->ref_cache[1][scan8[n]];

        mc_dir_part(h, &h->ref_list[0][refn0], n, square, height, delta, 0,
                    dest_y, dest_cb, dest_cr,
                    x_offset, y_offset, qpix_put, chroma_put,
                    pixel_shift, chroma_idc);
        mc_dir_part(h, &h->ref_list[1][refn1], n, square, height, delta, 1,
                    tmp_y, tmp_cb, tmp_cr,
                    x_offset, y_offset, qpix_put, chroma_put,
                    pixel_shift, chroma_idc);

        if (h->use_weight == 2) {
            int weight0 = h->implicit_weight[refn0][refn1][h->mb_y & 1];
            int weight1 = 64 - weight0;
            luma_weight_avg(dest_y, tmp_y, h->mb_linesize,
                            height, 5, weight0, weight1, 0);
            chroma_weight_avg(dest_cb, tmp_cb, h->mb_uvlinesize,
                              chroma_height, 5, weight0, weight1, 0);
            chroma_weight_avg(dest_cr, tmp_cr, h->mb_uvlinesize,
                              chroma_height, 5, weight0, weight1, 0);
        } else {
            luma_weight_avg(dest_y, tmp_y, h->mb_linesize, height,
                            h->luma_log2_weight_denom,
                            h->luma_weight[refn0][0][0],
                            h->luma_weight[refn1][1][0],
                            h->luma_weight[refn0][0][1] +
                            h->luma_weight[refn1][1][1]);
            chroma_weight_avg(dest_cb, tmp_cb, h->mb_uvlinesize, chroma_height,
                              h->chroma_log2_weight_denom,
                              h->chroma_weight[refn0][0][0][0],
                              h->chroma_weight[refn1][1][0][0],
                              h->chroma_weight[refn0][0][0][1] +
                              h->chroma_weight[refn1][1][0][1]);
            chroma_weight_avg(dest_cr, tmp_cr, h->mb_uvlinesize, chroma_height,
                              h->chroma_log2_weight_denom,
                              h->chroma_weight[refn0][0][1][0],
                              h->chroma_weight[refn1][1][1][0],
                              h->chroma_weight[refn0][0][1][1] +
                              h->chroma_weight[refn1][1][1][1]);
        }
    } else {
        int list     = list1 ? 1 : 0;
        int refn     = h->ref_cache[list][scan8[n]];
        H264Picture *ref = &h->ref_list[list][refn];
        mc_dir_part(h, ref, n, square, height, delta, list,
                    dest_y, dest_cb, dest_cr, x_offset, y_offset,
                    qpix_put, chroma_put, pixel_shift, chroma_idc);

        luma_weight_op(dest_y, h->mb_linesize, height,
                       h->luma_log2_weight_denom,
                       h->luma_weight[refn][list][0],
                       h->luma_weight[refn][list][1]);
        if (h->use_weight_chroma) {
            chroma_weight_op(dest_cb, h->mb_uvlinesize, chroma_height,
                             h->chroma_log2_weight_denom,
                             h->chroma_weight[refn][list][0][0],
                             h->chroma_weight[refn][list][0][1]);
            chroma_weight_op(dest_cr, h->mb_uvlinesize, chroma_height,
                             h->chroma_log2_weight_denom,
                             h->chroma_weight[refn][list][1][0],
                             h->chroma_weight[refn][list][1][1]);
        }
    }
}

static av_always_inline void prefetch_motion(H264Context *h, int list,
                                             int pixel_shift, int chroma_idc)
{
    /* fetch pixels for estimated mv 4 macroblocks ahead
     * optimized for 64byte cache lines */
    const int refn = h->ref_cache[list][scan8[0]];
    if (refn >= 0) {
        const int mx  = (h->mv_cache[list][scan8[0]][0] >> 2) + 16 * h->mb_x + 8;
        const int my  = (h->mv_cache[list][scan8[0]][1] >> 2) + 16 * h->mb_y;
        uint8_t **src = h->ref_list[list][refn].f.data;
        int off       = (mx << pixel_shift) +
                        (my + (h->mb_x & 3) * 4) * h->mb_linesize +
                        (64 << pixel_shift);
        h->vdsp.prefetch(src[0] + off, h->linesize, 4);
        if (chroma_idc == 3 /* yuv444 */) {
            h->vdsp.prefetch(src[1] + off, h->linesize, 4);
            h->vdsp.prefetch(src[2] + off, h->linesize, 4);
        } else {
            off= (((mx>>1)+64)<<pixel_shift) + ((my>>1) + (h->mb_x&7))*h->uvlinesize;
            h->vdsp.prefetch(src[1] + off, src[2] - src[1], 2);
        }
    }
}

=======
>>>>>>> e9a77f4b
static void free_tables(H264Context *h, int free_rbsp)
{
    int i;
    H264Context *hx;

    av_freep(&h->intra4x4_pred_mode);
    av_freep(&h->chroma_pred_mode_table);
    av_freep(&h->cbp_table);
    av_freep(&h->mvd_table[0]);
    av_freep(&h->mvd_table[1]);
    av_freep(&h->direct_table);
    av_freep(&h->non_zero_count);
    av_freep(&h->slice_table_base);
    h->slice_table = NULL;
    av_freep(&h->list_counts);

    av_freep(&h->mb2b_xy);
    av_freep(&h->mb2br_xy);

    av_buffer_pool_uninit(&h->qscale_table_pool);
    av_buffer_pool_uninit(&h->mb_type_pool);
    av_buffer_pool_uninit(&h->motion_val_pool);
    av_buffer_pool_uninit(&h->ref_index_pool);

    if (free_rbsp && h->DPB) {
        for (i = 0; i < H264_MAX_PICTURE_COUNT; i++)
            unref_picture(h, &h->DPB[i]);
        av_freep(&h->DPB);
    } else if (h->DPB) {
        for (i = 0; i < H264_MAX_PICTURE_COUNT; i++)
            h->DPB[i].needs_realloc = 1;
    }

    h->cur_pic_ptr = NULL;

    for (i = 0; i < H264_MAX_THREADS; i++) {
        hx = h->thread_context[i];
        if (!hx)
            continue;
        av_freep(&hx->top_borders[1]);
        av_freep(&hx->top_borders[0]);
        av_freep(&hx->bipred_scratchpad);
        av_freep(&hx->edge_emu_buffer);
        av_freep(&hx->dc_val_base);
        av_freep(&hx->er.mb_index2xy);
        av_freep(&hx->er.error_status_table);
        av_freep(&hx->er.er_temp_buffer);
        av_freep(&hx->er.mbintra_table);
        av_freep(&hx->er.mbskip_table);

        if (free_rbsp) {
            av_freep(&hx->rbsp_buffer[1]);
            av_freep(&hx->rbsp_buffer[0]);
            hx->rbsp_buffer_size[0] = 0;
            hx->rbsp_buffer_size[1] = 0;
        }
        if (i)
            av_freep(&h->thread_context[i]);
    }
}

static void init_dequant8_coeff_table(H264Context *h)
{
    int i, j, q, x;
    const int max_qp = 51 + 6 * (h->sps.bit_depth_luma - 8);

    for (i = 0; i < 6; i++) {
        h->dequant8_coeff[i] = h->dequant8_buffer[i];
        for (j = 0; j < i; j++)
            if (!memcmp(h->pps.scaling_matrix8[j], h->pps.scaling_matrix8[i],
                        64 * sizeof(uint8_t))) {
                h->dequant8_coeff[i] = h->dequant8_buffer[j];
                break;
            }
        if (j < i)
            continue;

        for (q = 0; q < max_qp + 1; q++) {
            int shift = div6[q];
            int idx   = rem6[q];
            for (x = 0; x < 64; x++)
                h->dequant8_coeff[i][q][(x >> 3) | ((x & 7) << 3)] =
                    ((uint32_t)dequant8_coeff_init[idx][dequant8_coeff_init_scan[((x >> 1) & 12) | (x & 3)]] *
                     h->pps.scaling_matrix8[i][x]) << shift;
        }
    }
}

static void init_dequant4_coeff_table(H264Context *h)
{
    int i, j, q, x;
    const int max_qp = 51 + 6 * (h->sps.bit_depth_luma - 8);
    for (i = 0; i < 6; i++) {
        h->dequant4_coeff[i] = h->dequant4_buffer[i];
        for (j = 0; j < i; j++)
            if (!memcmp(h->pps.scaling_matrix4[j], h->pps.scaling_matrix4[i],
                        16 * sizeof(uint8_t))) {
                h->dequant4_coeff[i] = h->dequant4_buffer[j];
                break;
            }
        if (j < i)
            continue;

        for (q = 0; q < max_qp + 1; q++) {
            int shift = div6[q] + 2;
            int idx   = rem6[q];
            for (x = 0; x < 16; x++)
                h->dequant4_coeff[i][q][(x >> 2) | ((x << 2) & 0xF)] =
                    ((uint32_t)dequant4_coeff_init[idx][(x & 1) + ((x >> 2) & 1)] *
                     h->pps.scaling_matrix4[i][x]) << shift;
        }
    }
}

static void init_dequant_tables(H264Context *h)
{
    int i, x;
    init_dequant4_coeff_table(h);
    memset(h->dequant8_coeff, 0, sizeof(h->dequant8_coeff));

    if (h->pps.transform_8x8_mode)
        init_dequant8_coeff_table(h);
    if (h->sps.transform_bypass) {
        for (i = 0; i < 6; i++)
            for (x = 0; x < 16; x++)
                h->dequant4_coeff[i][0][x] = 1 << 6;
        if (h->pps.transform_8x8_mode)
            for (i = 0; i < 6; i++)
                for (x = 0; x < 64; x++)
                    h->dequant8_coeff[i][0][x] = 1 << 6;
    }
}

int ff_h264_alloc_tables(H264Context *h)
{
    const int big_mb_num = h->mb_stride * (h->mb_height + 1);
    const int row_mb_num = 2*h->mb_stride*FFMAX(h->avctx->thread_count, 1);
    int x, y, i;

    FF_ALLOCZ_OR_GOTO(h->avctx, h->intra4x4_pred_mode,
                      row_mb_num * 8 * sizeof(uint8_t), fail)
    FF_ALLOCZ_OR_GOTO(h->avctx, h->non_zero_count,
                      big_mb_num * 48 * sizeof(uint8_t), fail)
    FF_ALLOCZ_OR_GOTO(h->avctx, h->slice_table_base,
                      (big_mb_num + h->mb_stride) * sizeof(*h->slice_table_base), fail)
    FF_ALLOCZ_OR_GOTO(h->avctx, h->cbp_table,
                      big_mb_num * sizeof(uint16_t), fail)
    FF_ALLOCZ_OR_GOTO(h->avctx, h->chroma_pred_mode_table,
                      big_mb_num * sizeof(uint8_t), fail)
    FF_ALLOCZ_OR_GOTO(h->avctx, h->mvd_table[0],
                      16 * row_mb_num * sizeof(uint8_t), fail);
    FF_ALLOCZ_OR_GOTO(h->avctx, h->mvd_table[1],
                      16 * row_mb_num * sizeof(uint8_t), fail);
    FF_ALLOCZ_OR_GOTO(h->avctx, h->direct_table,
                      4 * big_mb_num * sizeof(uint8_t), fail);
    FF_ALLOCZ_OR_GOTO(h->avctx, h->list_counts,
                      big_mb_num * sizeof(uint8_t), fail)

    memset(h->slice_table_base, -1,
           (big_mb_num + h->mb_stride) * sizeof(*h->slice_table_base));
    h->slice_table = h->slice_table_base + h->mb_stride * 2 + 1;

    FF_ALLOCZ_OR_GOTO(h->avctx, h->mb2b_xy,
                      big_mb_num * sizeof(uint32_t), fail);
    FF_ALLOCZ_OR_GOTO(h->avctx, h->mb2br_xy,
                      big_mb_num * sizeof(uint32_t), fail);
    for (y = 0; y < h->mb_height; y++)
        for (x = 0; x < h->mb_width; x++) {
            const int mb_xy = x + y * h->mb_stride;
            const int b_xy  = 4 * x + 4 * y * h->b_stride;

            h->mb2b_xy[mb_xy]  = b_xy;
            h->mb2br_xy[mb_xy] = 8 * (FMO ? mb_xy : (mb_xy % (2 * h->mb_stride)));
        }

    if (!h->dequant4_coeff[0])
        init_dequant_tables(h);

    if (!h->DPB) {
        h->DPB = av_mallocz_array(H264_MAX_PICTURE_COUNT, sizeof(*h->DPB));
        if (!h->DPB)
            return AVERROR(ENOMEM);
        for (i = 0; i < H264_MAX_PICTURE_COUNT; i++)
            av_frame_unref(&h->DPB[i].f);
        av_frame_unref(&h->cur_pic.f);
    }

    return 0;

fail:
    free_tables(h, 1);
    return AVERROR(ENOMEM);
}

/**
 * Mimic alloc_tables(), but for every context thread.
 */
static void clone_tables(H264Context *dst, H264Context *src, int i)
{
    dst->intra4x4_pred_mode     = src->intra4x4_pred_mode + i * 8 * 2 * src->mb_stride;
    dst->non_zero_count         = src->non_zero_count;
    dst->slice_table            = src->slice_table;
    dst->cbp_table              = src->cbp_table;
    dst->mb2b_xy                = src->mb2b_xy;
    dst->mb2br_xy               = src->mb2br_xy;
    dst->chroma_pred_mode_table = src->chroma_pred_mode_table;
    dst->mvd_table[0]           = src->mvd_table[0] + i * 8 * 2 * src->mb_stride;
    dst->mvd_table[1]           = src->mvd_table[1] + i * 8 * 2 * src->mb_stride;
    dst->direct_table           = src->direct_table;
    dst->list_counts            = src->list_counts;
    dst->DPB                    = src->DPB;
    dst->cur_pic_ptr            = src->cur_pic_ptr;
    dst->cur_pic                = src->cur_pic;
    dst->bipred_scratchpad      = NULL;
    dst->edge_emu_buffer        = NULL;
    ff_h264_pred_init(&dst->hpc, src->avctx->codec_id, src->sps.bit_depth_luma,
                      src->sps.chroma_format_idc);
}

/**
 * Init context
 * Allocate buffers which are not shared amongst multiple threads.
 */
static int context_init(H264Context *h)
{
    ERContext *er = &h->er;
    int mb_array_size = h->mb_height * h->mb_stride;
    int y_size  = (2 * h->mb_width + 1) * (2 * h->mb_height + 1);
    int c_size  = h->mb_stride * (h->mb_height + 1);
    int yc_size = y_size + 2   * c_size;
    int x, y, i;

    FF_ALLOCZ_OR_GOTO(h->avctx, h->top_borders[0],
                      h->mb_width * 16 * 3 * sizeof(uint8_t) * 2, fail)
    FF_ALLOCZ_OR_GOTO(h->avctx, h->top_borders[1],
                      h->mb_width * 16 * 3 * sizeof(uint8_t) * 2, fail)

    h->ref_cache[0][scan8[5]  + 1] =
    h->ref_cache[0][scan8[7]  + 1] =
    h->ref_cache[0][scan8[13] + 1] =
    h->ref_cache[1][scan8[5]  + 1] =
    h->ref_cache[1][scan8[7]  + 1] =
    h->ref_cache[1][scan8[13] + 1] = PART_NOT_AVAILABLE;

    if (CONFIG_ERROR_RESILIENCE) {
        /* init ER */
        er->avctx          = h->avctx;
        er->dsp            = &h->dsp;
        er->decode_mb      = h264_er_decode_mb;
        er->opaque         = h;
        er->quarter_sample = 1;

        er->mb_num      = h->mb_num;
        er->mb_width    = h->mb_width;
        er->mb_height   = h->mb_height;
        er->mb_stride   = h->mb_stride;
        er->b8_stride   = h->mb_width * 2 + 1;

        FF_ALLOCZ_OR_GOTO(h->avctx, er->mb_index2xy, (h->mb_num + 1) * sizeof(int),
                          fail); // error ressilience code looks cleaner with this
        for (y = 0; y < h->mb_height; y++)
            for (x = 0; x < h->mb_width; x++)
                er->mb_index2xy[x + y * h->mb_width] = x + y * h->mb_stride;

        er->mb_index2xy[h->mb_height * h->mb_width] = (h->mb_height - 1) *
                                                      h->mb_stride + h->mb_width;

        FF_ALLOCZ_OR_GOTO(h->avctx, er->error_status_table,
                          mb_array_size * sizeof(uint8_t), fail);

        FF_ALLOC_OR_GOTO(h->avctx, er->mbintra_table, mb_array_size, fail);
        memset(er->mbintra_table, 1, mb_array_size);

        FF_ALLOCZ_OR_GOTO(h->avctx, er->mbskip_table, mb_array_size + 2, fail);

        FF_ALLOC_OR_GOTO(h->avctx, er->er_temp_buffer, h->mb_height * h->mb_stride,
                         fail);

        FF_ALLOCZ_OR_GOTO(h->avctx, h->dc_val_base, yc_size * sizeof(int16_t), fail);
        er->dc_val[0] = h->dc_val_base + h->mb_width * 2 + 2;
        er->dc_val[1] = h->dc_val_base + y_size + h->mb_stride + 1;
        er->dc_val[2] = er->dc_val[1] + c_size;
        for (i = 0; i < yc_size; i++)
            h->dc_val_base[i] = 1024;
    }

    return 0;

fail:
    return AVERROR(ENOMEM); // free_tables will clean up for us
}

static int decode_nal_units(H264Context *h, const uint8_t *buf, int buf_size,
                            int parse_extradata);

int ff_h264_decode_extradata(H264Context *h, const uint8_t *buf, int size)
{
    AVCodecContext *avctx = h->avctx;
    int ret;

    if (!buf || size <= 0)
        return -1;

    if (buf[0] == 1) {
        int i, cnt, nalsize;
        const unsigned char *p = buf;

        h->is_avc = 1;

        if (size < 7) {
            av_log(avctx, AV_LOG_ERROR,
                   "avcC %d too short\n", size);
            return AVERROR_INVALIDDATA;
        }
        /* sps and pps in the avcC always have length coded with 2 bytes,
         * so put a fake nal_length_size = 2 while parsing them */
        h->nal_length_size = 2;
        // Decode sps from avcC
        cnt = *(p + 5) & 0x1f; // Number of sps
        p  += 6;
        for (i = 0; i < cnt; i++) {
            nalsize = AV_RB16(p) + 2;
            if(nalsize > size - (p-buf))
                return AVERROR_INVALIDDATA;
            ret = decode_nal_units(h, p, nalsize, 1);
            if (ret < 0) {
                av_log(avctx, AV_LOG_ERROR,
                       "Decoding sps %d from avcC failed\n", i);
                return ret;
            }
            p += nalsize;
        }
        // Decode pps from avcC
        cnt = *(p++); // Number of pps
        for (i = 0; i < cnt; i++) {
            nalsize = AV_RB16(p) + 2;
            if(nalsize > size - (p-buf))
                return AVERROR_INVALIDDATA;
            ret = decode_nal_units(h, p, nalsize, 1);
            if (ret < 0) {
                av_log(avctx, AV_LOG_ERROR,
                       "Decoding pps %d from avcC failed\n", i);
                return ret;
            }
            p += nalsize;
        }
        // Now store right nal length size, that will be used to parse all other nals
        h->nal_length_size = (buf[4] & 0x03) + 1;
    } else {
        h->is_avc = 0;
        ret = decode_nal_units(h, buf, size, 1);
        if (ret < 0)
            return ret;
    }
    return size;
}

av_cold int ff_h264_decode_init(AVCodecContext *avctx)
{
    H264Context *h = avctx->priv_data;
    int i;
    int ret;

    h->avctx = avctx;

    h->bit_depth_luma    = 8;
    h->chroma_format_idc = 1;

    h->avctx->bits_per_raw_sample = 8;
    h->cur_chroma_format_idc = 1;

    ff_h264dsp_init(&h->h264dsp, 8, 1);
    av_assert0(h->sps.bit_depth_chroma == 0);
    ff_h264chroma_init(&h->h264chroma, h->sps.bit_depth_chroma);
    ff_h264qpel_init(&h->h264qpel, 8);
    ff_h264_pred_init(&h->hpc, h->avctx->codec_id, 8, 1);

    h->dequant_coeff_pps = -1;
    h->current_sps_id = -1;

    /* needed so that IDCT permutation is known early */
    if (CONFIG_ERROR_RESILIENCE)
        ff_dsputil_init(&h->dsp, h->avctx);
    ff_videodsp_init(&h->vdsp, 8);

    memset(h->pps.scaling_matrix4, 16, 6 * 16 * sizeof(uint8_t));
    memset(h->pps.scaling_matrix8, 16, 2 * 64 * sizeof(uint8_t));

    h->picture_structure   = PICT_FRAME;
    h->slice_context_count = 1;
    h->workaround_bugs     = avctx->workaround_bugs;
    h->flags               = avctx->flags;

    /* set defaults */
    // s->decode_mb = ff_h263_decode_mb;
    if (!avctx->has_b_frames)
        h->low_delay = 1;

    avctx->chroma_sample_location = AVCHROMA_LOC_LEFT;

    ff_h264_decode_init_vlc();

    ff_init_cabac_states();

    h->pixel_shift        = 0;
    h->sps.bit_depth_luma = avctx->bits_per_raw_sample = 8;

    h->thread_context[0] = h;
    h->outputed_poc      = h->next_outputed_poc = INT_MIN;
    for (i = 0; i < MAX_DELAYED_PIC_COUNT; i++)
        h->last_pocs[i] = INT_MIN;
    h->prev_poc_msb = 1 << 16;
    h->prev_frame_num = -1;
    h->x264_build   = -1;
    h->sei_fpa.frame_packing_arrangement_cancel_flag = -1;
    ff_h264_reset_sei(h);
    if (avctx->codec_id == AV_CODEC_ID_H264) {
        if (avctx->ticks_per_frame == 1) {
            if(h->avctx->time_base.den < INT_MAX/2) {
                h->avctx->time_base.den *= 2;
            } else
                h->avctx->time_base.num /= 2;
        }
        avctx->ticks_per_frame = 2;
    }

    if (avctx->extradata_size > 0 && avctx->extradata) {
        ret = ff_h264_decode_extradata(h, avctx->extradata, avctx->extradata_size);
        if (ret < 0) {
            ff_h264_free_context(h);
            return ret;
        }
    }

    if (h->sps.bitstream_restriction_flag &&
        h->avctx->has_b_frames < h->sps.num_reorder_frames) {
        h->avctx->has_b_frames = h->sps.num_reorder_frames;
        h->low_delay           = 0;
    }

    avctx->internal->allocate_progress = 1;

    flush_change(h);

    return 0;
}

#define IN_RANGE(a, b, size) (((a) >= (b)) && ((a) < ((b) + (size))))
#undef REBASE_PICTURE
#define REBASE_PICTURE(pic, new_ctx, old_ctx)             \
    ((pic && pic >= old_ctx->DPB &&                       \
      pic < old_ctx->DPB + H264_MAX_PICTURE_COUNT) ?           \
     &new_ctx->DPB[pic - old_ctx->DPB] : NULL)

static void copy_picture_range(H264Picture **to, H264Picture **from, int count,
                               H264Context *new_base,
                               H264Context *old_base)
{
    int i;

    for (i = 0; i < count; i++) {
        assert((IN_RANGE(from[i], old_base, sizeof(*old_base)) ||
                IN_RANGE(from[i], old_base->DPB,
                         sizeof(H264Picture) * H264_MAX_PICTURE_COUNT) ||
                !from[i]));
        to[i] = REBASE_PICTURE(from[i], new_base, old_base);
    }
}

static int copy_parameter_set(void **to, void **from, int count, int size)
{
    int i;

    for (i = 0; i < count; i++) {
        if (to[i] && !from[i]) {
            av_freep(&to[i]);
        } else if (from[i] && !to[i]) {
            to[i] = av_malloc(size);
            if (!to[i])
                return AVERROR(ENOMEM);
        }

        if (from[i])
            memcpy(to[i], from[i], size);
    }

    return 0;
}

static int decode_init_thread_copy(AVCodecContext *avctx)
{
    H264Context *h = avctx->priv_data;

    if (!avctx->internal->is_copy)
        return 0;
    memset(h->sps_buffers, 0, sizeof(h->sps_buffers));
    memset(h->pps_buffers, 0, sizeof(h->pps_buffers));

    h->rbsp_buffer[0] = NULL;
    h->rbsp_buffer[1] = NULL;
    h->rbsp_buffer_size[0] = 0;
    h->rbsp_buffer_size[1] = 0;
    h->context_initialized = 0;

    return 0;
}

#define copy_fields(to, from, start_field, end_field)                   \
    memcpy(&to->start_field, &from->start_field,                        \
           (char *)&to->end_field - (char *)&to->start_field)

static int h264_slice_header_init(H264Context *, int);

static int h264_set_parameter_from_sps(H264Context *h);

static int decode_update_thread_context(AVCodecContext *dst,
                                        const AVCodecContext *src)
{
    H264Context *h = dst->priv_data, *h1 = src->priv_data;
    int inited = h->context_initialized, err = 0;
    int context_reinitialized = 0;
    int i, ret;

    if (dst == src)
        return 0;

    if (inited &&
        (h->width                 != h1->width                 ||
         h->height                != h1->height                ||
         h->mb_width              != h1->mb_width              ||
         h->mb_height             != h1->mb_height             ||
         h->sps.bit_depth_luma    != h1->sps.bit_depth_luma    ||
         h->sps.chroma_format_idc != h1->sps.chroma_format_idc ||
         h->sps.colorspace        != h1->sps.colorspace)) {

        /* set bits_per_raw_sample to the previous value. the check for changed
         * bit depth in h264_set_parameter_from_sps() uses it and sets it to
         * the current value */
        h->avctx->bits_per_raw_sample = h->sps.bit_depth_luma;

        av_freep(&h->bipred_scratchpad);

        h->width     = h1->width;
        h->height    = h1->height;
        h->mb_height = h1->mb_height;
        h->mb_width  = h1->mb_width;
        h->mb_num    = h1->mb_num;
        h->mb_stride = h1->mb_stride;
        h->b_stride  = h1->b_stride;
        // SPS/PPS
        if ((ret = copy_parameter_set((void **)h->sps_buffers,
                                      (void **)h1->sps_buffers,
                                      MAX_SPS_COUNT, sizeof(SPS))) < 0)
            return ret;
        h->sps = h1->sps;
        if ((ret = copy_parameter_set((void **)h->pps_buffers,
                                      (void **)h1->pps_buffers,
                                      MAX_PPS_COUNT, sizeof(PPS))) < 0)
            return ret;
        h->pps = h1->pps;

        if ((err = h264_slice_header_init(h, 1)) < 0) {
            av_log(h->avctx, AV_LOG_ERROR, "h264_slice_header_init() failed");
            return err;
        }
        context_reinitialized = 1;

#if 0
        h264_set_parameter_from_sps(h);
        //Note we set context_reinitialized which will cause h264_set_parameter_from_sps to be reexecuted
        h->cur_chroma_format_idc = h1->cur_chroma_format_idc;
#endif
    }
    /* update linesize on resize for h264. The h264 decoder doesn't
     * necessarily call ff_MPV_frame_start in the new thread */
    h->linesize   = h1->linesize;
    h->uvlinesize = h1->uvlinesize;

    /* copy block_offset since frame_start may not be called */
    memcpy(h->block_offset, h1->block_offset, sizeof(h->block_offset));

    if (!inited) {
        for (i = 0; i < MAX_SPS_COUNT; i++)
            av_freep(h->sps_buffers + i);

        for (i = 0; i < MAX_PPS_COUNT; i++)
            av_freep(h->pps_buffers + i);

        av_freep(&h->rbsp_buffer[0]);
        av_freep(&h->rbsp_buffer[1]);
        memcpy(h, h1, offsetof(H264Context, intra_pcm_ptr));
        memcpy(&h->cabac, &h1->cabac,
               sizeof(H264Context) - offsetof(H264Context, cabac));
        av_assert0((void*)&h->cabac == &h->mb_padding + 1);

        memset(h->sps_buffers, 0, sizeof(h->sps_buffers));
        memset(h->pps_buffers, 0, sizeof(h->pps_buffers));

        memset(&h->er, 0, sizeof(h->er));
        memset(&h->mb, 0, sizeof(h->mb));
        memset(&h->mb_luma_dc, 0, sizeof(h->mb_luma_dc));
        memset(&h->mb_padding, 0, sizeof(h->mb_padding));

        h->avctx             = dst;
        h->DPB               = NULL;
        h->qscale_table_pool = NULL;
        h->mb_type_pool      = NULL;
        h->ref_index_pool    = NULL;
        h->motion_val_pool   = NULL;
        for (i = 0; i < 2; i++) {
            h->rbsp_buffer[i] = NULL;
            h->rbsp_buffer_size[i] = 0;
        }

        if (h1->context_initialized) {
        h->context_initialized = 0;

        memset(&h->cur_pic, 0, sizeof(h->cur_pic));
        av_frame_unref(&h->cur_pic.f);
        h->cur_pic.tf.f = &h->cur_pic.f;

        ret = ff_h264_alloc_tables(h);
        if (ret < 0) {
            av_log(dst, AV_LOG_ERROR, "Could not allocate memory\n");
            return ret;
        }
        ret = context_init(h);
        if (ret < 0) {
            av_log(dst, AV_LOG_ERROR, "context_init() failed.\n");
            return ret;
        }
        }

        h->bipred_scratchpad = NULL;
        h->edge_emu_buffer   = NULL;

        h->thread_context[0] = h;
        h->context_initialized = h1->context_initialized;
    }

    h->avctx->coded_height  = h1->avctx->coded_height;
    h->avctx->coded_width   = h1->avctx->coded_width;
    h->avctx->width         = h1->avctx->width;
    h->avctx->height        = h1->avctx->height;
    h->coded_picture_number = h1->coded_picture_number;
    h->first_field          = h1->first_field;
    h->picture_structure    = h1->picture_structure;
    h->qscale               = h1->qscale;
    h->droppable            = h1->droppable;
    h->low_delay            = h1->low_delay;

    for (i = 0; h->DPB && i < H264_MAX_PICTURE_COUNT; i++) {
        unref_picture(h, &h->DPB[i]);
        if (h1->DPB && h1->DPB[i].f.buf[0] &&
            (ret = ref_picture(h, &h->DPB[i], &h1->DPB[i])) < 0)
            return ret;
    }

    h->cur_pic_ptr = REBASE_PICTURE(h1->cur_pic_ptr, h, h1);
    unref_picture(h, &h->cur_pic);
    if (h1->cur_pic.f.buf[0] && (ret = ref_picture(h, &h->cur_pic, &h1->cur_pic)) < 0)
        return ret;

    h->workaround_bugs = h1->workaround_bugs;
    h->low_delay       = h1->low_delay;
    h->droppable       = h1->droppable;

    // extradata/NAL handling
    h->is_avc = h1->is_avc;

    // SPS/PPS
    if ((ret = copy_parameter_set((void **)h->sps_buffers,
                                  (void **)h1->sps_buffers,
                                  MAX_SPS_COUNT, sizeof(SPS))) < 0)
        return ret;
    h->sps = h1->sps;
    if ((ret = copy_parameter_set((void **)h->pps_buffers,
                                  (void **)h1->pps_buffers,
                                  MAX_PPS_COUNT, sizeof(PPS))) < 0)
        return ret;
    h->pps = h1->pps;

    // Dequantization matrices
    // FIXME these are big - can they be only copied when PPS changes?
    copy_fields(h, h1, dequant4_buffer, dequant4_coeff);

    for (i = 0; i < 6; i++)
        h->dequant4_coeff[i] = h->dequant4_buffer[0] +
                               (h1->dequant4_coeff[i] - h1->dequant4_buffer[0]);

    for (i = 0; i < 6; i++)
        h->dequant8_coeff[i] = h->dequant8_buffer[0] +
                               (h1->dequant8_coeff[i] - h1->dequant8_buffer[0]);

    h->dequant_coeff_pps = h1->dequant_coeff_pps;

    // POC timing
    copy_fields(h, h1, poc_lsb, redundant_pic_count);

    // reference lists
    copy_fields(h, h1, short_ref, cabac_init_idc);

    copy_picture_range(h->short_ref, h1->short_ref, 32, h, h1);
    copy_picture_range(h->long_ref, h1->long_ref, 32, h, h1);
    copy_picture_range(h->delayed_pic, h1->delayed_pic,
                       MAX_DELAYED_PIC_COUNT + 2, h, h1);

    h->frame_recovered       = h1->frame_recovered;

    if (context_reinitialized)
        h264_set_parameter_from_sps(h);

    if (!h->cur_pic_ptr)
        return 0;

    if (!h->droppable) {
        err = ff_h264_execute_ref_pic_marking(h, h->mmco, h->mmco_index);
        h->prev_poc_msb = h->poc_msb;
        h->prev_poc_lsb = h->poc_lsb;
    }
    h->prev_frame_num_offset = h->frame_num_offset;
    h->prev_frame_num        = h->frame_num;
    h->outputed_poc          = h->next_outputed_poc;

    h->recovery_frame        = h1->recovery_frame;

    return err;
}

static int h264_frame_start(H264Context *h)
{
    H264Picture *pic;
    int i, ret;
    const int pixel_shift = h->pixel_shift;
    int c[4] = {
        1<<(h->sps.bit_depth_luma-1),
        1<<(h->sps.bit_depth_chroma-1),
        1<<(h->sps.bit_depth_chroma-1),
        -1
    };

    if (!ff_thread_can_start_frame(h->avctx)) {
        av_log(h->avctx, AV_LOG_ERROR, "Attempt to start a frame outside SETUP state\n");
        return -1;
    }

    release_unused_pictures(h, 1);
    h->cur_pic_ptr = NULL;

    i = find_unused_picture(h);
    if (i < 0) {
        av_log(h->avctx, AV_LOG_ERROR, "no frame buffer available\n");
        return i;
    }
    pic = &h->DPB[i];

    pic->reference              = h->droppable ? 0 : h->picture_structure;
    pic->f.coded_picture_number = h->coded_picture_number++;
    pic->field_picture          = h->picture_structure != PICT_FRAME;

    /*
     * Zero key_frame here; IDR markings per slice in frame or fields are ORed
     * in later.
     * See decode_nal_units().
     */
    pic->f.key_frame = 0;
    pic->mmco_reset  = 0;
    pic->recovered   = 0;
    pic->invalid_gap = 0;

    if ((ret = alloc_picture(h, pic)) < 0)
        return ret;
    if(!h->frame_recovered && !h->avctx->hwaccel &&
       !(h->avctx->codec->capabilities & CODEC_CAP_HWACCEL_VDPAU))
        avpriv_color_frame(&pic->f, c);

    h->cur_pic_ptr = pic;
    unref_picture(h, &h->cur_pic);
    if (CONFIG_ERROR_RESILIENCE) {
        memset(&h->er.cur_pic, 0, sizeof(h->er.cur_pic));
    }

    if ((ret = ref_picture(h, &h->cur_pic, h->cur_pic_ptr)) < 0)
        return ret;

    if (CONFIG_ERROR_RESILIENCE) {
        ff_er_frame_start(&h->er);
        memset(&h->er.last_pic, 0, sizeof(h->er.last_pic));
        memset(&h->er.next_pic, 0, sizeof(h->er.next_pic));
    }

    assert(h->linesize && h->uvlinesize);

    for (i = 0; i < 16; i++) {
        h->block_offset[i]           = (4 * ((scan8[i] - scan8[0]) & 7) << pixel_shift) + 4 * h->linesize * ((scan8[i] - scan8[0]) >> 3);
        h->block_offset[48 + i]      = (4 * ((scan8[i] - scan8[0]) & 7) << pixel_shift) + 8 * h->linesize * ((scan8[i] - scan8[0]) >> 3);
    }
    for (i = 0; i < 16; i++) {
        h->block_offset[16 + i]      =
        h->block_offset[32 + i]      = (4 * ((scan8[i] - scan8[0]) & 7) << pixel_shift) + 4 * h->uvlinesize * ((scan8[i] - scan8[0]) >> 3);
        h->block_offset[48 + 16 + i] =
        h->block_offset[48 + 32 + i] = (4 * ((scan8[i] - scan8[0]) & 7) << pixel_shift) + 8 * h->uvlinesize * ((scan8[i] - scan8[0]) >> 3);
    }

    // s->decode = (h->flags & CODEC_FLAG_PSNR) || !s->encoding ||
    //             h->cur_pic.reference /* || h->contains_intra */ || 1;

    /* We mark the current picture as non-reference after allocating it, so
     * that if we break out due to an error it can be released automatically
     * in the next ff_MPV_frame_start().
     */
    h->cur_pic_ptr->reference = 0;

    h->cur_pic_ptr->field_poc[0] = h->cur_pic_ptr->field_poc[1] = INT_MAX;

    h->next_output_pic = NULL;

    assert(h->cur_pic_ptr->long_ref == 0);

    return 0;
}

/**
 * Run setup operations that must be run after slice header decoding.
 * This includes finding the next displayed frame.
 *
 * @param h h264 master context
 * @param setup_finished enough NALs have been read that we can call
 * ff_thread_finish_setup()
 */
static void decode_postinit(H264Context *h, int setup_finished)
{
    H264Picture *out = h->cur_pic_ptr;
    H264Picture *cur = h->cur_pic_ptr;
    int i, pics, out_of_order, out_idx;

    h->cur_pic_ptr->f.pict_type = h->pict_type;

    if (h->next_output_pic)
        return;

    if (cur->field_poc[0] == INT_MAX || cur->field_poc[1] == INT_MAX) {
        /* FIXME: if we have two PAFF fields in one packet, we can't start
         * the next thread here. If we have one field per packet, we can.
         * The check in decode_nal_units() is not good enough to find this
         * yet, so we assume the worst for now. */
        // if (setup_finished)
        //    ff_thread_finish_setup(h->avctx);
        return;
    }

    cur->f.interlaced_frame = 0;
    cur->f.repeat_pict      = 0;

    /* Signal interlacing information externally. */
    /* Prioritize picture timing SEI information over used
     * decoding process if it exists. */

    if (h->sps.pic_struct_present_flag) {
        switch (h->sei_pic_struct) {
        case SEI_PIC_STRUCT_FRAME:
            break;
        case SEI_PIC_STRUCT_TOP_FIELD:
        case SEI_PIC_STRUCT_BOTTOM_FIELD:
            cur->f.interlaced_frame = 1;
            break;
        case SEI_PIC_STRUCT_TOP_BOTTOM:
        case SEI_PIC_STRUCT_BOTTOM_TOP:
            if (FIELD_OR_MBAFF_PICTURE(h))
                cur->f.interlaced_frame = 1;
            else
                // try to flag soft telecine progressive
                cur->f.interlaced_frame = h->prev_interlaced_frame;
            break;
        case SEI_PIC_STRUCT_TOP_BOTTOM_TOP:
        case SEI_PIC_STRUCT_BOTTOM_TOP_BOTTOM:
            /* Signal the possibility of telecined film externally
             * (pic_struct 5,6). From these hints, let the applications
             * decide if they apply deinterlacing. */
            cur->f.repeat_pict = 1;
            break;
        case SEI_PIC_STRUCT_FRAME_DOUBLING:
            cur->f.repeat_pict = 2;
            break;
        case SEI_PIC_STRUCT_FRAME_TRIPLING:
            cur->f.repeat_pict = 4;
            break;
        }

        if ((h->sei_ct_type & 3) &&
            h->sei_pic_struct <= SEI_PIC_STRUCT_BOTTOM_TOP)
            cur->f.interlaced_frame = (h->sei_ct_type & (1 << 1)) != 0;
    } else {
        /* Derive interlacing flag from used decoding process. */
        cur->f.interlaced_frame = FIELD_OR_MBAFF_PICTURE(h);
    }
    h->prev_interlaced_frame = cur->f.interlaced_frame;

    if (cur->field_poc[0] != cur->field_poc[1]) {
        /* Derive top_field_first from field pocs. */
        cur->f.top_field_first = cur->field_poc[0] < cur->field_poc[1];
    } else {
        if (cur->f.interlaced_frame || h->sps.pic_struct_present_flag) {
            /* Use picture timing SEI information. Even if it is a
             * information of a past frame, better than nothing. */
            if (h->sei_pic_struct == SEI_PIC_STRUCT_TOP_BOTTOM ||
                h->sei_pic_struct == SEI_PIC_STRUCT_TOP_BOTTOM_TOP)
                cur->f.top_field_first = 1;
            else
                cur->f.top_field_first = 0;
        } else {
            /* Most likely progressive */
            cur->f.top_field_first = 0;
        }
    }

    if (h->sei_frame_packing_present &&
        h->frame_packing_arrangement_type >= 0 &&
        h->frame_packing_arrangement_type <= 6 &&
        h->content_interpretation_type > 0 &&
        h->content_interpretation_type < 3) {
        AVStereo3D *stereo = av_stereo3d_create_side_data(&cur->f);
        if (!stereo)
            return;

        switch (h->frame_packing_arrangement_type) {
        case 0:
            stereo->type = AV_STEREO3D_CHECKERBOARD;
            break;
        case 1:
            stereo->type = AV_STEREO3D_LINES;
            break;
        case 2:
            stereo->type = AV_STEREO3D_COLUMNS;
            break;
        case 3:
            if (h->quincunx_subsampling)
                stereo->type = AV_STEREO3D_SIDEBYSIDE_QUINCUNX;
            else
                stereo->type = AV_STEREO3D_SIDEBYSIDE;
            break;
        case 4:
            stereo->type = AV_STEREO3D_TOPBOTTOM;
            break;
        case 5:
            stereo->type = AV_STEREO3D_FRAMESEQUENCE;
            break;
        case 6:
            stereo->type = AV_STEREO3D_2D;
            break;
        }

        if (h->content_interpretation_type == 2)
            stereo->flags = AV_STEREO3D_FLAG_INVERT;
    }

    cur->mmco_reset = h->mmco_reset;
    h->mmco_reset = 0;

    // FIXME do something with unavailable reference frames

    /* Sort B-frames into display order */

    if (h->sps.bitstream_restriction_flag &&
        h->avctx->has_b_frames < h->sps.num_reorder_frames) {
        h->avctx->has_b_frames = h->sps.num_reorder_frames;
        h->low_delay           = 0;
    }

    if (h->avctx->strict_std_compliance >= FF_COMPLIANCE_STRICT &&
        !h->sps.bitstream_restriction_flag) {
        h->avctx->has_b_frames = MAX_DELAYED_PIC_COUNT - 1;
        h->low_delay           = 0;
    }

    for (i = 0; 1; i++) {
        if(i == MAX_DELAYED_PIC_COUNT || cur->poc < h->last_pocs[i]){
            if(i)
                h->last_pocs[i-1] = cur->poc;
            break;
        } else if(i) {
            h->last_pocs[i-1]= h->last_pocs[i];
        }
    }
    out_of_order = MAX_DELAYED_PIC_COUNT - i;
    if(   cur->f.pict_type == AV_PICTURE_TYPE_B
       || (h->last_pocs[MAX_DELAYED_PIC_COUNT-2] > INT_MIN && h->last_pocs[MAX_DELAYED_PIC_COUNT-1] - h->last_pocs[MAX_DELAYED_PIC_COUNT-2] > 2))
        out_of_order = FFMAX(out_of_order, 1);
    if (out_of_order == MAX_DELAYED_PIC_COUNT) {
        av_log(h->avctx, AV_LOG_VERBOSE, "Invalid POC %d<%d\n", cur->poc, h->last_pocs[0]);
        for (i = 1; i < MAX_DELAYED_PIC_COUNT; i++)
            h->last_pocs[i] = INT_MIN;
        h->last_pocs[0] = cur->poc;
        cur->mmco_reset = 1;
    } else if(h->avctx->has_b_frames < out_of_order && !h->sps.bitstream_restriction_flag){
        av_log(h->avctx, AV_LOG_VERBOSE, "Increasing reorder buffer to %d\n", out_of_order);
        h->avctx->has_b_frames = out_of_order;
        h->low_delay = 0;
    }

    pics = 0;
    while (h->delayed_pic[pics])
        pics++;

    av_assert0(pics <= MAX_DELAYED_PIC_COUNT);

    h->delayed_pic[pics++] = cur;
    if (cur->reference == 0)
        cur->reference = DELAYED_PIC_REF;

    out     = h->delayed_pic[0];
    out_idx = 0;
    for (i = 1; h->delayed_pic[i] &&
                !h->delayed_pic[i]->f.key_frame &&
                !h->delayed_pic[i]->mmco_reset;
         i++)
        if (h->delayed_pic[i]->poc < out->poc) {
            out     = h->delayed_pic[i];
            out_idx = i;
        }
    if (h->avctx->has_b_frames == 0 &&
        (h->delayed_pic[0]->f.key_frame || h->delayed_pic[0]->mmco_reset))
        h->next_outputed_poc = INT_MIN;
    out_of_order = out->poc < h->next_outputed_poc;

    if (out_of_order || pics > h->avctx->has_b_frames) {
        out->reference &= ~DELAYED_PIC_REF;
        // for frame threading, the owner must be the second field's thread or
        // else the first thread can release the picture and reuse it unsafely
        for (i = out_idx; h->delayed_pic[i]; i++)
            h->delayed_pic[i] = h->delayed_pic[i + 1];
    }
    if (!out_of_order && pics > h->avctx->has_b_frames) {
        h->next_output_pic = out;
        if (out_idx == 0 && h->delayed_pic[0] && (h->delayed_pic[0]->f.key_frame || h->delayed_pic[0]->mmco_reset)) {
            h->next_outputed_poc = INT_MIN;
        } else
            h->next_outputed_poc = out->poc;
    } else {
        av_log(h->avctx, AV_LOG_DEBUG, "no picture %s\n", out_of_order ? "ooo" : "");
    }

    if (h->next_output_pic) {
        if (h->next_output_pic->recovered) {
            // We have reached an recovery point and all frames after it in
            // display order are "recovered".
            h->frame_recovered |= FRAME_RECOVERED_SEI;
        }
        h->next_output_pic->recovered |= !!(h->frame_recovered & FRAME_RECOVERED_SEI);
    }

    if (setup_finished && !h->avctx->hwaccel)
        ff_thread_finish_setup(h->avctx);
}

static av_always_inline void backup_mb_border(H264Context *h, uint8_t *src_y,
                                              uint8_t *src_cb, uint8_t *src_cr,
                                              int linesize, int uvlinesize,
                                              int simple)
{
    uint8_t *top_border;
    int top_idx = 1;
    const int pixel_shift = h->pixel_shift;
    int chroma444 = CHROMA444(h);
    int chroma422 = CHROMA422(h);

    src_y  -= linesize;
    src_cb -= uvlinesize;
    src_cr -= uvlinesize;

    if (!simple && FRAME_MBAFF(h)) {
        if (h->mb_y & 1) {
            if (!MB_MBAFF(h)) {
                top_border = h->top_borders[0][h->mb_x];
                AV_COPY128(top_border, src_y + 15 * linesize);
                if (pixel_shift)
                    AV_COPY128(top_border + 16, src_y + 15 * linesize + 16);
                if (simple || !CONFIG_GRAY || !(h->flags & CODEC_FLAG_GRAY)) {
                    if (chroma444) {
                        if (pixel_shift) {
                            AV_COPY128(top_border + 32, src_cb + 15 * uvlinesize);
                            AV_COPY128(top_border + 48, src_cb + 15 * uvlinesize + 16);
                            AV_COPY128(top_border + 64, src_cr + 15 * uvlinesize);
                            AV_COPY128(top_border + 80, src_cr + 15 * uvlinesize + 16);
                        } else {
                            AV_COPY128(top_border + 16, src_cb + 15 * uvlinesize);
                            AV_COPY128(top_border + 32, src_cr + 15 * uvlinesize);
                        }
                    } else if (chroma422) {
                        if (pixel_shift) {
                            AV_COPY128(top_border + 32, src_cb + 15 * uvlinesize);
                            AV_COPY128(top_border + 48, src_cr + 15 * uvlinesize);
                        } else {
                            AV_COPY64(top_border + 16, src_cb + 15 * uvlinesize);
                            AV_COPY64(top_border + 24, src_cr + 15 * uvlinesize);
                        }
                    } else {
                        if (pixel_shift) {
                            AV_COPY128(top_border + 32, src_cb + 7 * uvlinesize);
                            AV_COPY128(top_border + 48, src_cr + 7 * uvlinesize);
                        } else {
                            AV_COPY64(top_border + 16, src_cb + 7 * uvlinesize);
                            AV_COPY64(top_border + 24, src_cr + 7 * uvlinesize);
                        }
                    }
                }
            }
        } else if (MB_MBAFF(h)) {
            top_idx = 0;
        } else
            return;
    }

    top_border = h->top_borders[top_idx][h->mb_x];
    /* There are two lines saved, the line above the top macroblock
     * of a pair, and the line above the bottom macroblock. */
    AV_COPY128(top_border, src_y + 16 * linesize);
    if (pixel_shift)
        AV_COPY128(top_border + 16, src_y + 16 * linesize + 16);

    if (simple || !CONFIG_GRAY || !(h->flags & CODEC_FLAG_GRAY)) {
        if (chroma444) {
            if (pixel_shift) {
                AV_COPY128(top_border + 32, src_cb + 16 * linesize);
                AV_COPY128(top_border + 48, src_cb + 16 * linesize + 16);
                AV_COPY128(top_border + 64, src_cr + 16 * linesize);
                AV_COPY128(top_border + 80, src_cr + 16 * linesize + 16);
            } else {
                AV_COPY128(top_border + 16, src_cb + 16 * linesize);
                AV_COPY128(top_border + 32, src_cr + 16 * linesize);
            }
        } else if (chroma422) {
            if (pixel_shift) {
                AV_COPY128(top_border + 32, src_cb + 16 * uvlinesize);
                AV_COPY128(top_border + 48, src_cr + 16 * uvlinesize);
            } else {
                AV_COPY64(top_border + 16, src_cb + 16 * uvlinesize);
                AV_COPY64(top_border + 24, src_cr + 16 * uvlinesize);
            }
        } else {
            if (pixel_shift) {
                AV_COPY128(top_border + 32, src_cb + 8 * uvlinesize);
                AV_COPY128(top_border + 48, src_cr + 8 * uvlinesize);
            } else {
                AV_COPY64(top_border + 16, src_cb + 8 * uvlinesize);
                AV_COPY64(top_border + 24, src_cr + 8 * uvlinesize);
            }
        }
    }
}

<<<<<<< HEAD
static av_always_inline void xchg_mb_border(H264Context *h, uint8_t *src_y,
                                            uint8_t *src_cb, uint8_t *src_cr,
                                            int linesize, int uvlinesize,
                                            int xchg, int chroma444,
                                            int simple, int pixel_shift)
{
    int deblock_topleft;
    int deblock_top;
    int top_idx = 1;
    uint8_t *top_border_m1;
    uint8_t *top_border;

    if (!simple && FRAME_MBAFF(h)) {
        if (h->mb_y & 1) {
            if (!MB_MBAFF(h))
                return;
        } else {
            top_idx = MB_MBAFF(h) ? 0 : 1;
        }
    }

    if (h->deblocking_filter == 2) {
        deblock_topleft = h->slice_table[h->mb_xy - 1 - h->mb_stride] == h->slice_num;
        deblock_top     = h->top_type;
    } else {
        deblock_topleft = (h->mb_x > 0);
        deblock_top     = (h->mb_y > !!MB_FIELD(h));
    }

    src_y  -= linesize   + 1 + pixel_shift;
    src_cb -= uvlinesize + 1 + pixel_shift;
    src_cr -= uvlinesize + 1 + pixel_shift;

    top_border_m1 = h->top_borders[top_idx][h->mb_x - 1];
    top_border    = h->top_borders[top_idx][h->mb_x];

#define XCHG(a, b, xchg)                        \
    if (pixel_shift) {                          \
        if (xchg) {                             \
            AV_SWAP64(b + 0, a + 0);            \
            AV_SWAP64(b + 8, a + 8);            \
        } else {                                \
            AV_COPY128(b, a);                   \
        }                                       \
    } else if (xchg)                            \
        AV_SWAP64(b, a);                        \
    else                                        \
        AV_COPY64(b, a);

    if (deblock_top) {
        if (deblock_topleft) {
            XCHG(top_border_m1 + (8 << pixel_shift),
                 src_y - (7 << pixel_shift), 1);
        }
        XCHG(top_border + (0 << pixel_shift), src_y + (1 << pixel_shift), xchg);
        XCHG(top_border + (8 << pixel_shift), src_y + (9 << pixel_shift), 1);
        if (h->mb_x + 1 < h->mb_width) {
            XCHG(h->top_borders[top_idx][h->mb_x + 1],
                 src_y + (17 << pixel_shift), 1);
        }
        if (simple || !CONFIG_GRAY || !(h->flags & CODEC_FLAG_GRAY)) {
            if (chroma444) {
                if (deblock_topleft) {
                    XCHG(top_border_m1 + (24 << pixel_shift), src_cb - (7 << pixel_shift), 1);
                    XCHG(top_border_m1 + (40 << pixel_shift), src_cr - (7 << pixel_shift), 1);
                }
                XCHG(top_border + (16 << pixel_shift), src_cb + (1 << pixel_shift), xchg);
                XCHG(top_border + (24 << pixel_shift), src_cb + (9 << pixel_shift), 1);
                XCHG(top_border + (32 << pixel_shift), src_cr + (1 << pixel_shift), xchg);
                XCHG(top_border + (40 << pixel_shift), src_cr + (9 << pixel_shift), 1);
                if (h->mb_x + 1 < h->mb_width) {
                    XCHG(h->top_borders[top_idx][h->mb_x + 1] + (16 << pixel_shift), src_cb + (17 << pixel_shift), 1);
                    XCHG(h->top_borders[top_idx][h->mb_x + 1] + (32 << pixel_shift), src_cr + (17 << pixel_shift), 1);
                }
            } else {
                if (deblock_topleft) {
                    XCHG(top_border_m1 + (16 << pixel_shift), src_cb - (7 << pixel_shift), 1);
                    XCHG(top_border_m1 + (24 << pixel_shift), src_cr - (7 << pixel_shift), 1);
                }
                XCHG(top_border + (16 << pixel_shift), src_cb + 1 + pixel_shift, 1);
                XCHG(top_border + (24 << pixel_shift), src_cr + 1 + pixel_shift, 1);
            }
        }
    }
}

static av_always_inline int dctcoef_get(int16_t *mb, int high_bit_depth,
                                        int index)
{
    if (high_bit_depth) {
        return AV_RN32A(((int32_t *)mb) + index);
    } else
        return AV_RN16A(mb + index);
}

static av_always_inline void dctcoef_set(int16_t *mb, int high_bit_depth,
                                         int index, int value)
{
    if (high_bit_depth) {
        AV_WN32A(((int32_t *)mb) + index, value);
    } else
        AV_WN16A(mb + index, value);
}

static av_always_inline void hl_decode_mb_predict_luma(H264Context *h,
                                                       int mb_type, int is_h264,
                                                       int simple,
                                                       int transform_bypass,
                                                       int pixel_shift,
                                                       int *block_offset,
                                                       int linesize,
                                                       uint8_t *dest_y, int p)
{
    void (*idct_add)(uint8_t *dst, int16_t *block, int stride);
    void (*idct_dc_add)(uint8_t *dst, int16_t *block, int stride);
    int i;
    int qscale = p == 0 ? h->qscale : h->chroma_qp[p - 1];
    block_offset += 16 * p;
    if (IS_INTRA4x4(mb_type)) {
        if (IS_8x8DCT(mb_type)) {
            if (transform_bypass) {
                idct_dc_add =
                idct_add    = h->h264dsp.h264_add_pixels8_clear;
            } else {
                idct_dc_add = h->h264dsp.h264_idct8_dc_add;
                idct_add    = h->h264dsp.h264_idct8_add;
            }
            for (i = 0; i < 16; i += 4) {
                uint8_t *const ptr = dest_y + block_offset[i];
                const int dir      = h->intra4x4_pred_mode_cache[scan8[i]];
                if (transform_bypass && h->sps.profile_idc == 244 && dir <= 1) {
                    if (h->x264_build != -1) {
                        h->hpc.pred8x8l_add[dir](ptr, h->mb + (i * 16 + p * 256 << pixel_shift), linesize);
                    } else
                        h->hpc.pred8x8l_filter_add[dir](ptr, h->mb + (i * 16 + p * 256 << pixel_shift),
                                                        (h-> topleft_samples_available << i) & 0x8000,
                                                        (h->topright_samples_available << i) & 0x4000, linesize);
                } else {
                    const int nnz = h->non_zero_count_cache[scan8[i + p * 16]];
                    h->hpc.pred8x8l[dir](ptr, (h->topleft_samples_available << i) & 0x8000,
                                         (h->topright_samples_available << i) & 0x4000, linesize);
                    if (nnz) {
                        if (nnz == 1 && dctcoef_get(h->mb, pixel_shift, i * 16 + p * 256))
                            idct_dc_add(ptr, h->mb + (i * 16 + p * 256 << pixel_shift), linesize);
                        else
                            idct_add(ptr, h->mb + (i * 16 + p * 256 << pixel_shift), linesize);
                    }
                }
            }
        } else {
            if (transform_bypass) {
                idct_dc_add  =
                idct_add     = h->h264dsp.h264_add_pixels4_clear;
            } else {
                idct_dc_add = h->h264dsp.h264_idct_dc_add;
                idct_add    = h->h264dsp.h264_idct_add;
            }
            for (i = 0; i < 16; i++) {
                uint8_t *const ptr = dest_y + block_offset[i];
                const int dir      = h->intra4x4_pred_mode_cache[scan8[i]];

                if (transform_bypass && h->sps.profile_idc == 244 && dir <= 1) {
                    h->hpc.pred4x4_add[dir](ptr, h->mb + (i * 16 + p * 256 << pixel_shift), linesize);
                } else {
                    uint8_t *topright;
                    int nnz, tr;
                    uint64_t tr_high;
                    if (dir == DIAG_DOWN_LEFT_PRED || dir == VERT_LEFT_PRED) {
                        const int topright_avail = (h->topright_samples_available << i) & 0x8000;
                        av_assert2(h->mb_y || linesize <= block_offset[i]);
                        if (!topright_avail) {
                            if (pixel_shift) {
                                tr_high  = ((uint16_t *)ptr)[3 - linesize / 2] * 0x0001000100010001ULL;
                                topright = (uint8_t *)&tr_high;
                            } else {
                                tr       = ptr[3 - linesize] * 0x01010101u;
                                topright = (uint8_t *)&tr;
                            }
                        } else
                            topright = ptr + (4 << pixel_shift) - linesize;
                    } else
                        topright = NULL;

                    h->hpc.pred4x4[dir](ptr, topright, linesize);
                    nnz = h->non_zero_count_cache[scan8[i + p * 16]];
                    if (nnz) {
                        if (is_h264) {
                            if (nnz == 1 && dctcoef_get(h->mb, pixel_shift, i * 16 + p * 256))
                                idct_dc_add(ptr, h->mb + (i * 16 + p * 256 << pixel_shift), linesize);
                            else
                                idct_add(ptr, h->mb + (i * 16 + p * 256 << pixel_shift), linesize);
                        } else if (CONFIG_SVQ3_DECODER)
                            ff_svq3_add_idct_c(ptr, h->mb + i * 16 + p * 256, linesize, qscale, 0);
                    }
                }
            }
        }
    } else {
        h->hpc.pred16x16[h->intra16x16_pred_mode](dest_y, linesize);
        if (is_h264) {
            if (h->non_zero_count_cache[scan8[LUMA_DC_BLOCK_INDEX + p]]) {
                if (!transform_bypass)
                    h->h264dsp.h264_luma_dc_dequant_idct(h->mb + (p * 256 << pixel_shift),
                                                         h->mb_luma_dc[p],
                                                         h->dequant4_coeff[p][qscale][0]);
                else {
                    static const uint8_t dc_mapping[16] = {
                         0 * 16,  1 * 16,  4 * 16,  5 * 16,
                         2 * 16,  3 * 16,  6 * 16,  7 * 16,
                         8 * 16,  9 * 16, 12 * 16, 13 * 16,
                        10 * 16, 11 * 16, 14 * 16, 15 * 16
                    };
                    for (i = 0; i < 16; i++)
                        dctcoef_set(h->mb + (p * 256 << pixel_shift),
                                    pixel_shift, dc_mapping[i],
                                    dctcoef_get(h->mb_luma_dc[p],
                                                pixel_shift, i));
                }
            }
        } else if (CONFIG_SVQ3_DECODER)
            ff_svq3_luma_dc_dequant_idct_c(h->mb + p * 256,
                                           h->mb_luma_dc[p], qscale);
    }
}

static av_always_inline void hl_decode_mb_idct_luma(H264Context *h, int mb_type,
                                                    int is_h264, int simple,
                                                    int transform_bypass,
                                                    int pixel_shift,
                                                    int *block_offset,
                                                    int linesize,
                                                    uint8_t *dest_y, int p)
{
    void (*idct_add)(uint8_t *dst, int16_t *block, int stride);
    int i;
    block_offset += 16 * p;
    if (!IS_INTRA4x4(mb_type)) {
        if (is_h264) {
            if (IS_INTRA16x16(mb_type)) {
                if (transform_bypass) {
                    if (h->sps.profile_idc == 244 &&
                        (h->intra16x16_pred_mode == VERT_PRED8x8 ||
                         h->intra16x16_pred_mode == HOR_PRED8x8)) {
                        h->hpc.pred16x16_add[h->intra16x16_pred_mode](dest_y, block_offset,
                                                                      h->mb + (p * 256 << pixel_shift),
                                                                      linesize);
                    } else {
                        for (i = 0; i < 16; i++)
                            if (h->non_zero_count_cache[scan8[i + p * 16]] ||
                                dctcoef_get(h->mb, pixel_shift, i * 16 + p * 256))
                                h->h264dsp.h264_add_pixels4_clear(dest_y + block_offset[i],
                                                                  h->mb + (i * 16 + p * 256 << pixel_shift),
                                                                  linesize);
                    }
                } else {
                    h->h264dsp.h264_idct_add16intra(dest_y, block_offset,
                                                    h->mb + (p * 256 << pixel_shift),
                                                    linesize,
                                                    h->non_zero_count_cache + p * 5 * 8);
                }
            } else if (h->cbp & 15) {
                if (transform_bypass) {
                    const int di = IS_8x8DCT(mb_type) ? 4 : 1;
                    idct_add = IS_8x8DCT(mb_type) ? h->h264dsp.h264_add_pixels8_clear
                                                  : h->h264dsp.h264_add_pixels4_clear;
                    for (i = 0; i < 16; i += di)
                        if (h->non_zero_count_cache[scan8[i + p * 16]])
                            idct_add(dest_y + block_offset[i],
                                     h->mb + (i * 16 + p * 256 << pixel_shift),
                                     linesize);
                } else {
                    if (IS_8x8DCT(mb_type))
                        h->h264dsp.h264_idct8_add4(dest_y, block_offset,
                                                   h->mb + (p * 256 << pixel_shift),
                                                   linesize,
                                                   h->non_zero_count_cache + p * 5 * 8);
                    else
                        h->h264dsp.h264_idct_add16(dest_y, block_offset,
                                                   h->mb + (p * 256 << pixel_shift),
                                                   linesize,
                                                   h->non_zero_count_cache + p * 5 * 8);
                }
            }
        } else if (CONFIG_SVQ3_DECODER) {
            for (i = 0; i < 16; i++)
                if (h->non_zero_count_cache[scan8[i + p * 16]] || h->mb[i * 16 + p * 256]) {
                    // FIXME benchmark weird rule, & below
                    uint8_t *const ptr = dest_y + block_offset[i];
                    ff_svq3_add_idct_c(ptr, h->mb + i * 16 + p * 256, linesize,
                                       h->qscale, IS_INTRA(mb_type) ? 1 : 0);
                }
        }
    }
}

#define BITS   8
#define SIMPLE 1
#include "h264_mb_template.c"

#undef  BITS
#define BITS   16
#include "h264_mb_template.c"

#undef  SIMPLE
#define SIMPLE 0
#include "h264_mb_template.c"

void ff_h264_hl_decode_mb(H264Context *h)
{
    const int mb_xy   = h->mb_xy;
    const int mb_type = h->cur_pic.mb_type[mb_xy];
    int is_complex    = CONFIG_SMALL || h->is_complex ||
                        IS_INTRA_PCM(mb_type) || h->qscale == 0;

    if (CHROMA444(h)) {
        if (is_complex || h->pixel_shift)
            hl_decode_mb_444_complex(h);
        else
            hl_decode_mb_444_simple_8(h);
    } else if (is_complex) {
        hl_decode_mb_complex(h);
    } else if (h->pixel_shift) {
        hl_decode_mb_simple_16(h);
    } else
        hl_decode_mb_simple_8(h);
}

=======
>>>>>>> e9a77f4b
int ff_pred_weight_table(H264Context *h)
{
    int list, i;
    int luma_def, chroma_def;

    h->use_weight             = 0;
    h->use_weight_chroma      = 0;
    h->luma_log2_weight_denom = get_ue_golomb(&h->gb);
    if (h->sps.chroma_format_idc)
        h->chroma_log2_weight_denom = get_ue_golomb(&h->gb);
    luma_def   = 1 << h->luma_log2_weight_denom;
    chroma_def = 1 << h->chroma_log2_weight_denom;

    for (list = 0; list < 2; list++) {
        h->luma_weight_flag[list]   = 0;
        h->chroma_weight_flag[list] = 0;
        for (i = 0; i < h->ref_count[list]; i++) {
            int luma_weight_flag, chroma_weight_flag;

            luma_weight_flag = get_bits1(&h->gb);
            if (luma_weight_flag) {
                h->luma_weight[i][list][0] = get_se_golomb(&h->gb);
                h->luma_weight[i][list][1] = get_se_golomb(&h->gb);
                if (h->luma_weight[i][list][0] != luma_def ||
                    h->luma_weight[i][list][1] != 0) {
                    h->use_weight             = 1;
                    h->luma_weight_flag[list] = 1;
                }
            } else {
                h->luma_weight[i][list][0] = luma_def;
                h->luma_weight[i][list][1] = 0;
            }

            if (h->sps.chroma_format_idc) {
                chroma_weight_flag = get_bits1(&h->gb);
                if (chroma_weight_flag) {
                    int j;
                    for (j = 0; j < 2; j++) {
                        h->chroma_weight[i][list][j][0] = get_se_golomb(&h->gb);
                        h->chroma_weight[i][list][j][1] = get_se_golomb(&h->gb);
                        if (h->chroma_weight[i][list][j][0] != chroma_def ||
                            h->chroma_weight[i][list][j][1] != 0) {
                            h->use_weight_chroma        = 1;
                            h->chroma_weight_flag[list] = 1;
                        }
                    }
                } else {
                    int j;
                    for (j = 0; j < 2; j++) {
                        h->chroma_weight[i][list][j][0] = chroma_def;
                        h->chroma_weight[i][list][j][1] = 0;
                    }
                }
            }
        }
        if (h->slice_type_nos != AV_PICTURE_TYPE_B)
            break;
    }
    h->use_weight = h->use_weight || h->use_weight_chroma;
    return 0;
}

/**
 * Initialize implicit_weight table.
 * @param field  0/1 initialize the weight for interlaced MBAFF
 *                -1 initializes the rest
 */
static void implicit_weight_table(H264Context *h, int field)
{
    int ref0, ref1, i, cur_poc, ref_start, ref_count0, ref_count1;

    for (i = 0; i < 2; i++) {
        h->luma_weight_flag[i]   = 0;
        h->chroma_weight_flag[i] = 0;
    }

    if (field < 0) {
        if (h->picture_structure == PICT_FRAME) {
            cur_poc = h->cur_pic_ptr->poc;
        } else {
            cur_poc = h->cur_pic_ptr->field_poc[h->picture_structure - 1];
        }
        if (h->ref_count[0] == 1 && h->ref_count[1] == 1 && !FRAME_MBAFF(h) &&
            h->ref_list[0][0].poc + h->ref_list[1][0].poc == 2 * cur_poc) {
            h->use_weight        = 0;
            h->use_weight_chroma = 0;
            return;
        }
        ref_start  = 0;
        ref_count0 = h->ref_count[0];
        ref_count1 = h->ref_count[1];
    } else {
        cur_poc    = h->cur_pic_ptr->field_poc[field];
        ref_start  = 16;
        ref_count0 = 16 + 2 * h->ref_count[0];
        ref_count1 = 16 + 2 * h->ref_count[1];
    }

    h->use_weight               = 2;
    h->use_weight_chroma        = 2;
    h->luma_log2_weight_denom   = 5;
    h->chroma_log2_weight_denom = 5;

    for (ref0 = ref_start; ref0 < ref_count0; ref0++) {
        int poc0 = h->ref_list[0][ref0].poc;
        for (ref1 = ref_start; ref1 < ref_count1; ref1++) {
            int w = 32;
            if (!h->ref_list[0][ref0].long_ref && !h->ref_list[1][ref1].long_ref) {
                int poc1 = h->ref_list[1][ref1].poc;
                int td   = av_clip(poc1 - poc0, -128, 127);
                if (td) {
                    int tb = av_clip(cur_poc - poc0, -128, 127);
                    int tx = (16384 + (FFABS(td) >> 1)) / td;
                    int dist_scale_factor = (tb * tx + 32) >> 8;
                    if (dist_scale_factor >= -64 && dist_scale_factor <= 128)
                        w = 64 - dist_scale_factor;
                }
            }
            if (field < 0) {
                h->implicit_weight[ref0][ref1][0] =
                h->implicit_weight[ref0][ref1][1] = w;
            } else {
                h->implicit_weight[ref0][ref1][field] = w;
            }
        }
    }
}

/**
 * instantaneous decoder refresh.
 */
static void idr(H264Context *h)
{
    int i;
    ff_h264_remove_all_refs(h);
    h->prev_frame_num        = 0;
    h->prev_frame_num_offset = 0;
    h->prev_poc_msb          = 1<<16;
    h->prev_poc_lsb          = 0;
    for (i = 0; i < MAX_DELAYED_PIC_COUNT; i++)
        h->last_pocs[i] = INT_MIN;
}

/* forget old pics after a seek */
static void flush_change(H264Context *h)
{
    int i, j;

    h->outputed_poc          = h->next_outputed_poc = INT_MIN;
    h->prev_interlaced_frame = 1;
    idr(h);

    h->prev_frame_num = -1;
    if (h->cur_pic_ptr) {
        h->cur_pic_ptr->reference = 0;
        for (j=i=0; h->delayed_pic[i]; i++)
            if (h->delayed_pic[i] != h->cur_pic_ptr)
                h->delayed_pic[j++] = h->delayed_pic[i];
        h->delayed_pic[j] = NULL;
    }
    h->first_field = 0;
    memset(h->ref_list[0], 0, sizeof(h->ref_list[0]));
    memset(h->ref_list[1], 0, sizeof(h->ref_list[1]));
    memset(h->default_ref_list[0], 0, sizeof(h->default_ref_list[0]));
    memset(h->default_ref_list[1], 0, sizeof(h->default_ref_list[1]));
    ff_h264_reset_sei(h);
    h->recovery_frame = -1;
    h->frame_recovered = 0;
    h->list_count = 0;
    h->current_slice = 0;
    h->mmco_reset = 1;
}

/* forget old pics after a seek */
static void flush_dpb(AVCodecContext *avctx)
{
    H264Context *h = avctx->priv_data;
    int i;

    for (i = 0; i <= MAX_DELAYED_PIC_COUNT; i++) {
        if (h->delayed_pic[i])
            h->delayed_pic[i]->reference = 0;
        h->delayed_pic[i] = NULL;
    }

    flush_change(h);

    if (h->DPB)
        for (i = 0; i < H264_MAX_PICTURE_COUNT; i++)
            unref_picture(h, &h->DPB[i]);
    h->cur_pic_ptr = NULL;
    unref_picture(h, &h->cur_pic);

    h->mb_x = h->mb_y = 0;

    h->parse_context.state             = -1;
    h->parse_context.frame_start_found = 0;
    h->parse_context.overread          = 0;
    h->parse_context.overread_index    = 0;
    h->parse_context.index             = 0;
    h->parse_context.last_index        = 0;

    free_tables(h, 1);
    h->context_initialized = 0;
}

int ff_init_poc(H264Context *h, int pic_field_poc[2], int *pic_poc)
{
    const int max_frame_num = 1 << h->sps.log2_max_frame_num;
    int field_poc[2];

    h->frame_num_offset = h->prev_frame_num_offset;
    if (h->frame_num < h->prev_frame_num)
        h->frame_num_offset += max_frame_num;

    if (h->sps.poc_type == 0) {
        const int max_poc_lsb = 1 << h->sps.log2_max_poc_lsb;

        if (h->poc_lsb < h->prev_poc_lsb &&
            h->prev_poc_lsb - h->poc_lsb >= max_poc_lsb / 2)
            h->poc_msb = h->prev_poc_msb + max_poc_lsb;
        else if (h->poc_lsb > h->prev_poc_lsb &&
                 h->prev_poc_lsb - h->poc_lsb < -max_poc_lsb / 2)
            h->poc_msb = h->prev_poc_msb - max_poc_lsb;
        else
            h->poc_msb = h->prev_poc_msb;
        field_poc[0] =
        field_poc[1] = h->poc_msb + h->poc_lsb;
        if (h->picture_structure == PICT_FRAME)
            field_poc[1] += h->delta_poc_bottom;
    } else if (h->sps.poc_type == 1) {
        int abs_frame_num, expected_delta_per_poc_cycle, expectedpoc;
        int i;

        if (h->sps.poc_cycle_length != 0)
            abs_frame_num = h->frame_num_offset + h->frame_num;
        else
            abs_frame_num = 0;

        if (h->nal_ref_idc == 0 && abs_frame_num > 0)
            abs_frame_num--;

        expected_delta_per_poc_cycle = 0;
        for (i = 0; i < h->sps.poc_cycle_length; i++)
            // FIXME integrate during sps parse
            expected_delta_per_poc_cycle += h->sps.offset_for_ref_frame[i];

        if (abs_frame_num > 0) {
            int poc_cycle_cnt          = (abs_frame_num - 1) / h->sps.poc_cycle_length;
            int frame_num_in_poc_cycle = (abs_frame_num - 1) % h->sps.poc_cycle_length;

            expectedpoc = poc_cycle_cnt * expected_delta_per_poc_cycle;
            for (i = 0; i <= frame_num_in_poc_cycle; i++)
                expectedpoc = expectedpoc + h->sps.offset_for_ref_frame[i];
        } else
            expectedpoc = 0;

        if (h->nal_ref_idc == 0)
            expectedpoc = expectedpoc + h->sps.offset_for_non_ref_pic;

        field_poc[0] = expectedpoc + h->delta_poc[0];
        field_poc[1] = field_poc[0] + h->sps.offset_for_top_to_bottom_field;

        if (h->picture_structure == PICT_FRAME)
            field_poc[1] += h->delta_poc[1];
    } else {
        int poc = 2 * (h->frame_num_offset + h->frame_num);

        if (!h->nal_ref_idc)
            poc--;

        field_poc[0] = poc;
        field_poc[1] = poc;
    }

    if (h->picture_structure != PICT_BOTTOM_FIELD)
        pic_field_poc[0] = field_poc[0];
    if (h->picture_structure != PICT_TOP_FIELD)
        pic_field_poc[1] = field_poc[1];
    *pic_poc = FFMIN(pic_field_poc[0], pic_field_poc[1]);

    return 0;
}

/**
 * initialize scan tables
 */
static void init_scan_tables(H264Context *h)
{
    int i;
    for (i = 0; i < 16; i++) {
#define TRANSPOSE(x) (x >> 2) | ((x << 2) & 0xF)
        h->zigzag_scan[i] = TRANSPOSE(zigzag_scan[i]);
        h->field_scan[i]  = TRANSPOSE(field_scan[i]);
#undef TRANSPOSE
    }
    for (i = 0; i < 64; i++) {
#define TRANSPOSE(x) (x >> 3) | ((x & 7) << 3)
        h->zigzag_scan8x8[i]       = TRANSPOSE(ff_zigzag_direct[i]);
        h->zigzag_scan8x8_cavlc[i] = TRANSPOSE(zigzag_scan8x8_cavlc[i]);
        h->field_scan8x8[i]        = TRANSPOSE(field_scan8x8[i]);
        h->field_scan8x8_cavlc[i]  = TRANSPOSE(field_scan8x8_cavlc[i]);
#undef TRANSPOSE
    }
    if (h->sps.transform_bypass) { // FIXME same ugly
        memcpy(h->zigzag_scan_q0          , zigzag_scan             , sizeof(h->zigzag_scan_q0         ));
        memcpy(h->zigzag_scan8x8_q0       , ff_zigzag_direct        , sizeof(h->zigzag_scan8x8_q0      ));
        memcpy(h->zigzag_scan8x8_cavlc_q0 , zigzag_scan8x8_cavlc    , sizeof(h->zigzag_scan8x8_cavlc_q0));
        memcpy(h->field_scan_q0           , field_scan              , sizeof(h->field_scan_q0          ));
        memcpy(h->field_scan8x8_q0        , field_scan8x8           , sizeof(h->field_scan8x8_q0       ));
        memcpy(h->field_scan8x8_cavlc_q0  , field_scan8x8_cavlc     , sizeof(h->field_scan8x8_cavlc_q0 ));
    } else {
        memcpy(h->zigzag_scan_q0          , h->zigzag_scan          , sizeof(h->zigzag_scan_q0         ));
        memcpy(h->zigzag_scan8x8_q0       , h->zigzag_scan8x8       , sizeof(h->zigzag_scan8x8_q0      ));
        memcpy(h->zigzag_scan8x8_cavlc_q0 , h->zigzag_scan8x8_cavlc , sizeof(h->zigzag_scan8x8_cavlc_q0));
        memcpy(h->field_scan_q0           , h->field_scan           , sizeof(h->field_scan_q0          ));
        memcpy(h->field_scan8x8_q0        , h->field_scan8x8        , sizeof(h->field_scan8x8_q0       ));
        memcpy(h->field_scan8x8_cavlc_q0  , h->field_scan8x8_cavlc  , sizeof(h->field_scan8x8_cavlc_q0 ));
    }
}

#if CONFIG_ERROR_RESILIENCE
static void h264_set_erpic(ERPicture *dst, H264Picture *src)
{
    int i;

    memset(dst, 0, sizeof(*dst));

    if (!src)
        return;

    dst->f = &src->f;
    dst->tf = &src->tf;

    for (i = 0; i < 2; i++) {
        dst->motion_val[i] = src->motion_val[i];
        dst->ref_index[i] = src->ref_index[i];
    }

    dst->mb_type = src->mb_type;
    dst->field_picture = src->field_picture;
}
#endif /* CONFIG_ERROR_RESILIENCE */

static int field_end(H264Context *h, int in_setup)
{
    AVCodecContext *const avctx = h->avctx;
    int err = 0;
    h->mb_y = 0;

    if (CONFIG_H264_VDPAU_DECODER &&
        h->avctx->codec->capabilities & CODEC_CAP_HWACCEL_VDPAU)
        ff_vdpau_h264_set_reference_frames(h);

    if (in_setup || !(avctx->active_thread_type & FF_THREAD_FRAME)) {
        if (!h->droppable) {
            err = ff_h264_execute_ref_pic_marking(h, h->mmco, h->mmco_index);
            h->prev_poc_msb = h->poc_msb;
            h->prev_poc_lsb = h->poc_lsb;
        }
        h->prev_frame_num_offset = h->frame_num_offset;
        h->prev_frame_num        = h->frame_num;
        h->outputed_poc          = h->next_outputed_poc;
    }

    if (avctx->hwaccel) {
        if (avctx->hwaccel->end_frame(avctx) < 0)
            av_log(avctx, AV_LOG_ERROR,
                   "hardware accelerator failed to decode picture\n");
    }

    if (CONFIG_H264_VDPAU_DECODER &&
        h->avctx->codec->capabilities & CODEC_CAP_HWACCEL_VDPAU)
        ff_vdpau_h264_picture_complete(h);

    /*
     * FIXME: Error handling code does not seem to support interlaced
     * when slices span multiple rows
     * The ff_er_add_slice calls don't work right for bottom
     * fields; they cause massive erroneous error concealing
     * Error marking covers both fields (top and bottom).
     * This causes a mismatched s->error_count
     * and a bad error table. Further, the error count goes to
     * INT_MAX when called for bottom field, because mb_y is
     * past end by one (callers fault) and resync_mb_y != 0
     * causes problems for the first MB line, too.
     */
    if (CONFIG_ERROR_RESILIENCE && !FIELD_PICTURE(h) && h->current_slice && !h->sps.new) {
        h264_set_erpic(&h->er.cur_pic, h->cur_pic_ptr);
        ff_er_frame_end(&h->er);
    }
    if (!in_setup && !h->droppable)
        ff_thread_report_progress(&h->cur_pic_ptr->tf, INT_MAX,
                                  h->picture_structure == PICT_BOTTOM_FIELD);
    emms_c();

    h->current_slice = 0;

    return err;
}

/**
 * Replicate H264 "master" context to thread contexts.
 */
static int clone_slice(H264Context *dst, H264Context *src)
{
    memcpy(dst->block_offset, src->block_offset, sizeof(dst->block_offset));
    dst->cur_pic_ptr = src->cur_pic_ptr;
    dst->cur_pic     = src->cur_pic;
    dst->linesize    = src->linesize;
    dst->uvlinesize  = src->uvlinesize;
    dst->first_field = src->first_field;

    dst->prev_poc_msb          = src->prev_poc_msb;
    dst->prev_poc_lsb          = src->prev_poc_lsb;
    dst->prev_frame_num_offset = src->prev_frame_num_offset;
    dst->prev_frame_num        = src->prev_frame_num;
    dst->short_ref_count       = src->short_ref_count;

    memcpy(dst->short_ref,        src->short_ref,        sizeof(dst->short_ref));
    memcpy(dst->long_ref,         src->long_ref,         sizeof(dst->long_ref));
    memcpy(dst->default_ref_list, src->default_ref_list, sizeof(dst->default_ref_list));

    memcpy(dst->dequant4_coeff,   src->dequant4_coeff,   sizeof(src->dequant4_coeff));
    memcpy(dst->dequant8_coeff,   src->dequant8_coeff,   sizeof(src->dequant8_coeff));

    return 0;
}

/**
 * Compute profile from profile_idc and constraint_set?_flags.
 *
 * @param sps SPS
 *
 * @return profile as defined by FF_PROFILE_H264_*
 */
int ff_h264_get_profile(SPS *sps)
{
    int profile = sps->profile_idc;

    switch (sps->profile_idc) {
    case FF_PROFILE_H264_BASELINE:
        // constraint_set1_flag set to 1
        profile |= (sps->constraint_set_flags & 1 << 1) ? FF_PROFILE_H264_CONSTRAINED : 0;
        break;
    case FF_PROFILE_H264_HIGH_10:
    case FF_PROFILE_H264_HIGH_422:
    case FF_PROFILE_H264_HIGH_444_PREDICTIVE:
        // constraint_set3_flag set to 1
        profile |= (sps->constraint_set_flags & 1 << 3) ? FF_PROFILE_H264_INTRA : 0;
        break;
    }

    return profile;
}

static int h264_set_parameter_from_sps(H264Context *h)
{
    if (h->flags & CODEC_FLAG_LOW_DELAY ||
        (h->sps.bitstream_restriction_flag &&
         !h->sps.num_reorder_frames)) {
        if (h->avctx->has_b_frames > 1 || h->delayed_pic[0])
            av_log(h->avctx, AV_LOG_WARNING, "Delayed frames seen. "
                   "Reenabling low delay requires a codec flush.\n");
        else
            h->low_delay = 1;
    }

    if (h->avctx->has_b_frames < 2)
        h->avctx->has_b_frames = !h->low_delay;

    if (h->avctx->bits_per_raw_sample != h->sps.bit_depth_luma ||
        h->cur_chroma_format_idc      != h->sps.chroma_format_idc) {
        if (h->avctx->codec &&
            h->avctx->codec->capabilities & CODEC_CAP_HWACCEL_VDPAU &&
            (h->sps.bit_depth_luma != 8 || h->sps.chroma_format_idc > 1)) {
            av_log(h->avctx, AV_LOG_ERROR,
                   "VDPAU decoding does not support video colorspace.\n");
            return AVERROR_INVALIDDATA;
        }
        if (h->sps.bit_depth_luma >= 8 && h->sps.bit_depth_luma <= 14 &&
            h->sps.bit_depth_luma != 11 && h->sps.bit_depth_luma != 13) {
            h->avctx->bits_per_raw_sample = h->sps.bit_depth_luma;
            h->cur_chroma_format_idc      = h->sps.chroma_format_idc;
            h->pixel_shift                = h->sps.bit_depth_luma > 8;

            ff_h264dsp_init(&h->h264dsp, h->sps.bit_depth_luma,
                            h->sps.chroma_format_idc);
            ff_h264chroma_init(&h->h264chroma, h->sps.bit_depth_chroma);
            ff_h264qpel_init(&h->h264qpel, h->sps.bit_depth_luma);
            ff_h264_pred_init(&h->hpc, h->avctx->codec_id, h->sps.bit_depth_luma,
                              h->sps.chroma_format_idc);

            if (CONFIG_ERROR_RESILIENCE)
                ff_dsputil_init(&h->dsp, h->avctx);
            ff_videodsp_init(&h->vdsp, h->sps.bit_depth_luma);
        } else {
            av_log(h->avctx, AV_LOG_ERROR, "Unsupported bit depth %d\n",
                   h->sps.bit_depth_luma);
            return AVERROR_INVALIDDATA;
        }
    }
    return 0;
}

static enum AVPixelFormat get_pixel_format(H264Context *h, int force_callback)
{
    switch (h->sps.bit_depth_luma) {
    case 9:
        if (CHROMA444(h)) {
            if (h->avctx->colorspace == AVCOL_SPC_RGB) {
                return AV_PIX_FMT_GBRP9;
            } else
                return AV_PIX_FMT_YUV444P9;
        } else if (CHROMA422(h))
            return AV_PIX_FMT_YUV422P9;
        else
            return AV_PIX_FMT_YUV420P9;
        break;
    case 10:
        if (CHROMA444(h)) {
            if (h->avctx->colorspace == AVCOL_SPC_RGB) {
                return AV_PIX_FMT_GBRP10;
            } else
                return AV_PIX_FMT_YUV444P10;
        } else if (CHROMA422(h))
            return AV_PIX_FMT_YUV422P10;
        else
            return AV_PIX_FMT_YUV420P10;
        break;
    case 12:
        if (CHROMA444(h)) {
            if (h->avctx->colorspace == AVCOL_SPC_RGB) {
                return AV_PIX_FMT_GBRP12;
            } else
                return AV_PIX_FMT_YUV444P12;
        } else if (CHROMA422(h))
            return AV_PIX_FMT_YUV422P12;
        else
            return AV_PIX_FMT_YUV420P12;
        break;
    case 14:
        if (CHROMA444(h)) {
            if (h->avctx->colorspace == AVCOL_SPC_RGB) {
                return AV_PIX_FMT_GBRP14;
            } else
                return AV_PIX_FMT_YUV444P14;
        } else if (CHROMA422(h))
            return AV_PIX_FMT_YUV422P14;
        else
            return AV_PIX_FMT_YUV420P14;
        break;
    case 8:
        if (CHROMA444(h)) {
            if (h->avctx->colorspace == AVCOL_SPC_RGB) {
                av_log(h->avctx, AV_LOG_DEBUG, "Detected GBR colorspace.\n");
                return AV_PIX_FMT_GBR24P;
            } else if (h->avctx->colorspace == AVCOL_SPC_YCGCO) {
                av_log(h->avctx, AV_LOG_WARNING, "Detected unsupported YCgCo colorspace.\n");
            }
            return h->avctx->color_range == AVCOL_RANGE_JPEG ? AV_PIX_FMT_YUVJ444P
                                                                : AV_PIX_FMT_YUV444P;
        } else if (CHROMA422(h)) {
            return h->avctx->color_range == AVCOL_RANGE_JPEG ? AV_PIX_FMT_YUVJ422P
                                                             : AV_PIX_FMT_YUV422P;
        } else {
            int i;
            const enum AVPixelFormat * fmt = h->avctx->codec->pix_fmts ?
                                        h->avctx->codec->pix_fmts :
                                        h->avctx->color_range == AVCOL_RANGE_JPEG ?
                                        h264_hwaccel_pixfmt_list_jpeg_420 :
                                        h264_hwaccel_pixfmt_list_420;

            for (i=0; fmt[i] != AV_PIX_FMT_NONE; i++)
                if (fmt[i] == h->avctx->pix_fmt && !force_callback)
                    return fmt[i];
            return ff_thread_get_format(h->avctx, fmt);
        }
        break;
    default:
        av_log(h->avctx, AV_LOG_ERROR,
               "Unsupported bit depth %d\n", h->sps.bit_depth_luma);
        return AVERROR_INVALIDDATA;
    }
}

/* export coded and cropped frame dimensions to AVCodecContext */
static int init_dimensions(H264Context *h)
{
    int width  = h->width  - (h->sps.crop_right + h->sps.crop_left);
    int height = h->height - (h->sps.crop_top   + h->sps.crop_bottom);
    av_assert0(h->sps.crop_right + h->sps.crop_left < (unsigned)h->width);
    av_assert0(h->sps.crop_top + h->sps.crop_bottom < (unsigned)h->height);

    /* handle container cropping */
    if (!h->sps.crop &&
        FFALIGN(h->avctx->width,  16) == h->width &&
        FFALIGN(h->avctx->height, 16) == h->height) {
        width  = h->avctx->width;
        height = h->avctx->height;
    }

    if (width <= 0 || height <= 0) {
        av_log(h->avctx, AV_LOG_ERROR, "Invalid cropped dimensions: %dx%d.\n",
               width, height);
        if (h->avctx->err_recognition & AV_EF_EXPLODE)
            return AVERROR_INVALIDDATA;

        av_log(h->avctx, AV_LOG_WARNING, "Ignoring cropping information.\n");
        h->sps.crop_bottom = h->sps.crop_top = h->sps.crop_right = h->sps.crop_left = 0;
        h->sps.crop        = 0;

        width  = h->width;
        height = h->height;
    }

    h->avctx->coded_width  = h->width;
    h->avctx->coded_height = h->height;
    h->avctx->width        = width;
    h->avctx->height       = height;

    return 0;
}

static int h264_slice_header_init(H264Context *h, int reinit)
{
    int nb_slices = (HAVE_THREADS &&
                     h->avctx->active_thread_type & FF_THREAD_SLICE) ?
                    h->avctx->thread_count : 1;
    int i, ret;

    h->avctx->sample_aspect_ratio = h->sps.sar;
    av_assert0(h->avctx->sample_aspect_ratio.den);
    av_pix_fmt_get_chroma_sub_sample(h->avctx->pix_fmt,
                                     &h->chroma_x_shift, &h->chroma_y_shift);

    if (h->sps.timing_info_present_flag) {
        int64_t den = h->sps.time_scale;
        if (h->x264_build < 44U)
            den *= 2;
        av_reduce(&h->avctx->time_base.num, &h->avctx->time_base.den,
                  h->sps.num_units_in_tick, den, 1 << 30);
    }

    h->avctx->hwaccel = ff_find_hwaccel(h->avctx);

    if (reinit)
        free_tables(h, 0);
    h->first_field           = 0;
    h->prev_interlaced_frame = 1;

    init_scan_tables(h);
    ret = ff_h264_alloc_tables(h);
    if (ret < 0) {
        av_log(h->avctx, AV_LOG_ERROR, "Could not allocate memory\n");
        return ret;
    }

    if (nb_slices > H264_MAX_THREADS || (nb_slices > h->mb_height && h->mb_height)) {
        int max_slices;
        if (h->mb_height)
            max_slices = FFMIN(H264_MAX_THREADS, h->mb_height);
        else
            max_slices = H264_MAX_THREADS;
        av_log(h->avctx, AV_LOG_WARNING, "too many threads/slices %d,"
               " reducing to %d\n", nb_slices, max_slices);
        nb_slices = max_slices;
    }
    h->slice_context_count = nb_slices;

    if (!HAVE_THREADS || !(h->avctx->active_thread_type & FF_THREAD_SLICE)) {
        ret = context_init(h);
        if (ret < 0) {
            av_log(h->avctx, AV_LOG_ERROR, "context_init() failed.\n");
            return ret;
        }
    } else {
        for (i = 1; i < h->slice_context_count; i++) {
            H264Context *c;
            c                    = h->thread_context[i] = av_mallocz(sizeof(H264Context));
            if (!c)
                return AVERROR(ENOMEM);
            c->avctx             = h->avctx;
            if (CONFIG_ERROR_RESILIENCE) {
                c->dsp               = h->dsp;
            }
            c->vdsp              = h->vdsp;
            c->h264dsp           = h->h264dsp;
            c->h264qpel          = h->h264qpel;
            c->h264chroma        = h->h264chroma;
            c->sps               = h->sps;
            c->pps               = h->pps;
            c->pixel_shift       = h->pixel_shift;
            c->cur_chroma_format_idc = h->cur_chroma_format_idc;
            c->width             = h->width;
            c->height            = h->height;
            c->linesize          = h->linesize;
            c->uvlinesize        = h->uvlinesize;
            c->chroma_x_shift    = h->chroma_x_shift;
            c->chroma_y_shift    = h->chroma_y_shift;
            c->qscale            = h->qscale;
            c->droppable         = h->droppable;
            c->data_partitioning = h->data_partitioning;
            c->low_delay         = h->low_delay;
            c->mb_width          = h->mb_width;
            c->mb_height         = h->mb_height;
            c->mb_stride         = h->mb_stride;
            c->mb_num            = h->mb_num;
            c->flags             = h->flags;
            c->workaround_bugs   = h->workaround_bugs;
            c->pict_type         = h->pict_type;

            init_scan_tables(c);
            clone_tables(c, h, i);
            c->context_initialized = 1;
        }

        for (i = 0; i < h->slice_context_count; i++)
            if ((ret = context_init(h->thread_context[i])) < 0) {
                av_log(h->avctx, AV_LOG_ERROR, "context_init() failed.\n");
                return ret;
            }
    }

    h->context_initialized = 1;

    return 0;
}

int ff_set_ref_count(H264Context *h)
{
    int ref_count[2], list_count;
    int num_ref_idx_active_override_flag;

    // set defaults, might be overridden a few lines later
    ref_count[0] = h->pps.ref_count[0];
    ref_count[1] = h->pps.ref_count[1];

    if (h->slice_type_nos != AV_PICTURE_TYPE_I) {
        unsigned max[2];
        max[0] = max[1] = h->picture_structure == PICT_FRAME ? 15 : 31;

        if (h->slice_type_nos == AV_PICTURE_TYPE_B)
            h->direct_spatial_mv_pred = get_bits1(&h->gb);
        num_ref_idx_active_override_flag = get_bits1(&h->gb);

        if (num_ref_idx_active_override_flag) {
            ref_count[0] = get_ue_golomb(&h->gb) + 1;
            if (h->slice_type_nos == AV_PICTURE_TYPE_B) {
                ref_count[1] = get_ue_golomb(&h->gb) + 1;
            } else
                // full range is spec-ok in this case, even for frames
                ref_count[1] = 1;
        }

        if (ref_count[0]-1 > max[0] || ref_count[1]-1 > max[1]){
            av_log(h->avctx, AV_LOG_ERROR, "reference overflow %u > %u or %u > %u\n", ref_count[0]-1, max[0], ref_count[1]-1, max[1]);
            h->ref_count[0] = h->ref_count[1] = 0;
            h->list_count   = 0;
            return AVERROR_INVALIDDATA;
        }

        if (h->slice_type_nos == AV_PICTURE_TYPE_B)
            list_count = 2;
        else
            list_count = 1;
    } else {
        list_count   = 0;
        ref_count[0] = ref_count[1] = 0;
    }

    if (list_count != h->list_count ||
        ref_count[0] != h->ref_count[0] ||
        ref_count[1] != h->ref_count[1]) {
        h->ref_count[0] = ref_count[0];
        h->ref_count[1] = ref_count[1];
        h->list_count   = list_count;
        return 1;
    }

    return 0;
}

static enum AVPixelFormat non_j_pixfmt(enum AVPixelFormat a)
{
    switch (a) {
    case AV_PIX_FMT_YUVJ420P: return AV_PIX_FMT_YUV420P;
    case AV_PIX_FMT_YUVJ422P: return AV_PIX_FMT_YUV422P;
    case AV_PIX_FMT_YUVJ444P: return AV_PIX_FMT_YUV444P;
    default:
        return a;
    }
}

/**
 * Decode a slice header.
 * This will (re)intialize the decoder and call h264_frame_start() as needed.
 *
 * @param h h264context
 * @param h0 h264 master context (differs from 'h' when doing sliced based
 *           parallel decoding)
 *
 * @return 0 if okay, <0 if an error occurred, 1 if decoding must not be multithreaded
 */
static int decode_slice_header(H264Context *h, H264Context *h0)
{
    unsigned int first_mb_in_slice;
    unsigned int pps_id;
    int ret;
    unsigned int slice_type, tmp, i, j;
    int last_pic_structure, last_pic_droppable;
    int must_reinit;
    int needs_reinit = 0;
    int field_pic_flag, bottom_field_flag;

    h->qpel_put = h->h264qpel.put_h264_qpel_pixels_tab;
    h->qpel_avg = h->h264qpel.avg_h264_qpel_pixels_tab;

    first_mb_in_slice = get_ue_golomb_long(&h->gb);

    if (first_mb_in_slice == 0) { // FIXME better field boundary detection
        if (h0->current_slice && h->cur_pic_ptr && FIELD_PICTURE(h)) {
            field_end(h, 1);
        }

        h0->current_slice = 0;
        if (!h0->first_field) {
            if (h->cur_pic_ptr && !h->droppable) {
                ff_thread_report_progress(&h->cur_pic_ptr->tf, INT_MAX,
                                          h->picture_structure == PICT_BOTTOM_FIELD);
            }
            h->cur_pic_ptr = NULL;
        }
    }

    slice_type = get_ue_golomb_31(&h->gb);
    if (slice_type > 9) {
        av_log(h->avctx, AV_LOG_ERROR,
               "slice type %d too large at %d %d\n",
               slice_type, h->mb_x, h->mb_y);
        return AVERROR_INVALIDDATA;
    }
    if (slice_type > 4) {
        slice_type -= 5;
        h->slice_type_fixed = 1;
    } else
        h->slice_type_fixed = 0;

    slice_type = golomb_to_pict_type[slice_type];
    h->slice_type     = slice_type;
    h->slice_type_nos = slice_type & 3;

    if (h->nal_unit_type  == NAL_IDR_SLICE &&
        h->slice_type_nos != AV_PICTURE_TYPE_I) {
        av_log(h->avctx, AV_LOG_ERROR, "A non-intra slice in an IDR NAL unit.\n");
        return AVERROR_INVALIDDATA;
    }

    // to make a few old functions happy, it's wrong though
    h->pict_type = h->slice_type;

    pps_id = get_ue_golomb(&h->gb);
    if (pps_id >= MAX_PPS_COUNT) {
        av_log(h->avctx, AV_LOG_ERROR, "pps_id %u out of range\n", pps_id);
        return AVERROR_INVALIDDATA;
    }
    if (!h0->pps_buffers[pps_id]) {
        av_log(h->avctx, AV_LOG_ERROR,
               "non-existing PPS %u referenced\n",
               pps_id);
        return AVERROR_INVALIDDATA;
    }
    if (h0->au_pps_id >= 0 && pps_id != h0->au_pps_id) {
        av_log(h->avctx, AV_LOG_ERROR,
               "PPS change from %d to %d forbidden\n",
               h0->au_pps_id, pps_id);
        return AVERROR_INVALIDDATA;
    }
    h->pps = *h0->pps_buffers[pps_id];

    if (!h0->sps_buffers[h->pps.sps_id]) {
        av_log(h->avctx, AV_LOG_ERROR,
               "non-existing SPS %u referenced\n",
               h->pps.sps_id);
        return AVERROR_INVALIDDATA;
    }

    if (h->pps.sps_id != h->sps.sps_id ||
        h->pps.sps_id != h->current_sps_id ||
        h0->sps_buffers[h->pps.sps_id]->new) {

        h->sps = *h0->sps_buffers[h->pps.sps_id];

        if (h->mb_width  != h->sps.mb_width ||
            h->mb_height != h->sps.mb_height * (2 - h->sps.frame_mbs_only_flag) ||
            h->avctx->bits_per_raw_sample != h->sps.bit_depth_luma ||
            h->cur_chroma_format_idc != h->sps.chroma_format_idc
        )
            needs_reinit = 1;

        if (h->bit_depth_luma    != h->sps.bit_depth_luma ||
            h->chroma_format_idc != h->sps.chroma_format_idc) {
            h->bit_depth_luma    = h->sps.bit_depth_luma;
            h->chroma_format_idc = h->sps.chroma_format_idc;
            needs_reinit         = 1;
        }
        if ((ret = h264_set_parameter_from_sps(h)) < 0)
            return ret;
    }

    h->avctx->profile = ff_h264_get_profile(&h->sps);
    h->avctx->level   = h->sps.level_idc;
    h->avctx->refs    = h->sps.ref_frame_count;

    must_reinit = (h->context_initialized &&
                    (   16*h->sps.mb_width != h->avctx->coded_width
                     || 16*h->sps.mb_height * (2 - h->sps.frame_mbs_only_flag) != h->avctx->coded_height
                     || h->avctx->bits_per_raw_sample != h->sps.bit_depth_luma
                     || h->cur_chroma_format_idc != h->sps.chroma_format_idc
                     || av_cmp_q(h->sps.sar, h->avctx->sample_aspect_ratio)
                     || h->mb_width  != h->sps.mb_width
                     || h->mb_height != h->sps.mb_height * (2 - h->sps.frame_mbs_only_flag)
                    ));
    if (non_j_pixfmt(h0->avctx->pix_fmt) != non_j_pixfmt(get_pixel_format(h0, 0)))
        must_reinit = 1;

    h->mb_width  = h->sps.mb_width;
    h->mb_height = h->sps.mb_height * (2 - h->sps.frame_mbs_only_flag);
    h->mb_num    = h->mb_width * h->mb_height;
    h->mb_stride = h->mb_width + 1;

    h->b_stride = h->mb_width * 4;

    h->chroma_y_shift = h->sps.chroma_format_idc <= 1; // 400 uses yuv420p

    h->width  = 16 * h->mb_width;
    h->height = 16 * h->mb_height;

    ret = init_dimensions(h);
    if (ret < 0)
        return ret;

    if (h->sps.video_signal_type_present_flag) {
        h->avctx->color_range = h->sps.full_range>0 ? AVCOL_RANGE_JPEG
                                                    : AVCOL_RANGE_MPEG;
        if (h->sps.colour_description_present_flag) {
            if (h->avctx->colorspace != h->sps.colorspace)
                needs_reinit = 1;
            h->avctx->color_primaries = h->sps.color_primaries;
            h->avctx->color_trc       = h->sps.color_trc;
            h->avctx->colorspace      = h->sps.colorspace;
        }
    }

    if (h->context_initialized &&
        (h->width  != h->avctx->coded_width   ||
         h->height != h->avctx->coded_height  ||
         must_reinit ||
         needs_reinit)) {
        if (h != h0) {
            av_log(h->avctx, AV_LOG_ERROR,
                   "changing width %d -> %d / height %d -> %d on "
                   "slice %d\n",
                   h->width, h->avctx->coded_width,
                   h->height, h->avctx->coded_height,
                   h0->current_slice + 1);
            return AVERROR_INVALIDDATA;
        }

        flush_change(h);

        if ((ret = get_pixel_format(h, 1)) < 0)
            return ret;
        h->avctx->pix_fmt = ret;

        av_log(h->avctx, AV_LOG_INFO, "Reinit context to %dx%d, "
               "pix_fmt: %s\n", h->width, h->height, av_get_pix_fmt_name(h->avctx->pix_fmt));

        if ((ret = h264_slice_header_init(h, 1)) < 0) {
            av_log(h->avctx, AV_LOG_ERROR,
                   "h264_slice_header_init() failed\n");
            return ret;
        }
    }
    if (!h->context_initialized) {
        if (h != h0) {
            av_log(h->avctx, AV_LOG_ERROR,
                   "Cannot (re-)initialize context during parallel decoding.\n");
            return AVERROR_PATCHWELCOME;
        }

        if ((ret = get_pixel_format(h, 1)) < 0)
            return ret;
        h->avctx->pix_fmt = ret;

        if ((ret = h264_slice_header_init(h, 0)) < 0) {
            av_log(h->avctx, AV_LOG_ERROR,
                   "h264_slice_header_init() failed\n");
            return ret;
        }
    }

    if (h == h0 && h->dequant_coeff_pps != pps_id) {
        h->dequant_coeff_pps = pps_id;
        init_dequant_tables(h);
    }

    h->frame_num = get_bits(&h->gb, h->sps.log2_max_frame_num);

    h->mb_mbaff        = 0;
    h->mb_aff_frame    = 0;
    last_pic_structure = h0->picture_structure;
    last_pic_droppable = h0->droppable;
    h->droppable       = h->nal_ref_idc == 0;
    if (h->sps.frame_mbs_only_flag) {
        h->picture_structure = PICT_FRAME;
    } else {
        if (!h->sps.direct_8x8_inference_flag && slice_type == AV_PICTURE_TYPE_B) {
            av_log(h->avctx, AV_LOG_ERROR, "This stream was generated by a broken encoder, invalid 8x8 inference\n");
            return -1;
        }
        field_pic_flag = get_bits1(&h->gb);
        if (field_pic_flag) {
            bottom_field_flag = get_bits1(&h->gb);
            h->picture_structure = PICT_TOP_FIELD + bottom_field_flag;
        } else {
            h->picture_structure = PICT_FRAME;
            h->mb_aff_frame      = h->sps.mb_aff;
        }
    }
    h->mb_field_decoding_flag = h->picture_structure != PICT_FRAME;

    if (h0->current_slice != 0) {
        if (last_pic_structure != h->picture_structure ||
            last_pic_droppable != h->droppable) {
            av_log(h->avctx, AV_LOG_ERROR,
                   "Changing field mode (%d -> %d) between slices is not allowed\n",
                   last_pic_structure, h->picture_structure);
            h->picture_structure = last_pic_structure;
            h->droppable         = last_pic_droppable;
            return AVERROR_INVALIDDATA;
        } else if (!h0->cur_pic_ptr) {
            av_log(h->avctx, AV_LOG_ERROR,
                   "unset cur_pic_ptr on slice %d\n",
                   h0->current_slice + 1);
            return AVERROR_INVALIDDATA;
        }
    } else {
        /* Shorten frame num gaps so we don't have to allocate reference
         * frames just to throw them away */
        if (h->frame_num != h->prev_frame_num) {
            int unwrap_prev_frame_num = h->prev_frame_num;
            int max_frame_num         = 1 << h->sps.log2_max_frame_num;

            if (unwrap_prev_frame_num > h->frame_num)
                unwrap_prev_frame_num -= max_frame_num;

            if ((h->frame_num - unwrap_prev_frame_num) > h->sps.ref_frame_count) {
                unwrap_prev_frame_num = (h->frame_num - h->sps.ref_frame_count) - 1;
                if (unwrap_prev_frame_num < 0)
                    unwrap_prev_frame_num += max_frame_num;

                h->prev_frame_num = unwrap_prev_frame_num;
            }
        }

        /* See if we have a decoded first field looking for a pair...
         * Here, we're using that to see if we should mark previously
         * decode frames as "finished".
         * We have to do that before the "dummy" in-between frame allocation,
         * since that can modify h->cur_pic_ptr. */
        if (h0->first_field) {
            assert(h0->cur_pic_ptr);
            assert(h0->cur_pic_ptr->f.buf[0]);
            assert(h0->cur_pic_ptr->reference != DELAYED_PIC_REF);

            /* Mark old field/frame as completed */
            if (h0->cur_pic_ptr->tf.owner == h0->avctx) {
                ff_thread_report_progress(&h0->cur_pic_ptr->tf, INT_MAX,
                                          last_pic_structure == PICT_BOTTOM_FIELD);
            }

            /* figure out if we have a complementary field pair */
            if (!FIELD_PICTURE(h) || h->picture_structure == last_pic_structure) {
                /* Previous field is unmatched. Don't display it, but let it
                 * remain for reference if marked as such. */
                if (last_pic_structure != PICT_FRAME) {
                    ff_thread_report_progress(&h0->cur_pic_ptr->tf, INT_MAX,
                                              last_pic_structure == PICT_TOP_FIELD);
                }
            } else {
                if (h0->cur_pic_ptr->frame_num != h->frame_num) {
                    /* This and previous field were reference, but had
                     * different frame_nums. Consider this field first in
                     * pair. Throw away previous field except for reference
                     * purposes. */
                    if (last_pic_structure != PICT_FRAME) {
                        ff_thread_report_progress(&h0->cur_pic_ptr->tf, INT_MAX,
                                                  last_pic_structure == PICT_TOP_FIELD);
                    }
                } else {
                    /* Second field in complementary pair */
                    if (!((last_pic_structure   == PICT_TOP_FIELD &&
                           h->picture_structure == PICT_BOTTOM_FIELD) ||
                          (last_pic_structure   == PICT_BOTTOM_FIELD &&
                           h->picture_structure == PICT_TOP_FIELD))) {
                        av_log(h->avctx, AV_LOG_ERROR,
                               "Invalid field mode combination %d/%d\n",
                               last_pic_structure, h->picture_structure);
                        h->picture_structure = last_pic_structure;
                        h->droppable         = last_pic_droppable;
                        return AVERROR_INVALIDDATA;
                    } else if (last_pic_droppable != h->droppable) {
                        avpriv_request_sample(h->avctx,
                                              "Found reference and non-reference fields in the same frame, which");
                        h->picture_structure = last_pic_structure;
                        h->droppable         = last_pic_droppable;
                        return AVERROR_PATCHWELCOME;
                    }
                }
            }
        }

        while (h->frame_num != h->prev_frame_num && !h0->first_field &&
               h->frame_num != (h->prev_frame_num + 1) % (1 << h->sps.log2_max_frame_num)) {
            H264Picture *prev = h->short_ref_count ? h->short_ref[0] : NULL;
            av_log(h->avctx, AV_LOG_DEBUG, "Frame num gap %d %d\n",
                   h->frame_num, h->prev_frame_num);
            if (!h->sps.gaps_in_frame_num_allowed_flag)
                for(i=0; i<FF_ARRAY_ELEMS(h->last_pocs); i++)
                    h->last_pocs[i] = INT_MIN;
            ret = h264_frame_start(h);
            if (ret < 0) {
                h0->first_field = 0;
                return ret;
            }

            h->prev_frame_num++;
            h->prev_frame_num        %= 1 << h->sps.log2_max_frame_num;
            h->cur_pic_ptr->frame_num = h->prev_frame_num;
            h->cur_pic_ptr->invalid_gap = !h->sps.gaps_in_frame_num_allowed_flag;
            ff_thread_report_progress(&h->cur_pic_ptr->tf, INT_MAX, 0);
            ff_thread_report_progress(&h->cur_pic_ptr->tf, INT_MAX, 1);
            ret = ff_generate_sliding_window_mmcos(h, 1);
            if (ret < 0 && (h->avctx->err_recognition & AV_EF_EXPLODE))
                return ret;
            ret = ff_h264_execute_ref_pic_marking(h, h->mmco, h->mmco_index);
            if (ret < 0 && (h->avctx->err_recognition & AV_EF_EXPLODE))
                return ret;
            /* Error concealment: If a ref is missing, copy the previous ref
             * in its place.
             * FIXME: Avoiding a memcpy would be nice, but ref handling makes
             * many assumptions about there being no actual duplicates.
             * FIXME: This does not copy padding for out-of-frame motion
             * vectors.  Given we are concealing a lost frame, this probably
             * is not noticeable by comparison, but it should be fixed. */
            if (h->short_ref_count) {
                if (prev) {
                    av_image_copy(h->short_ref[0]->f.data,
                                  h->short_ref[0]->f.linesize,
                                  (const uint8_t **)prev->f.data,
                                  prev->f.linesize,
                                  h->avctx->pix_fmt,
                                  h->mb_width  * 16,
                                  h->mb_height * 16);
                    h->short_ref[0]->poc = prev->poc + 2;
                }
                h->short_ref[0]->frame_num = h->prev_frame_num;
            }
        }

        /* See if we have a decoded first field looking for a pair...
         * We're using that to see whether to continue decoding in that
         * frame, or to allocate a new one. */
        if (h0->first_field) {
            assert(h0->cur_pic_ptr);
            assert(h0->cur_pic_ptr->f.buf[0]);
            assert(h0->cur_pic_ptr->reference != DELAYED_PIC_REF);

            /* figure out if we have a complementary field pair */
            if (!FIELD_PICTURE(h) || h->picture_structure == last_pic_structure) {
                /* Previous field is unmatched. Don't display it, but let it
                 * remain for reference if marked as such. */
                h0->cur_pic_ptr = NULL;
                h0->first_field = FIELD_PICTURE(h);
            } else {
                if (h0->cur_pic_ptr->frame_num != h->frame_num) {
                    ff_thread_report_progress(&h0->cur_pic_ptr->tf, INT_MAX,
                                              h0->picture_structure==PICT_BOTTOM_FIELD);
                    /* This and the previous field had different frame_nums.
                     * Consider this field first in pair. Throw away previous
                     * one except for reference purposes. */
                    h0->first_field = 1;
                    h0->cur_pic_ptr = NULL;
                } else {
                    /* Second field in complementary pair */
                    h0->first_field = 0;
                }
            }
        } else {
            /* Frame or first field in a potentially complementary pair */
            h0->first_field = FIELD_PICTURE(h);
        }

        if (!FIELD_PICTURE(h) || h0->first_field) {
            if (h264_frame_start(h) < 0) {
                h0->first_field = 0;
                return AVERROR_INVALIDDATA;
            }
        } else {
            release_unused_pictures(h, 0);
        }
        /* Some macroblocks can be accessed before they're available in case
        * of lost slices, MBAFF or threading. */
        if (FIELD_PICTURE(h)) {
            for(i = (h->picture_structure == PICT_BOTTOM_FIELD); i<h->mb_height; i++)
                memset(h->slice_table + i*h->mb_stride, -1, (h->mb_stride - (i+1==h->mb_height)) * sizeof(*h->slice_table));
        } else {
            memset(h->slice_table, -1,
                (h->mb_height * h->mb_stride - 1) * sizeof(*h->slice_table));
        }
        h0->last_slice_type = -1;
    }
    if (h != h0 && (ret = clone_slice(h, h0)) < 0)
        return ret;

    /* can't be in alloc_tables because linesize isn't known there.
     * FIXME: redo bipred weight to not require extra buffer? */
    for (i = 0; i < h->slice_context_count; i++)
        if (h->thread_context[i]) {
            ret = alloc_scratch_buffers(h->thread_context[i], h->linesize);
            if (ret < 0)
                return ret;
        }

    h->cur_pic_ptr->frame_num = h->frame_num; // FIXME frame_num cleanup

    av_assert1(h->mb_num == h->mb_width * h->mb_height);
    if (first_mb_in_slice << FIELD_OR_MBAFF_PICTURE(h) >= h->mb_num ||
        first_mb_in_slice >= h->mb_num) {
        av_log(h->avctx, AV_LOG_ERROR, "first_mb_in_slice overflow\n");
        return AVERROR_INVALIDDATA;
    }
    h->resync_mb_x = h->mb_x =  first_mb_in_slice % h->mb_width;
    h->resync_mb_y = h->mb_y = (first_mb_in_slice / h->mb_width) <<
                               FIELD_OR_MBAFF_PICTURE(h);
    if (h->picture_structure == PICT_BOTTOM_FIELD)
        h->resync_mb_y = h->mb_y = h->mb_y + 1;
    av_assert1(h->mb_y < h->mb_height);

    if (h->picture_structure == PICT_FRAME) {
        h->curr_pic_num = h->frame_num;
        h->max_pic_num  = 1 << h->sps.log2_max_frame_num;
    } else {
        h->curr_pic_num = 2 * h->frame_num + 1;
        h->max_pic_num  = 1 << (h->sps.log2_max_frame_num + 1);
    }

    if (h->nal_unit_type == NAL_IDR_SLICE)
        get_ue_golomb(&h->gb); /* idr_pic_id */

    if (h->sps.poc_type == 0) {
        h->poc_lsb = get_bits(&h->gb, h->sps.log2_max_poc_lsb);

        if (h->pps.pic_order_present == 1 && h->picture_structure == PICT_FRAME)
            h->delta_poc_bottom = get_se_golomb(&h->gb);
    }

    if (h->sps.poc_type == 1 && !h->sps.delta_pic_order_always_zero_flag) {
        h->delta_poc[0] = get_se_golomb(&h->gb);

        if (h->pps.pic_order_present == 1 && h->picture_structure == PICT_FRAME)
            h->delta_poc[1] = get_se_golomb(&h->gb);
    }

    ff_init_poc(h, h->cur_pic_ptr->field_poc, &h->cur_pic_ptr->poc);

    if (h->pps.redundant_pic_cnt_present)
        h->redundant_pic_count = get_ue_golomb(&h->gb);

    ret = ff_set_ref_count(h);
    if (ret < 0)
        return ret;

    if (slice_type != AV_PICTURE_TYPE_I &&
        (h0->current_slice == 0 ||
         slice_type != h0->last_slice_type ||
         memcmp(h0->last_ref_count, h0->ref_count, sizeof(h0->ref_count)))) {

        ff_h264_fill_default_ref_list(h);
    }

    if (h->slice_type_nos != AV_PICTURE_TYPE_I) {
       ret = ff_h264_decode_ref_pic_list_reordering(h);
       if (ret < 0) {
           h->ref_count[1] = h->ref_count[0] = 0;
           return ret;
       }
    }

    if ((h->pps.weighted_pred && h->slice_type_nos == AV_PICTURE_TYPE_P) ||
        (h->pps.weighted_bipred_idc == 1 &&
         h->slice_type_nos == AV_PICTURE_TYPE_B))
        ff_pred_weight_table(h);
    else if (h->pps.weighted_bipred_idc == 2 &&
             h->slice_type_nos == AV_PICTURE_TYPE_B) {
        implicit_weight_table(h, -1);
    } else {
        h->use_weight = 0;
        for (i = 0; i < 2; i++) {
            h->luma_weight_flag[i]   = 0;
            h->chroma_weight_flag[i] = 0;
        }
    }

    // If frame-mt is enabled, only update mmco tables for the first slice
    // in a field. Subsequent slices can temporarily clobber h->mmco_index
    // or h->mmco, which will cause ref list mix-ups and decoding errors
    // further down the line. This may break decoding if the first slice is
    // corrupt, thus we only do this if frame-mt is enabled.
    if (h->nal_ref_idc) {
        ret = ff_h264_decode_ref_pic_marking(h0, &h->gb,
                                             !(h->avctx->active_thread_type & FF_THREAD_FRAME) ||
                                             h0->current_slice == 0);
        if (ret < 0 && (h->avctx->err_recognition & AV_EF_EXPLODE))
            return AVERROR_INVALIDDATA;
    }

    if (FRAME_MBAFF(h)) {
        ff_h264_fill_mbaff_ref_list(h);

        if (h->pps.weighted_bipred_idc == 2 && h->slice_type_nos == AV_PICTURE_TYPE_B) {
            implicit_weight_table(h, 0);
            implicit_weight_table(h, 1);
        }
    }

    if (h->slice_type_nos == AV_PICTURE_TYPE_B && !h->direct_spatial_mv_pred)
        ff_h264_direct_dist_scale_factor(h);
    ff_h264_direct_ref_list_init(h);

    if (h->slice_type_nos != AV_PICTURE_TYPE_I && h->pps.cabac) {
        tmp = get_ue_golomb_31(&h->gb);
        if (tmp > 2) {
            av_log(h->avctx, AV_LOG_ERROR, "cabac_init_idc %u overflow\n", tmp);
            return AVERROR_INVALIDDATA;
        }
        h->cabac_init_idc = tmp;
    }

    h->last_qscale_diff = 0;
    tmp = h->pps.init_qp + get_se_golomb(&h->gb);
    if (tmp > 51 + 6 * (h->sps.bit_depth_luma - 8)) {
        av_log(h->avctx, AV_LOG_ERROR, "QP %u out of range\n", tmp);
        return AVERROR_INVALIDDATA;
    }
    h->qscale       = tmp;
    h->chroma_qp[0] = get_chroma_qp(h, 0, h->qscale);
    h->chroma_qp[1] = get_chroma_qp(h, 1, h->qscale);
    // FIXME qscale / qp ... stuff
    if (h->slice_type == AV_PICTURE_TYPE_SP)
        get_bits1(&h->gb); /* sp_for_switch_flag */
    if (h->slice_type == AV_PICTURE_TYPE_SP ||
        h->slice_type == AV_PICTURE_TYPE_SI)
        get_se_golomb(&h->gb); /* slice_qs_delta */

    h->deblocking_filter     = 1;
    h->slice_alpha_c0_offset = 0;
    h->slice_beta_offset     = 0;
    if (h->pps.deblocking_filter_parameters_present) {
        tmp = get_ue_golomb_31(&h->gb);
        if (tmp > 2) {
            av_log(h->avctx, AV_LOG_ERROR,
                   "deblocking_filter_idc %u out of range\n", tmp);
            return AVERROR_INVALIDDATA;
        }
        h->deblocking_filter = tmp;
        if (h->deblocking_filter < 2)
            h->deblocking_filter ^= 1;  // 1<->0

        if (h->deblocking_filter) {
            h->slice_alpha_c0_offset = get_se_golomb(&h->gb) * 2;
            h->slice_beta_offset     = get_se_golomb(&h->gb) * 2;
            if (h->slice_alpha_c0_offset >  12 ||
                h->slice_alpha_c0_offset < -12 ||
                h->slice_beta_offset >  12     ||
                h->slice_beta_offset < -12) {
                av_log(h->avctx, AV_LOG_ERROR,
                       "deblocking filter parameters %d %d out of range\n",
                       h->slice_alpha_c0_offset, h->slice_beta_offset);
                return AVERROR_INVALIDDATA;
            }
        }
    }

    if (h->avctx->skip_loop_filter >= AVDISCARD_ALL ||
        (h->avctx->skip_loop_filter >= AVDISCARD_NONKEY &&
         h->slice_type_nos != AV_PICTURE_TYPE_I) ||
        (h->avctx->skip_loop_filter >= AVDISCARD_BIDIR  &&
         h->slice_type_nos == AV_PICTURE_TYPE_B) ||
        (h->avctx->skip_loop_filter >= AVDISCARD_NONREF &&
         h->nal_ref_idc == 0))
        h->deblocking_filter = 0;

    if (h->deblocking_filter == 1 && h0->max_contexts > 1) {
        if (h->avctx->flags2 & CODEC_FLAG2_FAST) {
            /* Cheat slightly for speed:
             * Do not bother to deblock across slices. */
            h->deblocking_filter = 2;
        } else {
            h0->max_contexts = 1;
            if (!h0->single_decode_warning) {
                av_log(h->avctx, AV_LOG_INFO,
                       "Cannot parallelize deblocking type 1, decoding such frames in sequential order\n");
                h0->single_decode_warning = 1;
            }
            if (h != h0) {
                av_log(h->avctx, AV_LOG_ERROR,
                       "Deblocking switched inside frame.\n");
                return 1;
            }
        }
    }
    h->qp_thresh = 15 -
                   FFMIN(h->slice_alpha_c0_offset, h->slice_beta_offset) -
                   FFMAX3(0,
                          h->pps.chroma_qp_index_offset[0],
                          h->pps.chroma_qp_index_offset[1]) +
                   6 * (h->sps.bit_depth_luma - 8);

    h0->last_slice_type = slice_type;
    memcpy(h0->last_ref_count, h0->ref_count, sizeof(h0->last_ref_count));
    h->slice_num        = ++h0->current_slice;

    if (h->slice_num)
        h0->slice_row[(h->slice_num-1)&(MAX_SLICES-1)]= h->resync_mb_y;
    if (   h0->slice_row[h->slice_num&(MAX_SLICES-1)] + 3 >= h->resync_mb_y
        && h0->slice_row[h->slice_num&(MAX_SLICES-1)] <= h->resync_mb_y
        && h->slice_num >= MAX_SLICES) {
        //in case of ASO this check needs to be updated depending on how we decide to assign slice numbers in this case
        av_log(h->avctx, AV_LOG_WARNING, "Possibly too many slices (%d >= %d), increase MAX_SLICES and recompile if there are artifacts\n", h->slice_num, MAX_SLICES);
    }

    for (j = 0; j < 2; j++) {
        int id_list[16];
        int *ref2frm = h->ref2frm[h->slice_num & (MAX_SLICES - 1)][j];
        for (i = 0; i < 16; i++) {
            id_list[i] = 60;
            if (j < h->list_count && i < h->ref_count[j] &&
                h->ref_list[j][i].f.buf[0]) {
                int k;
                AVBuffer *buf = h->ref_list[j][i].f.buf[0]->buffer;
                for (k = 0; k < h->short_ref_count; k++)
                    if (h->short_ref[k]->f.buf[0]->buffer == buf) {
                        id_list[i] = k;
                        break;
                    }
                for (k = 0; k < h->long_ref_count; k++)
                    if (h->long_ref[k] && h->long_ref[k]->f.buf[0]->buffer == buf) {
                        id_list[i] = h->short_ref_count + k;
                        break;
                    }
            }
        }

        ref2frm[0] =
        ref2frm[1] = -1;
        for (i = 0; i < 16; i++)
            ref2frm[i + 2] = 4 * id_list[i] + (h->ref_list[j][i].reference & 3);
        ref2frm[18 + 0] =
        ref2frm[18 + 1] = -1;
        for (i = 16; i < 48; i++)
            ref2frm[i + 4] = 4 * id_list[(i - 16) >> 1] +
                             (h->ref_list[j][i].reference & 3);
    }

    if (h->ref_count[0]) h264_set_erpic(&h->er.last_pic, &h->ref_list[0][0]);
    if (h->ref_count[1]) h264_set_erpic(&h->er.next_pic, &h->ref_list[1][0]);

    h->er.ref_count = h->ref_count[0];
    h0->au_pps_id = pps_id;
    h->sps.new =
    h0->sps_buffers[h->pps.sps_id]->new = 0;
    h->current_sps_id = h->pps.sps_id;

    if (h->avctx->debug & FF_DEBUG_PICT_INFO) {
        av_log(h->avctx, AV_LOG_DEBUG,
               "slice:%d %s mb:%d %c%s%s pps:%u frame:%d poc:%d/%d ref:%d/%d qp:%d loop:%d:%d:%d weight:%d%s %s\n",
               h->slice_num,
               (h->picture_structure == PICT_FRAME ? "F" : h->picture_structure == PICT_TOP_FIELD ? "T" : "B"),
               first_mb_in_slice,
               av_get_picture_type_char(h->slice_type),
               h->slice_type_fixed ? " fix" : "",
               h->nal_unit_type == NAL_IDR_SLICE ? " IDR" : "",
               pps_id, h->frame_num,
               h->cur_pic_ptr->field_poc[0],
               h->cur_pic_ptr->field_poc[1],
               h->ref_count[0], h->ref_count[1],
               h->qscale,
               h->deblocking_filter,
               h->slice_alpha_c0_offset, h->slice_beta_offset,
               h->use_weight,
               h->use_weight == 1 && h->use_weight_chroma ? "c" : "",
               h->slice_type == AV_PICTURE_TYPE_B ? (h->direct_spatial_mv_pred ? "SPAT" : "TEMP") : "");
    }

    return 0;
}

int ff_h264_get_slice_type(const H264Context *h)
{
    switch (h->slice_type) {
    case AV_PICTURE_TYPE_P:
        return 0;
    case AV_PICTURE_TYPE_B:
        return 1;
    case AV_PICTURE_TYPE_I:
        return 2;
    case AV_PICTURE_TYPE_SP:
        return 3;
    case AV_PICTURE_TYPE_SI:
        return 4;
    default:
        return AVERROR_INVALIDDATA;
    }
}

static av_always_inline void fill_filter_caches_inter(H264Context *h,
                                                      int mb_type, int top_xy,
                                                      int left_xy[LEFT_MBS],
                                                      int top_type,
                                                      int left_type[LEFT_MBS],
                                                      int mb_xy, int list)
{
    int b_stride = h->b_stride;
    int16_t(*mv_dst)[2] = &h->mv_cache[list][scan8[0]];
    int8_t *ref_cache = &h->ref_cache[list][scan8[0]];
    if (IS_INTER(mb_type) || IS_DIRECT(mb_type)) {
        if (USES_LIST(top_type, list)) {
            const int b_xy  = h->mb2b_xy[top_xy] + 3 * b_stride;
            const int b8_xy = 4 * top_xy + 2;
            int (*ref2frm)[64] = (void*)(h->ref2frm[h->slice_table[top_xy] & (MAX_SLICES - 1)][0] + (MB_MBAFF(h) ? 20 : 2));
            AV_COPY128(mv_dst - 1 * 8, h->cur_pic.motion_val[list][b_xy + 0]);
            ref_cache[0 - 1 * 8] =
            ref_cache[1 - 1 * 8] = ref2frm[list][h->cur_pic.ref_index[list][b8_xy + 0]];
            ref_cache[2 - 1 * 8] =
            ref_cache[3 - 1 * 8] = ref2frm[list][h->cur_pic.ref_index[list][b8_xy + 1]];
        } else {
            AV_ZERO128(mv_dst - 1 * 8);
            AV_WN32A(&ref_cache[0 - 1 * 8], ((LIST_NOT_USED) & 0xFF) * 0x01010101u);
        }

        if (!IS_INTERLACED(mb_type ^ left_type[LTOP])) {
            if (USES_LIST(left_type[LTOP], list)) {
                const int b_xy  = h->mb2b_xy[left_xy[LTOP]] + 3;
                const int b8_xy = 4 * left_xy[LTOP] + 1;
                int (*ref2frm)[64] =(void*)( h->ref2frm[h->slice_table[left_xy[LTOP]] & (MAX_SLICES - 1)][0] + (MB_MBAFF(h) ? 20 : 2));
                AV_COPY32(mv_dst - 1 +  0, h->cur_pic.motion_val[list][b_xy + b_stride * 0]);
                AV_COPY32(mv_dst - 1 +  8, h->cur_pic.motion_val[list][b_xy + b_stride * 1]);
                AV_COPY32(mv_dst - 1 + 16, h->cur_pic.motion_val[list][b_xy + b_stride * 2]);
                AV_COPY32(mv_dst - 1 + 24, h->cur_pic.motion_val[list][b_xy + b_stride * 3]);
                ref_cache[-1 +  0] =
                ref_cache[-1 +  8] = ref2frm[list][h->cur_pic.ref_index[list][b8_xy + 2 * 0]];
                ref_cache[-1 + 16] =
                ref_cache[-1 + 24] = ref2frm[list][h->cur_pic.ref_index[list][b8_xy + 2 * 1]];
            } else {
                AV_ZERO32(mv_dst - 1 +  0);
                AV_ZERO32(mv_dst - 1 +  8);
                AV_ZERO32(mv_dst - 1 + 16);
                AV_ZERO32(mv_dst - 1 + 24);
                ref_cache[-1 +  0] =
                ref_cache[-1 +  8] =
                ref_cache[-1 + 16] =
                ref_cache[-1 + 24] = LIST_NOT_USED;
            }
        }
    }

    if (!USES_LIST(mb_type, list)) {
        fill_rectangle(mv_dst, 4, 4, 8, pack16to32(0, 0), 4);
        AV_WN32A(&ref_cache[0 * 8], ((LIST_NOT_USED) & 0xFF) * 0x01010101u);
        AV_WN32A(&ref_cache[1 * 8], ((LIST_NOT_USED) & 0xFF) * 0x01010101u);
        AV_WN32A(&ref_cache[2 * 8], ((LIST_NOT_USED) & 0xFF) * 0x01010101u);
        AV_WN32A(&ref_cache[3 * 8], ((LIST_NOT_USED) & 0xFF) * 0x01010101u);
        return;
    }

    {
        int8_t *ref = &h->cur_pic.ref_index[list][4 * mb_xy];
        int (*ref2frm)[64] = (void*)(h->ref2frm[h->slice_num & (MAX_SLICES - 1)][0] + (MB_MBAFF(h) ? 20 : 2));
        uint32_t ref01 = (pack16to32(ref2frm[list][ref[0]], ref2frm[list][ref[1]]) & 0x00FF00FF) * 0x0101;
        uint32_t ref23 = (pack16to32(ref2frm[list][ref[2]], ref2frm[list][ref[3]]) & 0x00FF00FF) * 0x0101;
        AV_WN32A(&ref_cache[0 * 8], ref01);
        AV_WN32A(&ref_cache[1 * 8], ref01);
        AV_WN32A(&ref_cache[2 * 8], ref23);
        AV_WN32A(&ref_cache[3 * 8], ref23);
    }

    {
        int16_t(*mv_src)[2] = &h->cur_pic.motion_val[list][4 * h->mb_x + 4 * h->mb_y * b_stride];
        AV_COPY128(mv_dst + 8 * 0, mv_src + 0 * b_stride);
        AV_COPY128(mv_dst + 8 * 1, mv_src + 1 * b_stride);
        AV_COPY128(mv_dst + 8 * 2, mv_src + 2 * b_stride);
        AV_COPY128(mv_dst + 8 * 3, mv_src + 3 * b_stride);
    }
}

/**
 *
 * @return non zero if the loop filter can be skipped
 */
static int fill_filter_caches(H264Context *h, int mb_type)
{
    const int mb_xy = h->mb_xy;
    int top_xy, left_xy[LEFT_MBS];
    int top_type, left_type[LEFT_MBS];
    uint8_t *nnz;
    uint8_t *nnz_cache;

    top_xy = mb_xy - (h->mb_stride << MB_FIELD(h));

    /* Wow, what a mess, why didn't they simplify the interlacing & intra
     * stuff, I can't imagine that these complex rules are worth it. */

    left_xy[LBOT] = left_xy[LTOP] = mb_xy - 1;
    if (FRAME_MBAFF(h)) {
        const int left_mb_field_flag = IS_INTERLACED(h->cur_pic.mb_type[mb_xy - 1]);
        const int curr_mb_field_flag = IS_INTERLACED(mb_type);
        if (h->mb_y & 1) {
            if (left_mb_field_flag != curr_mb_field_flag)
                left_xy[LTOP] -= h->mb_stride;
        } else {
            if (curr_mb_field_flag)
                top_xy += h->mb_stride &
                          (((h->cur_pic.mb_type[top_xy] >> 7) & 1) - 1);
            if (left_mb_field_flag != curr_mb_field_flag)
                left_xy[LBOT] += h->mb_stride;
        }
    }

    h->top_mb_xy        = top_xy;
    h->left_mb_xy[LTOP] = left_xy[LTOP];
    h->left_mb_xy[LBOT] = left_xy[LBOT];
    {
        /* For sufficiently low qp, filtering wouldn't do anything.
         * This is a conservative estimate: could also check beta_offset
         * and more accurate chroma_qp. */
        int qp_thresh = h->qp_thresh; // FIXME strictly we should store qp_thresh for each mb of a slice
        int qp        = h->cur_pic.qscale_table[mb_xy];
        if (qp <= qp_thresh &&
            (left_xy[LTOP] < 0 ||
             ((qp + h->cur_pic.qscale_table[left_xy[LTOP]] + 1) >> 1) <= qp_thresh) &&
            (top_xy < 0 ||
             ((qp + h->cur_pic.qscale_table[top_xy] + 1) >> 1) <= qp_thresh)) {
            if (!FRAME_MBAFF(h))
                return 1;
            if ((left_xy[LTOP] < 0 ||
                 ((qp + h->cur_pic.qscale_table[left_xy[LBOT]] + 1) >> 1) <= qp_thresh) &&
                (top_xy < h->mb_stride ||
                 ((qp + h->cur_pic.qscale_table[top_xy - h->mb_stride] + 1) >> 1) <= qp_thresh))
                return 1;
        }
    }

    top_type        = h->cur_pic.mb_type[top_xy];
    left_type[LTOP] = h->cur_pic.mb_type[left_xy[LTOP]];
    left_type[LBOT] = h->cur_pic.mb_type[left_xy[LBOT]];
    if (h->deblocking_filter == 2) {
        if (h->slice_table[top_xy] != h->slice_num)
            top_type = 0;
        if (h->slice_table[left_xy[LBOT]] != h->slice_num)
            left_type[LTOP] = left_type[LBOT] = 0;
    } else {
        if (h->slice_table[top_xy] == 0xFFFF)
            top_type = 0;
        if (h->slice_table[left_xy[LBOT]] == 0xFFFF)
            left_type[LTOP] = left_type[LBOT] = 0;
    }
    h->top_type        = top_type;
    h->left_type[LTOP] = left_type[LTOP];
    h->left_type[LBOT] = left_type[LBOT];

    if (IS_INTRA(mb_type))
        return 0;

    fill_filter_caches_inter(h, mb_type, top_xy, left_xy,
                             top_type, left_type, mb_xy, 0);
    if (h->list_count == 2)
        fill_filter_caches_inter(h, mb_type, top_xy, left_xy,
                                 top_type, left_type, mb_xy, 1);

    nnz       = h->non_zero_count[mb_xy];
    nnz_cache = h->non_zero_count_cache;
    AV_COPY32(&nnz_cache[4 + 8 * 1], &nnz[0]);
    AV_COPY32(&nnz_cache[4 + 8 * 2], &nnz[4]);
    AV_COPY32(&nnz_cache[4 + 8 * 3], &nnz[8]);
    AV_COPY32(&nnz_cache[4 + 8 * 4], &nnz[12]);
    h->cbp = h->cbp_table[mb_xy];

    if (top_type) {
        nnz = h->non_zero_count[top_xy];
        AV_COPY32(&nnz_cache[4 + 8 * 0], &nnz[3 * 4]);
    }

    if (left_type[LTOP]) {
        nnz = h->non_zero_count[left_xy[LTOP]];
        nnz_cache[3 + 8 * 1] = nnz[3 + 0 * 4];
        nnz_cache[3 + 8 * 2] = nnz[3 + 1 * 4];
        nnz_cache[3 + 8 * 3] = nnz[3 + 2 * 4];
        nnz_cache[3 + 8 * 4] = nnz[3 + 3 * 4];
    }

    /* CAVLC 8x8dct requires NNZ values for residual decoding that differ
     * from what the loop filter needs */
    if (!CABAC(h) && h->pps.transform_8x8_mode) {
        if (IS_8x8DCT(top_type)) {
            nnz_cache[4 + 8 * 0] =
            nnz_cache[5 + 8 * 0] = (h->cbp_table[top_xy] & 0x4000) >> 12;
            nnz_cache[6 + 8 * 0] =
            nnz_cache[7 + 8 * 0] = (h->cbp_table[top_xy] & 0x8000) >> 12;
        }
        if (IS_8x8DCT(left_type[LTOP])) {
            nnz_cache[3 + 8 * 1] =
            nnz_cache[3 + 8 * 2] = (h->cbp_table[left_xy[LTOP]] & 0x2000) >> 12; // FIXME check MBAFF
        }
        if (IS_8x8DCT(left_type[LBOT])) {
            nnz_cache[3 + 8 * 3] =
            nnz_cache[3 + 8 * 4] = (h->cbp_table[left_xy[LBOT]] & 0x8000) >> 12; // FIXME check MBAFF
        }

        if (IS_8x8DCT(mb_type)) {
            nnz_cache[scan8[0]] =
            nnz_cache[scan8[1]] =
            nnz_cache[scan8[2]] =
            nnz_cache[scan8[3]] = (h->cbp & 0x1000) >> 12;

            nnz_cache[scan8[0 + 4]] =
            nnz_cache[scan8[1 + 4]] =
            nnz_cache[scan8[2 + 4]] =
            nnz_cache[scan8[3 + 4]] = (h->cbp & 0x2000) >> 12;

            nnz_cache[scan8[0 + 8]] =
            nnz_cache[scan8[1 + 8]] =
            nnz_cache[scan8[2 + 8]] =
            nnz_cache[scan8[3 + 8]] = (h->cbp & 0x4000) >> 12;

            nnz_cache[scan8[0 + 12]] =
            nnz_cache[scan8[1 + 12]] =
            nnz_cache[scan8[2 + 12]] =
            nnz_cache[scan8[3 + 12]] = (h->cbp & 0x8000) >> 12;
        }
    }

    return 0;
}

static void loop_filter(H264Context *h, int start_x, int end_x)
{
    uint8_t *dest_y, *dest_cb, *dest_cr;
    int linesize, uvlinesize, mb_x, mb_y;
    const int end_mb_y       = h->mb_y + FRAME_MBAFF(h);
    const int old_slice_type = h->slice_type;
    const int pixel_shift    = h->pixel_shift;
    const int block_h        = 16 >> h->chroma_y_shift;

    if (h->deblocking_filter) {
        for (mb_x = start_x; mb_x < end_x; mb_x++)
            for (mb_y = end_mb_y - FRAME_MBAFF(h); mb_y <= end_mb_y; mb_y++) {
                int mb_xy, mb_type;
                mb_xy         = h->mb_xy = mb_x + mb_y * h->mb_stride;
                h->slice_num  = h->slice_table[mb_xy];
                mb_type       = h->cur_pic.mb_type[mb_xy];
                h->list_count = h->list_counts[mb_xy];

                if (FRAME_MBAFF(h))
                    h->mb_mbaff               =
                    h->mb_field_decoding_flag = !!IS_INTERLACED(mb_type);

                h->mb_x = mb_x;
                h->mb_y = mb_y;
                dest_y  = h->cur_pic.f.data[0] +
                          ((mb_x << pixel_shift) + mb_y * h->linesize) * 16;
                dest_cb = h->cur_pic.f.data[1] +
                          (mb_x << pixel_shift) * (8 << CHROMA444(h)) +
                          mb_y * h->uvlinesize * block_h;
                dest_cr = h->cur_pic.f.data[2] +
                          (mb_x << pixel_shift) * (8 << CHROMA444(h)) +
                          mb_y * h->uvlinesize * block_h;
                // FIXME simplify above

                if (MB_FIELD(h)) {
                    linesize   = h->mb_linesize   = h->linesize   * 2;
                    uvlinesize = h->mb_uvlinesize = h->uvlinesize * 2;
                    if (mb_y & 1) { // FIXME move out of this function?
                        dest_y  -= h->linesize   * 15;
                        dest_cb -= h->uvlinesize * (block_h - 1);
                        dest_cr -= h->uvlinesize * (block_h - 1);
                    }
                } else {
                    linesize   = h->mb_linesize   = h->linesize;
                    uvlinesize = h->mb_uvlinesize = h->uvlinesize;
                }
                backup_mb_border(h, dest_y, dest_cb, dest_cr, linesize,
                                 uvlinesize, 0);
                if (fill_filter_caches(h, mb_type))
                    continue;
                h->chroma_qp[0] = get_chroma_qp(h, 0, h->cur_pic.qscale_table[mb_xy]);
                h->chroma_qp[1] = get_chroma_qp(h, 1, h->cur_pic.qscale_table[mb_xy]);

                if (FRAME_MBAFF(h)) {
                    ff_h264_filter_mb(h, mb_x, mb_y, dest_y, dest_cb, dest_cr,
                                      linesize, uvlinesize);
                } else {
                    ff_h264_filter_mb_fast(h, mb_x, mb_y, dest_y, dest_cb,
                                           dest_cr, linesize, uvlinesize);
                }
            }
    }
    h->slice_type   = old_slice_type;
    h->mb_x         = end_x;
    h->mb_y         = end_mb_y - FRAME_MBAFF(h);
    h->chroma_qp[0] = get_chroma_qp(h, 0, h->qscale);
    h->chroma_qp[1] = get_chroma_qp(h, 1, h->qscale);
}

static void predict_field_decoding_flag(H264Context *h)
{
    const int mb_xy = h->mb_x + h->mb_y * h->mb_stride;
    int mb_type     = (h->slice_table[mb_xy - 1] == h->slice_num) ?
                      h->cur_pic.mb_type[mb_xy - 1] :
                      (h->slice_table[mb_xy - h->mb_stride] == h->slice_num) ?
                      h->cur_pic.mb_type[mb_xy - h->mb_stride] : 0;
    h->mb_mbaff     = h->mb_field_decoding_flag = IS_INTERLACED(mb_type) ? 1 : 0;
}

/**
 * Draw edges and report progress for the last MB row.
 */
static void decode_finish_row(H264Context *h)
{
    int top            = 16 * (h->mb_y      >> FIELD_PICTURE(h));
    int pic_height     = 16 *  h->mb_height >> FIELD_PICTURE(h);
    int height         =  16      << FRAME_MBAFF(h);
    int deblock_border = (16 + 4) << FRAME_MBAFF(h);

    if (h->deblocking_filter) {
        if ((top + height) >= pic_height)
            height += deblock_border;
        top -= deblock_border;
    }

    if (top >= pic_height || (top + height) < 0)
        return;

    height = FFMIN(height, pic_height - top);
    if (top < 0) {
        height = top + height;
        top    = 0;
    }

    ff_h264_draw_horiz_band(h, top, height);

    if (h->droppable || h->er.error_occurred)
        return;

    ff_thread_report_progress(&h->cur_pic_ptr->tf, top + height - 1,
                              h->picture_structure == PICT_BOTTOM_FIELD);
}

static void er_add_slice(H264Context *h, int startx, int starty,
                         int endx, int endy, int status)
{
    if (CONFIG_ERROR_RESILIENCE) {
        ERContext *er = &h->er;

        ff_er_add_slice(er, startx, starty, endx, endy, status);
    }
}

static int decode_slice(struct AVCodecContext *avctx, void *arg)
{
    H264Context *h = *(void **)arg;
    int lf_x_start = h->mb_x;

    h->mb_skip_run = -1;

    av_assert0(h->block_offset[15] == (4 * ((scan8[15] - scan8[0]) & 7) << h->pixel_shift) + 4 * h->linesize * ((scan8[15] - scan8[0]) >> 3));

    h->is_complex = FRAME_MBAFF(h) || h->picture_structure != PICT_FRAME ||
                    avctx->codec_id != AV_CODEC_ID_H264 ||
                    (CONFIG_GRAY && (h->flags & CODEC_FLAG_GRAY));

    if (!(h->avctx->active_thread_type & FF_THREAD_SLICE) && h->picture_structure == PICT_FRAME && h->er.error_status_table) {
        const int start_i  = av_clip(h->resync_mb_x + h->resync_mb_y * h->mb_width, 0, h->mb_num - 1);
        if (start_i) {
            int prev_status = h->er.error_status_table[h->er.mb_index2xy[start_i - 1]];
            prev_status &= ~ VP_START;
            if (prev_status != (ER_MV_END | ER_DC_END | ER_AC_END))
                h->er.error_occurred = 1;
        }
    }

    if (h->pps.cabac) {
        /* realign */
        align_get_bits(&h->gb);

        /* init cabac */
        ff_init_cabac_decoder(&h->cabac,
                              h->gb.buffer + get_bits_count(&h->gb) / 8,
                              (get_bits_left(&h->gb) + 7) / 8);

        ff_h264_init_cabac_states(h);

        for (;;) {
            // START_TIMER
            int ret = ff_h264_decode_mb_cabac(h);
            int eos;
            // STOP_TIMER("decode_mb_cabac")

            if (ret >= 0)
                ff_h264_hl_decode_mb(h);

            // FIXME optimal? or let mb_decode decode 16x32 ?
            if (ret >= 0 && FRAME_MBAFF(h)) {
                h->mb_y++;

                ret = ff_h264_decode_mb_cabac(h);

                if (ret >= 0)
                    ff_h264_hl_decode_mb(h);
                h->mb_y--;
            }
            eos = get_cabac_terminate(&h->cabac);

            if ((h->workaround_bugs & FF_BUG_TRUNCATED) &&
                h->cabac.bytestream > h->cabac.bytestream_end + 2) {
                er_add_slice(h, h->resync_mb_x, h->resync_mb_y, h->mb_x - 1,
                             h->mb_y, ER_MB_END);
                if (h->mb_x >= lf_x_start)
                    loop_filter(h, lf_x_start, h->mb_x + 1);
                return 0;
            }
            if (h->cabac.bytestream > h->cabac.bytestream_end + 2 )
                av_log(h->avctx, AV_LOG_DEBUG, "bytestream overread %td\n", h->cabac.bytestream_end - h->cabac.bytestream);
            if (ret < 0 || h->cabac.bytestream > h->cabac.bytestream_end + 4) {
                av_log(h->avctx, AV_LOG_ERROR,
                       "error while decoding MB %d %d, bytestream %td\n",
                       h->mb_x, h->mb_y,
                       h->cabac.bytestream_end - h->cabac.bytestream);
                er_add_slice(h, h->resync_mb_x, h->resync_mb_y, h->mb_x,
                             h->mb_y, ER_MB_ERROR);
                return AVERROR_INVALIDDATA;
            }

            if (++h->mb_x >= h->mb_width) {
                loop_filter(h, lf_x_start, h->mb_x);
                h->mb_x = lf_x_start = 0;
                decode_finish_row(h);
                ++h->mb_y;
                if (FIELD_OR_MBAFF_PICTURE(h)) {
                    ++h->mb_y;
                    if (FRAME_MBAFF(h) && h->mb_y < h->mb_height)
                        predict_field_decoding_flag(h);
                }
            }

            if (eos || h->mb_y >= h->mb_height) {
                tprintf(h->avctx, "slice end %d %d\n",
                        get_bits_count(&h->gb), h->gb.size_in_bits);
                er_add_slice(h, h->resync_mb_x, h->resync_mb_y, h->mb_x - 1,
                             h->mb_y, ER_MB_END);
                if (h->mb_x > lf_x_start)
                    loop_filter(h, lf_x_start, h->mb_x);
                return 0;
            }
        }
    } else {
        for (;;) {
            int ret = ff_h264_decode_mb_cavlc(h);

            if (ret >= 0)
                ff_h264_hl_decode_mb(h);

            // FIXME optimal? or let mb_decode decode 16x32 ?
            if (ret >= 0 && FRAME_MBAFF(h)) {
                h->mb_y++;
                ret = ff_h264_decode_mb_cavlc(h);

                if (ret >= 0)
                    ff_h264_hl_decode_mb(h);
                h->mb_y--;
            }

            if (ret < 0) {
                av_log(h->avctx, AV_LOG_ERROR,
                       "error while decoding MB %d %d\n", h->mb_x, h->mb_y);
                er_add_slice(h, h->resync_mb_x, h->resync_mb_y, h->mb_x,
                             h->mb_y, ER_MB_ERROR);
                return ret;
            }

            if (++h->mb_x >= h->mb_width) {
                loop_filter(h, lf_x_start, h->mb_x);
                h->mb_x = lf_x_start = 0;
                decode_finish_row(h);
                ++h->mb_y;
                if (FIELD_OR_MBAFF_PICTURE(h)) {
                    ++h->mb_y;
                    if (FRAME_MBAFF(h) && h->mb_y < h->mb_height)
                        predict_field_decoding_flag(h);
                }
                if (h->mb_y >= h->mb_height) {
                    tprintf(h->avctx, "slice end %d %d\n",
                            get_bits_count(&h->gb), h->gb.size_in_bits);

                    if (   get_bits_left(&h->gb) == 0
                        || get_bits_left(&h->gb) > 0 && !(h->avctx->err_recognition & AV_EF_AGGRESSIVE)) {
                        er_add_slice(h, h->resync_mb_x, h->resync_mb_y,
                                     h->mb_x - 1, h->mb_y,
                                     ER_MB_END);

                        return 0;
                    } else {
                        er_add_slice(h, h->resync_mb_x, h->resync_mb_y,
                                     h->mb_x, h->mb_y,
                                     ER_MB_END);

                        return AVERROR_INVALIDDATA;
                    }
                }
            }

            if (get_bits_left(&h->gb) <= 0 && h->mb_skip_run <= 0) {
                tprintf(h->avctx, "slice end %d %d\n",
                        get_bits_count(&h->gb), h->gb.size_in_bits);

                if (get_bits_left(&h->gb) == 0) {
                    er_add_slice(h, h->resync_mb_x, h->resync_mb_y,
                                 h->mb_x - 1, h->mb_y,
                                 ER_MB_END);
                    if (h->mb_x > lf_x_start)
                        loop_filter(h, lf_x_start, h->mb_x);

                    return 0;
                } else {
                    er_add_slice(h, h->resync_mb_x, h->resync_mb_y, h->mb_x,
                                 h->mb_y, ER_MB_ERROR);

                    return AVERROR_INVALIDDATA;
                }
            }
        }
    }
}

/**
 * Call decode_slice() for each context.
 *
 * @param h h264 master context
 * @param context_count number of contexts to execute
 */
static int execute_decode_slices(H264Context *h, unsigned context_count)
{
    AVCodecContext *const avctx = h->avctx;
    H264Context *hx;
    int i;

    av_assert0(h->mb_y < h->mb_height);

    if (h->avctx->hwaccel ||
        h->avctx->codec->capabilities & CODEC_CAP_HWACCEL_VDPAU)
        return 0;
    if (context_count == 1) {
        return decode_slice(avctx, &h);
    } else {
        av_assert0(context_count > 0);
        for (i = 1; i < context_count; i++) {
            hx                 = h->thread_context[i];
            if (CONFIG_ERROR_RESILIENCE) {
                hx->er.error_count = 0;
            }
            hx->x264_build     = h->x264_build;
        }

        avctx->execute(avctx, decode_slice, h->thread_context,
                       NULL, context_count, sizeof(void *));

        /* pull back stuff from slices to master context */
        hx                   = h->thread_context[context_count - 1];
        h->mb_x              = hx->mb_x;
        h->mb_y              = hx->mb_y;
        h->droppable         = hx->droppable;
        h->picture_structure = hx->picture_structure;
        if (CONFIG_ERROR_RESILIENCE) {
            for (i = 1; i < context_count; i++)
                h->er.error_count += h->thread_context[i]->er.error_count;
        }
    }

    return 0;
}

static const uint8_t start_code[] = { 0x00, 0x00, 0x01 };

static int decode_nal_units(H264Context *h, const uint8_t *buf, int buf_size,
                            int parse_extradata)
{
    AVCodecContext *const avctx = h->avctx;
    H264Context *hx; ///< thread context
    int buf_index;
    unsigned context_count;
    int next_avc;
    int pass = !(avctx->active_thread_type & FF_THREAD_FRAME);
    int nals_needed = 0; ///< number of NALs that need decoding before the next frame thread starts
    int nal_index;
    int idr_cleared=0;
    int first_slice = 0;
    int ret = 0;

    h->nal_unit_type= 0;

    if(!h->slice_context_count)
         h->slice_context_count= 1;
    h->max_contexts = h->slice_context_count;
    if (!(avctx->flags2 & CODEC_FLAG2_CHUNKS)) {
        h->current_slice = 0;
        if (!h->first_field)
            h->cur_pic_ptr = NULL;
        ff_h264_reset_sei(h);
    }

    if (h->nal_length_size == 4) {
        if (buf_size > 8 && AV_RB32(buf) == 1 && AV_RB32(buf+5) > (unsigned)buf_size) {
            h->is_avc = 0;
        }else if(buf_size > 3 && AV_RB32(buf) > 1 && AV_RB32(buf) <= (unsigned)buf_size)
            h->is_avc = 1;
    }

    for (; pass <= 1; pass++) {
        buf_index     = 0;
        context_count = 0;
        next_avc      = h->is_avc ? 0 : buf_size;
        nal_index     = 0;
        for (;;) {
            int consumed;
            int dst_length;
            int bit_length;
            const uint8_t *ptr;
            int i, nalsize = 0;
            int err;

            if (buf_index >= next_avc) {
                if (buf_index >= buf_size - h->nal_length_size)
                    break;
                nalsize = 0;
                for (i = 0; i < h->nal_length_size; i++)
                    nalsize = (nalsize << 8) | buf[buf_index++];
                if (nalsize <= 0 || nalsize > buf_size - buf_index) {
                    av_log(h->avctx, AV_LOG_ERROR,
                           "AVC: nal size %d\n", nalsize);
                    break;
                }
                next_avc = buf_index + nalsize;
            } else {
                // start code prefix search
                for (; buf_index + 3 < next_avc; buf_index++)
                    // This should always succeed in the first iteration.
                    if (buf[buf_index]     == 0 &&
                        buf[buf_index + 1] == 0 &&
                        buf[buf_index + 2] == 1)
                        break;

                if (buf_index + 3 >= buf_size) {
                    buf_index = buf_size;
                    break;
                }

                buf_index += 3;
                if (buf_index >= next_avc)
                    continue;
            }

            hx = h->thread_context[context_count];

            ptr = ff_h264_decode_nal(hx, buf + buf_index, &dst_length,
                                     &consumed, next_avc - buf_index);
            if (ptr == NULL || dst_length < 0) {
                ret = -1;
                goto end;
            }
            i = buf_index + consumed;
            if ((h->workaround_bugs & FF_BUG_AUTODETECT) && i + 3 < next_avc &&
                buf[i]     == 0x00 && buf[i + 1] == 0x00 &&
                buf[i + 2] == 0x01 && buf[i + 3] == 0xE0)
                h->workaround_bugs |= FF_BUG_TRUNCATED;

            if (!(h->workaround_bugs & FF_BUG_TRUNCATED))
                while (dst_length > 0 && ptr[dst_length - 1] == 0)
                    dst_length--;
            bit_length = !dst_length ? 0
                                     : (8 * dst_length -
                                        decode_rbsp_trailing(h, ptr + dst_length - 1));

            if (h->avctx->debug & FF_DEBUG_STARTCODE)
                av_log(h->avctx, AV_LOG_DEBUG,
                       "NAL %d/%d at %d/%d length %d pass %d\n",
                       hx->nal_unit_type, hx->nal_ref_idc, buf_index, buf_size, dst_length, pass);

            if (h->is_avc && (nalsize != consumed) && nalsize)
                av_log(h->avctx, AV_LOG_DEBUG,
                       "AVC: Consumed only %d bytes instead of %d\n",
                       consumed, nalsize);

            buf_index += consumed;
            nal_index++;

            if (pass == 0) {
                /* packets can sometimes contain multiple PPS/SPS,
                 * e.g. two PAFF field pictures in one packet, or a demuxer
                 * which splits NALs strangely if so, when frame threading we
                 * can't start the next thread until we've read all of them */
                switch (hx->nal_unit_type) {
                case NAL_SPS:
                case NAL_PPS:
                    nals_needed = nal_index;
                    break;
                case NAL_DPA:
                case NAL_IDR_SLICE:
                case NAL_SLICE:
                    init_get_bits(&hx->gb, ptr, bit_length);
                    if (!get_ue_golomb(&hx->gb) ||
                        !first_slice ||
                        first_slice != hx->nal_unit_type)
                        nals_needed = nal_index;
                    if (!first_slice)
                        first_slice = hx->nal_unit_type;
                }
                continue;
            }

            if (!first_slice)
                switch (hx->nal_unit_type) {
                case NAL_DPA:
                case NAL_IDR_SLICE:
                case NAL_SLICE:
                    first_slice = hx->nal_unit_type;
                }

            if (avctx->skip_frame >= AVDISCARD_NONREF &&
                h->nal_ref_idc == 0 &&
                h->nal_unit_type != NAL_SEI)
                continue;

again:
            if (   !(avctx->active_thread_type & FF_THREAD_FRAME)
                || nals_needed >= nal_index)
                h->au_pps_id = -1;
            /* Ignore per frame NAL unit type during extradata
             * parsing. Decoding slices is not possible in codec init
             * with frame-mt */
            if (parse_extradata) {
                switch (hx->nal_unit_type) {
                case NAL_IDR_SLICE:
                case NAL_SLICE:
                case NAL_DPA:
                case NAL_DPB:
                case NAL_DPC:
                    av_log(h->avctx, AV_LOG_WARNING,
                           "Ignoring NAL %d in global header/extradata\n",
                           hx->nal_unit_type);
                    // fall through to next case
                case NAL_AUXILIARY_SLICE:
                    hx->nal_unit_type = NAL_FF_IGNORE;
                }
            }

            err = 0;

            switch (hx->nal_unit_type) {
            case NAL_IDR_SLICE:
                if (h->nal_unit_type != NAL_IDR_SLICE) {
                    av_log(h->avctx, AV_LOG_ERROR,
                           "Invalid mix of idr and non-idr slices\n");
                    ret = -1;
                    goto end;
                }
                if(!idr_cleared)
                    idr(h); // FIXME ensure we don't lose some frames if there is reordering
                idr_cleared = 1;
            case NAL_SLICE:
                init_get_bits(&hx->gb, ptr, bit_length);
                hx->intra_gb_ptr      =
                hx->inter_gb_ptr      = &hx->gb;
                hx->data_partitioning = 0;

                if ((err = decode_slice_header(hx, h)))
                    break;

                if (h->sei_recovery_frame_cnt >= 0) {
                    if (h->frame_num != h->sei_recovery_frame_cnt || hx->slice_type_nos != AV_PICTURE_TYPE_I)
                        h->valid_recovery_point = 1;

                    if (   h->recovery_frame < 0
                        || ((h->recovery_frame - h->frame_num) & ((1 << h->sps.log2_max_frame_num)-1)) > h->sei_recovery_frame_cnt) {
                        h->recovery_frame = (h->frame_num + h->sei_recovery_frame_cnt) &
                                            ((1 << h->sps.log2_max_frame_num) - 1);

                        if (!h->valid_recovery_point)
                            h->recovery_frame = h->frame_num;
                    }
                }

                h->cur_pic_ptr->f.key_frame |=
                    (hx->nal_unit_type == NAL_IDR_SLICE);

                if (hx->nal_unit_type == NAL_IDR_SLICE ||
                    h->recovery_frame == h->frame_num) {
                    h->recovery_frame         = -1;
                    h->cur_pic_ptr->recovered = 1;
                }
                // If we have an IDR, all frames after it in decoded order are
                // "recovered".
                if (hx->nal_unit_type == NAL_IDR_SLICE)
                    h->frame_recovered |= FRAME_RECOVERED_IDR;
                h->frame_recovered |= 3*!!(avctx->flags2 & CODEC_FLAG2_SHOW_ALL);
                h->frame_recovered |= 3*!!(avctx->flags & CODEC_FLAG_OUTPUT_CORRUPT);
#if 1
                h->cur_pic_ptr->recovered |= h->frame_recovered;
#else
                h->cur_pic_ptr->recovered |= !!(h->frame_recovered & FRAME_RECOVERED_IDR);
#endif

                if (h->current_slice == 1) {
                    if (!(avctx->flags2 & CODEC_FLAG2_CHUNKS))
                        decode_postinit(h, nal_index >= nals_needed);

                    if (h->avctx->hwaccel &&
                        (ret = h->avctx->hwaccel->start_frame(h->avctx, NULL, 0)) < 0)
                        return ret;
                    if (CONFIG_H264_VDPAU_DECODER &&
                        h->avctx->codec->capabilities & CODEC_CAP_HWACCEL_VDPAU)
                        ff_vdpau_h264_picture_start(h);
                }

                if (hx->redundant_pic_count == 0 &&
                    (avctx->skip_frame < AVDISCARD_NONREF ||
                     hx->nal_ref_idc) &&
                    (avctx->skip_frame < AVDISCARD_BIDIR  ||
                     hx->slice_type_nos != AV_PICTURE_TYPE_B) &&
                    (avctx->skip_frame < AVDISCARD_NONKEY ||
                     hx->slice_type_nos == AV_PICTURE_TYPE_I) &&
                    avctx->skip_frame < AVDISCARD_ALL) {
                    if (avctx->hwaccel) {
                        ret = avctx->hwaccel->decode_slice(avctx,
                                                           &buf[buf_index - consumed],
                                                           consumed);
                        if (ret < 0)
                            return ret;
                    } else if (CONFIG_H264_VDPAU_DECODER &&
                               h->avctx->codec->capabilities & CODEC_CAP_HWACCEL_VDPAU) {
                        ff_vdpau_add_data_chunk(h->cur_pic_ptr->f.data[0],
                                                start_code,
                                                sizeof(start_code));
                        ff_vdpau_add_data_chunk(h->cur_pic_ptr->f.data[0],
                                                &buf[buf_index - consumed],
                                                consumed);
                    } else
                        context_count++;
                }
                break;
            case NAL_DPA:
                if (h->avctx->flags & CODEC_FLAG2_CHUNKS) {
                    av_log(h->avctx, AV_LOG_ERROR,
                           "Decoding in chunks is not supported for "
                           "partitioned slices.\n");
                    return AVERROR(ENOSYS);
                }

                init_get_bits(&hx->gb, ptr, bit_length);
                hx->intra_gb_ptr =
                hx->inter_gb_ptr = NULL;

                if ((err = decode_slice_header(hx, h)) < 0) {
                    /* make sure data_partitioning is cleared if it was set
                     * before, so we don't try decoding a slice without a valid
                     * slice header later */
                    h->data_partitioning = 0;
                    break;
                }

                hx->data_partitioning = 1;
                break;
            case NAL_DPB:
                init_get_bits(&hx->intra_gb, ptr, bit_length);
                hx->intra_gb_ptr = &hx->intra_gb;
                break;
            case NAL_DPC:
                init_get_bits(&hx->inter_gb, ptr, bit_length);
                hx->inter_gb_ptr = &hx->inter_gb;

                av_log(h->avctx, AV_LOG_ERROR, "Partitioned H.264 support is incomplete\n");
                break;

                if (hx->redundant_pic_count == 0 &&
                    hx->intra_gb_ptr &&
                    hx->data_partitioning &&
                    h->cur_pic_ptr && h->context_initialized &&
                    (avctx->skip_frame < AVDISCARD_NONREF || hx->nal_ref_idc) &&
                    (avctx->skip_frame < AVDISCARD_BIDIR  ||
                     hx->slice_type_nos != AV_PICTURE_TYPE_B) &&
                    (avctx->skip_frame < AVDISCARD_NONKEY ||
                     hx->slice_type_nos == AV_PICTURE_TYPE_I) &&
                    avctx->skip_frame < AVDISCARD_ALL)
                    context_count++;
                break;
            case NAL_SEI:
                init_get_bits(&h->gb, ptr, bit_length);
                ff_h264_decode_sei(h);
                break;
            case NAL_SPS:
                init_get_bits(&h->gb, ptr, bit_length);
                if (ff_h264_decode_seq_parameter_set(h) < 0 && (h->is_avc ? nalsize : 1)) {
                    av_log(h->avctx, AV_LOG_DEBUG,
                           "SPS decoding failure, trying again with the complete NAL\n");
                    if (h->is_avc)
                        av_assert0(next_avc - buf_index + consumed == nalsize);
                    if ((next_avc - buf_index + consumed - 1) >= INT_MAX/8)
                        break;
                    init_get_bits(&h->gb, &buf[buf_index + 1 - consumed],
                                  8*(next_avc - buf_index + consumed - 1));
                    ff_h264_decode_seq_parameter_set(h);
                }

                break;
            case NAL_PPS:
                init_get_bits(&h->gb, ptr, bit_length);
                ff_h264_decode_picture_parameter_set(h, bit_length);
                break;
            case NAL_AUD:
            case NAL_END_SEQUENCE:
            case NAL_END_STREAM:
            case NAL_FILLER_DATA:
            case NAL_SPS_EXT:
            case NAL_AUXILIARY_SLICE:
                break;
            case NAL_FF_IGNORE:
                break;
            default:
                av_log(avctx, AV_LOG_DEBUG, "Unknown NAL code: %d (%d bits)\n",
                       hx->nal_unit_type, bit_length);
            }

            if (context_count == h->max_contexts) {
                execute_decode_slices(h, context_count);
                context_count = 0;
            }

            if (err < 0) {
                av_log(h->avctx, AV_LOG_ERROR, "decode_slice_header error\n");
                h->ref_count[0] = h->ref_count[1] = h->list_count = 0;
            } else if (err == 1) {
                /* Slice could not be decoded in parallel mode, copy down
                 * NAL unit stuff to context 0 and restart. Note that
                 * rbsp_buffer is not transferred, but since we no longer
                 * run in parallel mode this should not be an issue. */
                h->nal_unit_type = hx->nal_unit_type;
                h->nal_ref_idc   = hx->nal_ref_idc;
                hx               = h;
                goto again;
            }
        }
    }
    if (context_count)
        execute_decode_slices(h, context_count);

end:
    /* clean up */
    if (h->cur_pic_ptr && !h->droppable) {
        ff_thread_report_progress(&h->cur_pic_ptr->tf, INT_MAX,
                                  h->picture_structure == PICT_BOTTOM_FIELD);
    }

    return (ret < 0) ? ret : buf_index;
}

/**
 * Return the number of bytes consumed for building the current frame.
 */
static int get_consumed_bytes(int pos, int buf_size)
{
    if (pos == 0)
        pos = 1;          // avoid infinite loops (i doubt that is needed but ...)
    if (pos + 10 > buf_size)
        pos = buf_size;                   // oops ;)

    return pos;
}

static int output_frame(H264Context *h, AVFrame *dst, H264Picture *srcp)
{
    AVFrame *src = &srcp->f;
    const AVPixFmtDescriptor *desc = av_pix_fmt_desc_get(src->format);
    int i;
    int ret = av_frame_ref(dst, src);
    if (ret < 0)
        return ret;

    av_dict_set(&dst->metadata, "stereo_mode", ff_h264_sei_stereo_mode(h), 0);

    if (!srcp->crop)
        return 0;

    for (i = 0; i < desc->nb_components; i++) {
        int hshift = (i > 0) ? desc->log2_chroma_w : 0;
        int vshift = (i > 0) ? desc->log2_chroma_h : 0;
        int off    = ((srcp->crop_left >> hshift) << h->pixel_shift) +
                      (srcp->crop_top  >> vshift) * dst->linesize[i];
        dst->data[i] += off;
    }
    return 0;
}

static int h264_decode_frame(AVCodecContext *avctx, void *data,
                             int *got_frame, AVPacket *avpkt)
{
    const uint8_t *buf = avpkt->data;
    int buf_size       = avpkt->size;
    H264Context *h     = avctx->priv_data;
    AVFrame *pict      = data;
    int buf_index      = 0;
    H264Picture *out;
    int i, out_idx;
    int ret;

    h->flags = avctx->flags;
    /* reset data partitioning here, to ensure GetBitContexts from previous
     * packets do not get used. */
    h->data_partitioning = 0;

    /* end of stream, output what is still in the buffers */
    if (buf_size == 0) {
 out:

        h->cur_pic_ptr = NULL;
        h->first_field = 0;

        // FIXME factorize this with the output code below
        out     = h->delayed_pic[0];
        out_idx = 0;
        for (i = 1;
             h->delayed_pic[i] &&
             !h->delayed_pic[i]->f.key_frame &&
             !h->delayed_pic[i]->mmco_reset;
             i++)
            if (h->delayed_pic[i]->poc < out->poc) {
                out     = h->delayed_pic[i];
                out_idx = i;
            }

        for (i = out_idx; h->delayed_pic[i]; i++)
            h->delayed_pic[i] = h->delayed_pic[i + 1];

        if (out) {
            out->reference &= ~DELAYED_PIC_REF;
            ret = output_frame(h, pict, out);
            if (ret < 0)
                return ret;
            *got_frame = 1;
        }

        return buf_index;
    }
    if(h->is_avc && buf_size >= 9 && buf[0]==1 && buf[2]==0 && (buf[4]&0xFC)==0xFC && (buf[5]&0x1F) && buf[8]==0x67){
        int cnt= buf[5]&0x1f;
        const uint8_t *p= buf+6;
        while(cnt--){
            int nalsize= AV_RB16(p) + 2;
            if(nalsize > buf_size - (p-buf) || p[2]!=0x67)
                goto not_extra;
            p += nalsize;
        }
        cnt = *(p++);
        if(!cnt)
            goto not_extra;
        while(cnt--){
            int nalsize= AV_RB16(p) + 2;
            if(nalsize > buf_size - (p-buf) || p[2]!=0x68)
                goto not_extra;
            p += nalsize;
        }

        return ff_h264_decode_extradata(h, buf, buf_size);
    }
not_extra:

    buf_index = decode_nal_units(h, buf, buf_size, 0);
    if (buf_index < 0)
        return AVERROR_INVALIDDATA;

    if (!h->cur_pic_ptr && h->nal_unit_type == NAL_END_SEQUENCE) {
        av_assert0(buf_index <= buf_size);
        goto out;
    }

    if (!(avctx->flags2 & CODEC_FLAG2_CHUNKS) && !h->cur_pic_ptr) {
        if (avctx->skip_frame >= AVDISCARD_NONREF ||
            buf_size >= 4 && !memcmp("Q264", buf, 4))
            return buf_size;
        av_log(avctx, AV_LOG_ERROR, "no frame!\n");
        return AVERROR_INVALIDDATA;
    }

    if (!(avctx->flags2 & CODEC_FLAG2_CHUNKS) ||
        (h->mb_y >= h->mb_height && h->mb_height)) {
        if (avctx->flags2 & CODEC_FLAG2_CHUNKS)
            decode_postinit(h, 1);

        field_end(h, 0);

        /* Wait for second field. */
        *got_frame = 0;
        if (h->next_output_pic && (
                                   h->next_output_pic->recovered)) {
            if (!h->next_output_pic->recovered)
                h->next_output_pic->f.flags |= AV_FRAME_FLAG_CORRUPT;

            ret = output_frame(h, pict, h->next_output_pic);
            if (ret < 0)
                return ret;
            *got_frame = 1;
            if (CONFIG_MPEGVIDEO) {
                ff_print_debug_info2(h->avctx, h->next_output_pic, pict, h->er.mbskip_table,
                                    &h->low_delay,
                                    h->mb_width, h->mb_height, h->mb_stride, 1);
            }
        }
    }

    assert(pict->buf[0] || !*got_frame);

    return get_consumed_bytes(buf_index, buf_size);
}

av_cold void ff_h264_free_context(H264Context *h)
{
    int i;

    free_tables(h, 1); // FIXME cleanup init stuff perhaps

    for (i = 0; i < MAX_SPS_COUNT; i++)
        av_freep(h->sps_buffers + i);

    for (i = 0; i < MAX_PPS_COUNT; i++)
        av_freep(h->pps_buffers + i);
}

static av_cold int h264_decode_end(AVCodecContext *avctx)
{
    H264Context *h = avctx->priv_data;

    ff_h264_remove_all_refs(h);
    ff_h264_free_context(h);

    unref_picture(h, &h->cur_pic);

    return 0;
}

static const AVProfile profiles[] = {
    { FF_PROFILE_H264_BASELINE,             "Baseline"              },
    { FF_PROFILE_H264_CONSTRAINED_BASELINE, "Constrained Baseline"  },
    { FF_PROFILE_H264_MAIN,                 "Main"                  },
    { FF_PROFILE_H264_EXTENDED,             "Extended"              },
    { FF_PROFILE_H264_HIGH,                 "High"                  },
    { FF_PROFILE_H264_HIGH_10,              "High 10"               },
    { FF_PROFILE_H264_HIGH_10_INTRA,        "High 10 Intra"         },
    { FF_PROFILE_H264_HIGH_422,             "High 4:2:2"            },
    { FF_PROFILE_H264_HIGH_422_INTRA,       "High 4:2:2 Intra"      },
    { FF_PROFILE_H264_HIGH_444,             "High 4:4:4"            },
    { FF_PROFILE_H264_HIGH_444_PREDICTIVE,  "High 4:4:4 Predictive" },
    { FF_PROFILE_H264_HIGH_444_INTRA,       "High 4:4:4 Intra"      },
    { FF_PROFILE_H264_CAVLC_444,            "CAVLC 4:4:4"           },
    { FF_PROFILE_UNKNOWN },
};

static const AVOption h264_options[] = {
    {"is_avc", "is avc", offsetof(H264Context, is_avc), FF_OPT_TYPE_INT, {.i64 = 0}, 0, 1, 0},
    {"nal_length_size", "nal_length_size", offsetof(H264Context, nal_length_size), FF_OPT_TYPE_INT, {.i64 = 0}, 0, 4, 0},
    {NULL}
};

static const AVClass h264_class = {
    .class_name = "H264 Decoder",
    .item_name  = av_default_item_name,
    .option     = h264_options,
    .version    = LIBAVUTIL_VERSION_INT,
};

static const AVClass h264_vdpau_class = {
    .class_name = "H264 VDPAU Decoder",
    .item_name  = av_default_item_name,
    .option     = h264_options,
    .version    = LIBAVUTIL_VERSION_INT,
};

AVCodec ff_h264_decoder = {
    .name                  = "h264",
    .long_name             = NULL_IF_CONFIG_SMALL("H.264 / AVC / MPEG-4 AVC / MPEG-4 part 10"),
    .type                  = AVMEDIA_TYPE_VIDEO,
    .id                    = AV_CODEC_ID_H264,
    .priv_data_size        = sizeof(H264Context),
    .init                  = ff_h264_decode_init,
    .close                 = h264_decode_end,
    .decode                = h264_decode_frame,
    .capabilities          = /*CODEC_CAP_DRAW_HORIZ_BAND |*/ CODEC_CAP_DR1 |
                             CODEC_CAP_DELAY | CODEC_CAP_SLICE_THREADS |
                             CODEC_CAP_FRAME_THREADS,
    .flush                 = flush_dpb,
    .init_thread_copy      = ONLY_IF_THREADS_ENABLED(decode_init_thread_copy),
    .update_thread_context = ONLY_IF_THREADS_ENABLED(decode_update_thread_context),
    .profiles              = NULL_IF_CONFIG_SMALL(profiles),
    .priv_class            = &h264_class,
};

#if CONFIG_H264_VDPAU_DECODER
AVCodec ff_h264_vdpau_decoder = {
    .name           = "h264_vdpau",
    .long_name      = NULL_IF_CONFIG_SMALL("H.264 / AVC / MPEG-4 AVC / MPEG-4 part 10 (VDPAU acceleration)"),
    .type           = AVMEDIA_TYPE_VIDEO,
    .id             = AV_CODEC_ID_H264,
    .priv_data_size = sizeof(H264Context),
    .init           = ff_h264_decode_init,
    .close          = h264_decode_end,
    .decode         = h264_decode_frame,
    .capabilities   = CODEC_CAP_DR1 | CODEC_CAP_DELAY | CODEC_CAP_HWACCEL_VDPAU,
    .flush          = flush_dpb,
    .pix_fmts       = (const enum AVPixelFormat[]) { AV_PIX_FMT_VDPAU_H264,
                                                     AV_PIX_FMT_NONE},
    .profiles       = NULL_IF_CONFIG_SMALL(profiles),
    .priv_class     = &h264_vdpau_class,
};
#endif<|MERGE_RESOLUTION|>--- conflicted
+++ resolved
@@ -747,466 +747,6 @@
     return 0;
 }
 
-<<<<<<< HEAD
-static inline int get_lowest_part_list_y(H264Context *h, H264Picture *pic, int n,
-                                         int height, int y_offset, int list)
-{
-    int raw_my             = h->mv_cache[list][scan8[n]][1];
-    int filter_height_down = (raw_my & 3) ? 3 : 0;
-    int full_my            = (raw_my >> 2) + y_offset;
-    int bottom             = full_my + filter_height_down + height;
-
-    av_assert2(height >= 0);
-
-    return FFMAX(0, bottom);
-}
-
-static inline void get_lowest_part_y(H264Context *h, int refs[2][48], int n,
-                                     int height, int y_offset, int list0,
-                                     int list1, int *nrefs)
-{
-    int my;
-
-    y_offset += 16 * (h->mb_y >> MB_FIELD(h));
-
-    if (list0) {
-        int ref_n = h->ref_cache[0][scan8[n]];
-        H264Picture *ref = &h->ref_list[0][ref_n];
-
-        // Error resilience puts the current picture in the ref list.
-        // Don't try to wait on these as it will cause a deadlock.
-        // Fields can wait on each other, though.
-        if (ref->tf.progress->data != h->cur_pic.tf.progress->data ||
-            (ref->reference & 3) != h->picture_structure) {
-            my = get_lowest_part_list_y(h, ref, n, height, y_offset, 0);
-            if (refs[0][ref_n] < 0)
-                nrefs[0] += 1;
-            refs[0][ref_n] = FFMAX(refs[0][ref_n], my);
-        }
-    }
-
-    if (list1) {
-        int ref_n    = h->ref_cache[1][scan8[n]];
-        H264Picture *ref = &h->ref_list[1][ref_n];
-
-        if (ref->tf.progress->data != h->cur_pic.tf.progress->data ||
-            (ref->reference & 3) != h->picture_structure) {
-            my = get_lowest_part_list_y(h, ref, n, height, y_offset, 1);
-            if (refs[1][ref_n] < 0)
-                nrefs[1] += 1;
-            refs[1][ref_n] = FFMAX(refs[1][ref_n], my);
-        }
-    }
-}
-
-/**
- * Wait until all reference frames are available for MC operations.
- *
- * @param h the H264 context
- */
-static void await_references(H264Context *h)
-{
-    const int mb_xy   = h->mb_xy;
-    const int mb_type = h->cur_pic.mb_type[mb_xy];
-    int refs[2][48];
-    int nrefs[2] = { 0 };
-    int ref, list;
-
-    memset(refs, -1, sizeof(refs));
-
-    if (IS_16X16(mb_type)) {
-        get_lowest_part_y(h, refs, 0, 16, 0,
-                          IS_DIR(mb_type, 0, 0), IS_DIR(mb_type, 0, 1), nrefs);
-    } else if (IS_16X8(mb_type)) {
-        get_lowest_part_y(h, refs, 0, 8, 0,
-                          IS_DIR(mb_type, 0, 0), IS_DIR(mb_type, 0, 1), nrefs);
-        get_lowest_part_y(h, refs, 8, 8, 8,
-                          IS_DIR(mb_type, 1, 0), IS_DIR(mb_type, 1, 1), nrefs);
-    } else if (IS_8X16(mb_type)) {
-        get_lowest_part_y(h, refs, 0, 16, 0,
-                          IS_DIR(mb_type, 0, 0), IS_DIR(mb_type, 0, 1), nrefs);
-        get_lowest_part_y(h, refs, 4, 16, 0,
-                          IS_DIR(mb_type, 1, 0), IS_DIR(mb_type, 1, 1), nrefs);
-    } else {
-        int i;
-
-        av_assert2(IS_8X8(mb_type));
-
-        for (i = 0; i < 4; i++) {
-            const int sub_mb_type = h->sub_mb_type[i];
-            const int n           = 4 * i;
-            int y_offset          = (i & 2) << 2;
-
-            if (IS_SUB_8X8(sub_mb_type)) {
-                get_lowest_part_y(h, refs, n, 8, y_offset,
-                                  IS_DIR(sub_mb_type, 0, 0),
-                                  IS_DIR(sub_mb_type, 0, 1),
-                                  nrefs);
-            } else if (IS_SUB_8X4(sub_mb_type)) {
-                get_lowest_part_y(h, refs, n, 4, y_offset,
-                                  IS_DIR(sub_mb_type, 0, 0),
-                                  IS_DIR(sub_mb_type, 0, 1),
-                                  nrefs);
-                get_lowest_part_y(h, refs, n + 2, 4, y_offset + 4,
-                                  IS_DIR(sub_mb_type, 0, 0),
-                                  IS_DIR(sub_mb_type, 0, 1),
-                                  nrefs);
-            } else if (IS_SUB_4X8(sub_mb_type)) {
-                get_lowest_part_y(h, refs, n, 8, y_offset,
-                                  IS_DIR(sub_mb_type, 0, 0),
-                                  IS_DIR(sub_mb_type, 0, 1),
-                                  nrefs);
-                get_lowest_part_y(h, refs, n + 1, 8, y_offset,
-                                  IS_DIR(sub_mb_type, 0, 0),
-                                  IS_DIR(sub_mb_type, 0, 1),
-                                  nrefs);
-            } else {
-                int j;
-                av_assert2(IS_SUB_4X4(sub_mb_type));
-                for (j = 0; j < 4; j++) {
-                    int sub_y_offset = y_offset + 2 * (j & 2);
-                    get_lowest_part_y(h, refs, n + j, 4, sub_y_offset,
-                                      IS_DIR(sub_mb_type, 0, 0),
-                                      IS_DIR(sub_mb_type, 0, 1),
-                                      nrefs);
-                }
-            }
-        }
-    }
-
-    for (list = h->list_count - 1; list >= 0; list--)
-        for (ref = 0; ref < 48 && nrefs[list]; ref++) {
-            int row = refs[list][ref];
-            if (row >= 0) {
-                H264Picture *ref_pic  = &h->ref_list[list][ref];
-                int ref_field         = ref_pic->reference - 1;
-                int ref_field_picture = ref_pic->field_picture;
-                int pic_height        = 16 * h->mb_height >> ref_field_picture;
-
-                row <<= MB_MBAFF(h);
-                nrefs[list]--;
-
-                if (!FIELD_PICTURE(h) && ref_field_picture) { // frame referencing two fields
-                    ff_thread_await_progress(&ref_pic->tf,
-                                             FFMIN((row >> 1) - !(row & 1),
-                                                   pic_height - 1),
-                                             1);
-                    ff_thread_await_progress(&ref_pic->tf,
-                                             FFMIN((row >> 1), pic_height - 1),
-                                             0);
-                } else if (FIELD_PICTURE(h) && !ref_field_picture) { // field referencing one field of a frame
-                    ff_thread_await_progress(&ref_pic->tf,
-                                             FFMIN(row * 2 + ref_field,
-                                                   pic_height - 1),
-                                             0);
-                } else if (FIELD_PICTURE(h)) {
-                    ff_thread_await_progress(&ref_pic->tf,
-                                             FFMIN(row, pic_height - 1),
-                                             ref_field);
-                } else {
-                    ff_thread_await_progress(&ref_pic->tf,
-                                             FFMIN(row, pic_height - 1),
-                                             0);
-                }
-            }
-        }
-}
-
-static av_always_inline void mc_dir_part(H264Context *h, H264Picture *pic,
-                                         int n, int square, int height,
-                                         int delta, int list,
-                                         uint8_t *dest_y, uint8_t *dest_cb,
-                                         uint8_t *dest_cr,
-                                         int src_x_offset, int src_y_offset,
-                                         qpel_mc_func *qpix_op,
-                                         h264_chroma_mc_func chroma_op,
-                                         int pixel_shift, int chroma_idc)
-{
-    const int mx      = h->mv_cache[list][scan8[n]][0] + src_x_offset * 8;
-    int my            = h->mv_cache[list][scan8[n]][1] + src_y_offset * 8;
-    const int luma_xy = (mx & 3) + ((my & 3) << 2);
-    ptrdiff_t offset  = ((mx >> 2) << pixel_shift) + (my >> 2) * h->mb_linesize;
-    uint8_t *src_y    = pic->f.data[0] + offset;
-    uint8_t *src_cb, *src_cr;
-    int extra_width  = 0;
-    int extra_height = 0;
-    int emu = 0;
-    const int full_mx    = mx >> 2;
-    const int full_my    = my >> 2;
-    const int pic_width  = 16 * h->mb_width;
-    const int pic_height = 16 * h->mb_height >> MB_FIELD(h);
-    int ysh;
-
-    if (mx & 7)
-        extra_width -= 3;
-    if (my & 7)
-        extra_height -= 3;
-
-    if (full_mx                <          0 - extra_width  ||
-        full_my                <          0 - extra_height ||
-        full_mx + 16 /*FIXME*/ > pic_width  + extra_width  ||
-        full_my + 16 /*FIXME*/ > pic_height + extra_height) {
-        h->vdsp.emulated_edge_mc(h->edge_emu_buffer,
-                                 src_y - (2 << pixel_shift) - 2 * h->mb_linesize,
-                                 h->mb_linesize, h->mb_linesize,
-                                 16 + 5, 16 + 5 /*FIXME*/, full_mx - 2,
-                                 full_my - 2, pic_width, pic_height);
-        src_y = h->edge_emu_buffer + (2 << pixel_shift) + 2 * h->mb_linesize;
-        emu   = 1;
-    }
-
-    qpix_op[luma_xy](dest_y, src_y, h->mb_linesize); // FIXME try variable height perhaps?
-    if (!square)
-        qpix_op[luma_xy](dest_y + delta, src_y + delta, h->mb_linesize);
-
-    if (CONFIG_GRAY && h->flags & CODEC_FLAG_GRAY)
-        return;
-
-    if (chroma_idc == 3 /* yuv444 */) {
-        src_cb = pic->f.data[1] + offset;
-        if (emu) {
-            h->vdsp.emulated_edge_mc(h->edge_emu_buffer,
-                                     src_cb - (2 << pixel_shift) - 2 * h->mb_linesize,
-                                     h->mb_linesize, h->mb_linesize,
-                                     16 + 5, 16 + 5 /*FIXME*/,
-                                     full_mx - 2, full_my - 2,
-                                     pic_width, pic_height);
-            src_cb = h->edge_emu_buffer + (2 << pixel_shift) + 2 * h->mb_linesize;
-        }
-        qpix_op[luma_xy](dest_cb, src_cb, h->mb_linesize); // FIXME try variable height perhaps?
-        if (!square)
-            qpix_op[luma_xy](dest_cb + delta, src_cb + delta, h->mb_linesize);
-
-        src_cr = pic->f.data[2] + offset;
-        if (emu) {
-            h->vdsp.emulated_edge_mc(h->edge_emu_buffer,
-                                     src_cr - (2 << pixel_shift) - 2 * h->mb_linesize,
-                                     h->mb_linesize, h->mb_linesize,
-                                     16 + 5, 16 + 5 /*FIXME*/,
-                                     full_mx - 2, full_my - 2,
-                                     pic_width, pic_height);
-            src_cr = h->edge_emu_buffer + (2 << pixel_shift) + 2 * h->mb_linesize;
-        }
-        qpix_op[luma_xy](dest_cr, src_cr, h->mb_linesize); // FIXME try variable height perhaps?
-        if (!square)
-            qpix_op[luma_xy](dest_cr + delta, src_cr + delta, h->mb_linesize);
-        return;
-    }
-
-    ysh = 3 - (chroma_idc == 2 /* yuv422 */);
-    if (chroma_idc == 1 /* yuv420 */ && MB_FIELD(h)) {
-        // chroma offset when predicting from a field of opposite parity
-        my  += 2 * ((h->mb_y & 1) - (pic->reference - 1));
-        emu |= (my >> 3) < 0 || (my >> 3) + 8 >= (pic_height >> 1);
-    }
-
-    src_cb = pic->f.data[1] + ((mx >> 3) << pixel_shift) +
-             (my >> ysh) * h->mb_uvlinesize;
-    src_cr = pic->f.data[2] + ((mx >> 3) << pixel_shift) +
-             (my >> ysh) * h->mb_uvlinesize;
-
-    if (emu) {
-        h->vdsp.emulated_edge_mc(h->edge_emu_buffer, src_cb,
-                                 h->mb_uvlinesize, h->mb_uvlinesize,
-                                 9, 8 * chroma_idc + 1, (mx >> 3), (my >> ysh),
-                                 pic_width >> 1, pic_height >> (chroma_idc == 1 /* yuv420 */));
-        src_cb = h->edge_emu_buffer;
-    }
-    chroma_op(dest_cb, src_cb, h->mb_uvlinesize,
-              height >> (chroma_idc == 1 /* yuv420 */),
-              mx & 7, (my << (chroma_idc == 2 /* yuv422 */)) & 7);
-
-    if (emu) {
-        h->vdsp.emulated_edge_mc(h->edge_emu_buffer, src_cr,
-                                 h->mb_uvlinesize, h->mb_uvlinesize,
-                                 9, 8 * chroma_idc + 1, (mx >> 3), (my >> ysh),
-                                 pic_width >> 1, pic_height >> (chroma_idc == 1 /* yuv420 */));
-        src_cr = h->edge_emu_buffer;
-    }
-    chroma_op(dest_cr, src_cr, h->mb_uvlinesize, height >> (chroma_idc == 1 /* yuv420 */),
-              mx & 7, (my << (chroma_idc == 2 /* yuv422 */)) & 7);
-}
-
-static av_always_inline void mc_part_std(H264Context *h, int n, int square,
-                                         int height, int delta,
-                                         uint8_t *dest_y, uint8_t *dest_cb,
-                                         uint8_t *dest_cr,
-                                         int x_offset, int y_offset,
-                                         qpel_mc_func *qpix_put,
-                                         h264_chroma_mc_func chroma_put,
-                                         qpel_mc_func *qpix_avg,
-                                         h264_chroma_mc_func chroma_avg,
-                                         int list0, int list1,
-                                         int pixel_shift, int chroma_idc)
-{
-    qpel_mc_func *qpix_op         = qpix_put;
-    h264_chroma_mc_func chroma_op = chroma_put;
-
-    dest_y += (2 * x_offset << pixel_shift) + 2 * y_offset * h->mb_linesize;
-    if (chroma_idc == 3 /* yuv444 */) {
-        dest_cb += (2 * x_offset << pixel_shift) + 2 * y_offset * h->mb_linesize;
-        dest_cr += (2 * x_offset << pixel_shift) + 2 * y_offset * h->mb_linesize;
-    } else if (chroma_idc == 2 /* yuv422 */) {
-        dest_cb += (x_offset << pixel_shift) + 2 * y_offset * h->mb_uvlinesize;
-        dest_cr += (x_offset << pixel_shift) + 2 * y_offset * h->mb_uvlinesize;
-    } else { /* yuv420 */
-        dest_cb += (x_offset << pixel_shift) + y_offset * h->mb_uvlinesize;
-        dest_cr += (x_offset << pixel_shift) + y_offset * h->mb_uvlinesize;
-    }
-    x_offset += 8 * h->mb_x;
-    y_offset += 8 * (h->mb_y >> MB_FIELD(h));
-
-    if (list0) {
-        H264Picture *ref = &h->ref_list[0][h->ref_cache[0][scan8[n]]];
-        mc_dir_part(h, ref, n, square, height, delta, 0,
-                    dest_y, dest_cb, dest_cr, x_offset, y_offset,
-                    qpix_op, chroma_op, pixel_shift, chroma_idc);
-
-        qpix_op   = qpix_avg;
-        chroma_op = chroma_avg;
-    }
-
-    if (list1) {
-        H264Picture *ref = &h->ref_list[1][h->ref_cache[1][scan8[n]]];
-        mc_dir_part(h, ref, n, square, height, delta, 1,
-                    dest_y, dest_cb, dest_cr, x_offset, y_offset,
-                    qpix_op, chroma_op, pixel_shift, chroma_idc);
-    }
-}
-
-static av_always_inline void mc_part_weighted(H264Context *h, int n, int square,
-                                              int height, int delta,
-                                              uint8_t *dest_y, uint8_t *dest_cb,
-                                              uint8_t *dest_cr,
-                                              int x_offset, int y_offset,
-                                              qpel_mc_func *qpix_put,
-                                              h264_chroma_mc_func chroma_put,
-                                              h264_weight_func luma_weight_op,
-                                              h264_weight_func chroma_weight_op,
-                                              h264_biweight_func luma_weight_avg,
-                                              h264_biweight_func chroma_weight_avg,
-                                              int list0, int list1,
-                                              int pixel_shift, int chroma_idc)
-{
-    int chroma_height;
-
-    dest_y += (2 * x_offset << pixel_shift) + 2 * y_offset * h->mb_linesize;
-    if (chroma_idc == 3 /* yuv444 */) {
-        chroma_height     = height;
-        chroma_weight_avg = luma_weight_avg;
-        chroma_weight_op  = luma_weight_op;
-        dest_cb += (2 * x_offset << pixel_shift) + 2 * y_offset * h->mb_linesize;
-        dest_cr += (2 * x_offset << pixel_shift) + 2 * y_offset * h->mb_linesize;
-    } else if (chroma_idc == 2 /* yuv422 */) {
-        chroma_height = height;
-        dest_cb      += (x_offset << pixel_shift) + 2 * y_offset * h->mb_uvlinesize;
-        dest_cr      += (x_offset << pixel_shift) + 2 * y_offset * h->mb_uvlinesize;
-    } else { /* yuv420 */
-        chroma_height = height >> 1;
-        dest_cb      += (x_offset << pixel_shift) + y_offset * h->mb_uvlinesize;
-        dest_cr      += (x_offset << pixel_shift) + y_offset * h->mb_uvlinesize;
-    }
-    x_offset += 8 * h->mb_x;
-    y_offset += 8 * (h->mb_y >> MB_FIELD(h));
-
-    if (list0 && list1) {
-        /* don't optimize for luma-only case, since B-frames usually
-         * use implicit weights => chroma too. */
-        uint8_t *tmp_cb = h->bipred_scratchpad;
-        uint8_t *tmp_cr = h->bipred_scratchpad + (16 << pixel_shift);
-        uint8_t *tmp_y  = h->bipred_scratchpad + 16 * h->mb_uvlinesize;
-        int refn0       = h->ref_cache[0][scan8[n]];
-        int refn1       = h->ref_cache[1][scan8[n]];
-
-        mc_dir_part(h, &h->ref_list[0][refn0], n, square, height, delta, 0,
-                    dest_y, dest_cb, dest_cr,
-                    x_offset, y_offset, qpix_put, chroma_put,
-                    pixel_shift, chroma_idc);
-        mc_dir_part(h, &h->ref_list[1][refn1], n, square, height, delta, 1,
-                    tmp_y, tmp_cb, tmp_cr,
-                    x_offset, y_offset, qpix_put, chroma_put,
-                    pixel_shift, chroma_idc);
-
-        if (h->use_weight == 2) {
-            int weight0 = h->implicit_weight[refn0][refn1][h->mb_y & 1];
-            int weight1 = 64 - weight0;
-            luma_weight_avg(dest_y, tmp_y, h->mb_linesize,
-                            height, 5, weight0, weight1, 0);
-            chroma_weight_avg(dest_cb, tmp_cb, h->mb_uvlinesize,
-                              chroma_height, 5, weight0, weight1, 0);
-            chroma_weight_avg(dest_cr, tmp_cr, h->mb_uvlinesize,
-                              chroma_height, 5, weight0, weight1, 0);
-        } else {
-            luma_weight_avg(dest_y, tmp_y, h->mb_linesize, height,
-                            h->luma_log2_weight_denom,
-                            h->luma_weight[refn0][0][0],
-                            h->luma_weight[refn1][1][0],
-                            h->luma_weight[refn0][0][1] +
-                            h->luma_weight[refn1][1][1]);
-            chroma_weight_avg(dest_cb, tmp_cb, h->mb_uvlinesize, chroma_height,
-                              h->chroma_log2_weight_denom,
-                              h->chroma_weight[refn0][0][0][0],
-                              h->chroma_weight[refn1][1][0][0],
-                              h->chroma_weight[refn0][0][0][1] +
-                              h->chroma_weight[refn1][1][0][1]);
-            chroma_weight_avg(dest_cr, tmp_cr, h->mb_uvlinesize, chroma_height,
-                              h->chroma_log2_weight_denom,
-                              h->chroma_weight[refn0][0][1][0],
-                              h->chroma_weight[refn1][1][1][0],
-                              h->chroma_weight[refn0][0][1][1] +
-                              h->chroma_weight[refn1][1][1][1]);
-        }
-    } else {
-        int list     = list1 ? 1 : 0;
-        int refn     = h->ref_cache[list][scan8[n]];
-        H264Picture *ref = &h->ref_list[list][refn];
-        mc_dir_part(h, ref, n, square, height, delta, list,
-                    dest_y, dest_cb, dest_cr, x_offset, y_offset,
-                    qpix_put, chroma_put, pixel_shift, chroma_idc);
-
-        luma_weight_op(dest_y, h->mb_linesize, height,
-                       h->luma_log2_weight_denom,
-                       h->luma_weight[refn][list][0],
-                       h->luma_weight[refn][list][1]);
-        if (h->use_weight_chroma) {
-            chroma_weight_op(dest_cb, h->mb_uvlinesize, chroma_height,
-                             h->chroma_log2_weight_denom,
-                             h->chroma_weight[refn][list][0][0],
-                             h->chroma_weight[refn][list][0][1]);
-            chroma_weight_op(dest_cr, h->mb_uvlinesize, chroma_height,
-                             h->chroma_log2_weight_denom,
-                             h->chroma_weight[refn][list][1][0],
-                             h->chroma_weight[refn][list][1][1]);
-        }
-    }
-}
-
-static av_always_inline void prefetch_motion(H264Context *h, int list,
-                                             int pixel_shift, int chroma_idc)
-{
-    /* fetch pixels for estimated mv 4 macroblocks ahead
-     * optimized for 64byte cache lines */
-    const int refn = h->ref_cache[list][scan8[0]];
-    if (refn >= 0) {
-        const int mx  = (h->mv_cache[list][scan8[0]][0] >> 2) + 16 * h->mb_x + 8;
-        const int my  = (h->mv_cache[list][scan8[0]][1] >> 2) + 16 * h->mb_y;
-        uint8_t **src = h->ref_list[list][refn].f.data;
-        int off       = (mx << pixel_shift) +
-                        (my + (h->mb_x & 3) * 4) * h->mb_linesize +
-                        (64 << pixel_shift);
-        h->vdsp.prefetch(src[0] + off, h->linesize, 4);
-        if (chroma_idc == 3 /* yuv444 */) {
-            h->vdsp.prefetch(src[1] + off, h->linesize, 4);
-            h->vdsp.prefetch(src[2] + off, h->linesize, 4);
-        } else {
-            off= (((mx>>1)+64)<<pixel_shift) + ((my>>1) + (h->mb_x&7))*h->uvlinesize;
-            h->vdsp.prefetch(src[1] + off, src[2] - src[1], 2);
-        }
-    }
-}
-
-=======
->>>>>>> e9a77f4b
 static void free_tables(H264Context *h, int free_rbsp)
 {
     int i;
@@ -2358,336 +1898,6 @@
     }
 }
 
-<<<<<<< HEAD
-static av_always_inline void xchg_mb_border(H264Context *h, uint8_t *src_y,
-                                            uint8_t *src_cb, uint8_t *src_cr,
-                                            int linesize, int uvlinesize,
-                                            int xchg, int chroma444,
-                                            int simple, int pixel_shift)
-{
-    int deblock_topleft;
-    int deblock_top;
-    int top_idx = 1;
-    uint8_t *top_border_m1;
-    uint8_t *top_border;
-
-    if (!simple && FRAME_MBAFF(h)) {
-        if (h->mb_y & 1) {
-            if (!MB_MBAFF(h))
-                return;
-        } else {
-            top_idx = MB_MBAFF(h) ? 0 : 1;
-        }
-    }
-
-    if (h->deblocking_filter == 2) {
-        deblock_topleft = h->slice_table[h->mb_xy - 1 - h->mb_stride] == h->slice_num;
-        deblock_top     = h->top_type;
-    } else {
-        deblock_topleft = (h->mb_x > 0);
-        deblock_top     = (h->mb_y > !!MB_FIELD(h));
-    }
-
-    src_y  -= linesize   + 1 + pixel_shift;
-    src_cb -= uvlinesize + 1 + pixel_shift;
-    src_cr -= uvlinesize + 1 + pixel_shift;
-
-    top_border_m1 = h->top_borders[top_idx][h->mb_x - 1];
-    top_border    = h->top_borders[top_idx][h->mb_x];
-
-#define XCHG(a, b, xchg)                        \
-    if (pixel_shift) {                          \
-        if (xchg) {                             \
-            AV_SWAP64(b + 0, a + 0);            \
-            AV_SWAP64(b + 8, a + 8);            \
-        } else {                                \
-            AV_COPY128(b, a);                   \
-        }                                       \
-    } else if (xchg)                            \
-        AV_SWAP64(b, a);                        \
-    else                                        \
-        AV_COPY64(b, a);
-
-    if (deblock_top) {
-        if (deblock_topleft) {
-            XCHG(top_border_m1 + (8 << pixel_shift),
-                 src_y - (7 << pixel_shift), 1);
-        }
-        XCHG(top_border + (0 << pixel_shift), src_y + (1 << pixel_shift), xchg);
-        XCHG(top_border + (8 << pixel_shift), src_y + (9 << pixel_shift), 1);
-        if (h->mb_x + 1 < h->mb_width) {
-            XCHG(h->top_borders[top_idx][h->mb_x + 1],
-                 src_y + (17 << pixel_shift), 1);
-        }
-        if (simple || !CONFIG_GRAY || !(h->flags & CODEC_FLAG_GRAY)) {
-            if (chroma444) {
-                if (deblock_topleft) {
-                    XCHG(top_border_m1 + (24 << pixel_shift), src_cb - (7 << pixel_shift), 1);
-                    XCHG(top_border_m1 + (40 << pixel_shift), src_cr - (7 << pixel_shift), 1);
-                }
-                XCHG(top_border + (16 << pixel_shift), src_cb + (1 << pixel_shift), xchg);
-                XCHG(top_border + (24 << pixel_shift), src_cb + (9 << pixel_shift), 1);
-                XCHG(top_border + (32 << pixel_shift), src_cr + (1 << pixel_shift), xchg);
-                XCHG(top_border + (40 << pixel_shift), src_cr + (9 << pixel_shift), 1);
-                if (h->mb_x + 1 < h->mb_width) {
-                    XCHG(h->top_borders[top_idx][h->mb_x + 1] + (16 << pixel_shift), src_cb + (17 << pixel_shift), 1);
-                    XCHG(h->top_borders[top_idx][h->mb_x + 1] + (32 << pixel_shift), src_cr + (17 << pixel_shift), 1);
-                }
-            } else {
-                if (deblock_topleft) {
-                    XCHG(top_border_m1 + (16 << pixel_shift), src_cb - (7 << pixel_shift), 1);
-                    XCHG(top_border_m1 + (24 << pixel_shift), src_cr - (7 << pixel_shift), 1);
-                }
-                XCHG(top_border + (16 << pixel_shift), src_cb + 1 + pixel_shift, 1);
-                XCHG(top_border + (24 << pixel_shift), src_cr + 1 + pixel_shift, 1);
-            }
-        }
-    }
-}
-
-static av_always_inline int dctcoef_get(int16_t *mb, int high_bit_depth,
-                                        int index)
-{
-    if (high_bit_depth) {
-        return AV_RN32A(((int32_t *)mb) + index);
-    } else
-        return AV_RN16A(mb + index);
-}
-
-static av_always_inline void dctcoef_set(int16_t *mb, int high_bit_depth,
-                                         int index, int value)
-{
-    if (high_bit_depth) {
-        AV_WN32A(((int32_t *)mb) + index, value);
-    } else
-        AV_WN16A(mb + index, value);
-}
-
-static av_always_inline void hl_decode_mb_predict_luma(H264Context *h,
-                                                       int mb_type, int is_h264,
-                                                       int simple,
-                                                       int transform_bypass,
-                                                       int pixel_shift,
-                                                       int *block_offset,
-                                                       int linesize,
-                                                       uint8_t *dest_y, int p)
-{
-    void (*idct_add)(uint8_t *dst, int16_t *block, int stride);
-    void (*idct_dc_add)(uint8_t *dst, int16_t *block, int stride);
-    int i;
-    int qscale = p == 0 ? h->qscale : h->chroma_qp[p - 1];
-    block_offset += 16 * p;
-    if (IS_INTRA4x4(mb_type)) {
-        if (IS_8x8DCT(mb_type)) {
-            if (transform_bypass) {
-                idct_dc_add =
-                idct_add    = h->h264dsp.h264_add_pixels8_clear;
-            } else {
-                idct_dc_add = h->h264dsp.h264_idct8_dc_add;
-                idct_add    = h->h264dsp.h264_idct8_add;
-            }
-            for (i = 0; i < 16; i += 4) {
-                uint8_t *const ptr = dest_y + block_offset[i];
-                const int dir      = h->intra4x4_pred_mode_cache[scan8[i]];
-                if (transform_bypass && h->sps.profile_idc == 244 && dir <= 1) {
-                    if (h->x264_build != -1) {
-                        h->hpc.pred8x8l_add[dir](ptr, h->mb + (i * 16 + p * 256 << pixel_shift), linesize);
-                    } else
-                        h->hpc.pred8x8l_filter_add[dir](ptr, h->mb + (i * 16 + p * 256 << pixel_shift),
-                                                        (h-> topleft_samples_available << i) & 0x8000,
-                                                        (h->topright_samples_available << i) & 0x4000, linesize);
-                } else {
-                    const int nnz = h->non_zero_count_cache[scan8[i + p * 16]];
-                    h->hpc.pred8x8l[dir](ptr, (h->topleft_samples_available << i) & 0x8000,
-                                         (h->topright_samples_available << i) & 0x4000, linesize);
-                    if (nnz) {
-                        if (nnz == 1 && dctcoef_get(h->mb, pixel_shift, i * 16 + p * 256))
-                            idct_dc_add(ptr, h->mb + (i * 16 + p * 256 << pixel_shift), linesize);
-                        else
-                            idct_add(ptr, h->mb + (i * 16 + p * 256 << pixel_shift), linesize);
-                    }
-                }
-            }
-        } else {
-            if (transform_bypass) {
-                idct_dc_add  =
-                idct_add     = h->h264dsp.h264_add_pixels4_clear;
-            } else {
-                idct_dc_add = h->h264dsp.h264_idct_dc_add;
-                idct_add    = h->h264dsp.h264_idct_add;
-            }
-            for (i = 0; i < 16; i++) {
-                uint8_t *const ptr = dest_y + block_offset[i];
-                const int dir      = h->intra4x4_pred_mode_cache[scan8[i]];
-
-                if (transform_bypass && h->sps.profile_idc == 244 && dir <= 1) {
-                    h->hpc.pred4x4_add[dir](ptr, h->mb + (i * 16 + p * 256 << pixel_shift), linesize);
-                } else {
-                    uint8_t *topright;
-                    int nnz, tr;
-                    uint64_t tr_high;
-                    if (dir == DIAG_DOWN_LEFT_PRED || dir == VERT_LEFT_PRED) {
-                        const int topright_avail = (h->topright_samples_available << i) & 0x8000;
-                        av_assert2(h->mb_y || linesize <= block_offset[i]);
-                        if (!topright_avail) {
-                            if (pixel_shift) {
-                                tr_high  = ((uint16_t *)ptr)[3 - linesize / 2] * 0x0001000100010001ULL;
-                                topright = (uint8_t *)&tr_high;
-                            } else {
-                                tr       = ptr[3 - linesize] * 0x01010101u;
-                                topright = (uint8_t *)&tr;
-                            }
-                        } else
-                            topright = ptr + (4 << pixel_shift) - linesize;
-                    } else
-                        topright = NULL;
-
-                    h->hpc.pred4x4[dir](ptr, topright, linesize);
-                    nnz = h->non_zero_count_cache[scan8[i + p * 16]];
-                    if (nnz) {
-                        if (is_h264) {
-                            if (nnz == 1 && dctcoef_get(h->mb, pixel_shift, i * 16 + p * 256))
-                                idct_dc_add(ptr, h->mb + (i * 16 + p * 256 << pixel_shift), linesize);
-                            else
-                                idct_add(ptr, h->mb + (i * 16 + p * 256 << pixel_shift), linesize);
-                        } else if (CONFIG_SVQ3_DECODER)
-                            ff_svq3_add_idct_c(ptr, h->mb + i * 16 + p * 256, linesize, qscale, 0);
-                    }
-                }
-            }
-        }
-    } else {
-        h->hpc.pred16x16[h->intra16x16_pred_mode](dest_y, linesize);
-        if (is_h264) {
-            if (h->non_zero_count_cache[scan8[LUMA_DC_BLOCK_INDEX + p]]) {
-                if (!transform_bypass)
-                    h->h264dsp.h264_luma_dc_dequant_idct(h->mb + (p * 256 << pixel_shift),
-                                                         h->mb_luma_dc[p],
-                                                         h->dequant4_coeff[p][qscale][0]);
-                else {
-                    static const uint8_t dc_mapping[16] = {
-                         0 * 16,  1 * 16,  4 * 16,  5 * 16,
-                         2 * 16,  3 * 16,  6 * 16,  7 * 16,
-                         8 * 16,  9 * 16, 12 * 16, 13 * 16,
-                        10 * 16, 11 * 16, 14 * 16, 15 * 16
-                    };
-                    for (i = 0; i < 16; i++)
-                        dctcoef_set(h->mb + (p * 256 << pixel_shift),
-                                    pixel_shift, dc_mapping[i],
-                                    dctcoef_get(h->mb_luma_dc[p],
-                                                pixel_shift, i));
-                }
-            }
-        } else if (CONFIG_SVQ3_DECODER)
-            ff_svq3_luma_dc_dequant_idct_c(h->mb + p * 256,
-                                           h->mb_luma_dc[p], qscale);
-    }
-}
-
-static av_always_inline void hl_decode_mb_idct_luma(H264Context *h, int mb_type,
-                                                    int is_h264, int simple,
-                                                    int transform_bypass,
-                                                    int pixel_shift,
-                                                    int *block_offset,
-                                                    int linesize,
-                                                    uint8_t *dest_y, int p)
-{
-    void (*idct_add)(uint8_t *dst, int16_t *block, int stride);
-    int i;
-    block_offset += 16 * p;
-    if (!IS_INTRA4x4(mb_type)) {
-        if (is_h264) {
-            if (IS_INTRA16x16(mb_type)) {
-                if (transform_bypass) {
-                    if (h->sps.profile_idc == 244 &&
-                        (h->intra16x16_pred_mode == VERT_PRED8x8 ||
-                         h->intra16x16_pred_mode == HOR_PRED8x8)) {
-                        h->hpc.pred16x16_add[h->intra16x16_pred_mode](dest_y, block_offset,
-                                                                      h->mb + (p * 256 << pixel_shift),
-                                                                      linesize);
-                    } else {
-                        for (i = 0; i < 16; i++)
-                            if (h->non_zero_count_cache[scan8[i + p * 16]] ||
-                                dctcoef_get(h->mb, pixel_shift, i * 16 + p * 256))
-                                h->h264dsp.h264_add_pixels4_clear(dest_y + block_offset[i],
-                                                                  h->mb + (i * 16 + p * 256 << pixel_shift),
-                                                                  linesize);
-                    }
-                } else {
-                    h->h264dsp.h264_idct_add16intra(dest_y, block_offset,
-                                                    h->mb + (p * 256 << pixel_shift),
-                                                    linesize,
-                                                    h->non_zero_count_cache + p * 5 * 8);
-                }
-            } else if (h->cbp & 15) {
-                if (transform_bypass) {
-                    const int di = IS_8x8DCT(mb_type) ? 4 : 1;
-                    idct_add = IS_8x8DCT(mb_type) ? h->h264dsp.h264_add_pixels8_clear
-                                                  : h->h264dsp.h264_add_pixels4_clear;
-                    for (i = 0; i < 16; i += di)
-                        if (h->non_zero_count_cache[scan8[i + p * 16]])
-                            idct_add(dest_y + block_offset[i],
-                                     h->mb + (i * 16 + p * 256 << pixel_shift),
-                                     linesize);
-                } else {
-                    if (IS_8x8DCT(mb_type))
-                        h->h264dsp.h264_idct8_add4(dest_y, block_offset,
-                                                   h->mb + (p * 256 << pixel_shift),
-                                                   linesize,
-                                                   h->non_zero_count_cache + p * 5 * 8);
-                    else
-                        h->h264dsp.h264_idct_add16(dest_y, block_offset,
-                                                   h->mb + (p * 256 << pixel_shift),
-                                                   linesize,
-                                                   h->non_zero_count_cache + p * 5 * 8);
-                }
-            }
-        } else if (CONFIG_SVQ3_DECODER) {
-            for (i = 0; i < 16; i++)
-                if (h->non_zero_count_cache[scan8[i + p * 16]] || h->mb[i * 16 + p * 256]) {
-                    // FIXME benchmark weird rule, & below
-                    uint8_t *const ptr = dest_y + block_offset[i];
-                    ff_svq3_add_idct_c(ptr, h->mb + i * 16 + p * 256, linesize,
-                                       h->qscale, IS_INTRA(mb_type) ? 1 : 0);
-                }
-        }
-    }
-}
-
-#define BITS   8
-#define SIMPLE 1
-#include "h264_mb_template.c"
-
-#undef  BITS
-#define BITS   16
-#include "h264_mb_template.c"
-
-#undef  SIMPLE
-#define SIMPLE 0
-#include "h264_mb_template.c"
-
-void ff_h264_hl_decode_mb(H264Context *h)
-{
-    const int mb_xy   = h->mb_xy;
-    const int mb_type = h->cur_pic.mb_type[mb_xy];
-    int is_complex    = CONFIG_SMALL || h->is_complex ||
-                        IS_INTRA_PCM(mb_type) || h->qscale == 0;
-
-    if (CHROMA444(h)) {
-        if (is_complex || h->pixel_shift)
-            hl_decode_mb_444_complex(h);
-        else
-            hl_decode_mb_444_simple_8(h);
-    } else if (is_complex) {
-        hl_decode_mb_complex(h);
-    } else if (h->pixel_shift) {
-        hl_decode_mb_simple_16(h);
-    } else
-        hl_decode_mb_simple_8(h);
-}
-
-=======
->>>>>>> e9a77f4b
 int ff_pred_weight_table(H264Context *h)
 {
     int list, i;
