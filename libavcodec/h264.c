--- conflicted
+++ resolved
@@ -1161,57 +1161,19 @@
     return 0;
 }
 
-<<<<<<< HEAD
+#if FF_API_CAP_VDPAU
 static const uint8_t start_code[] = { 0x00, 0x00, 0x01 };
-
-static int get_bit_length(H264Context *h, const uint8_t *buf,
-                          const uint8_t *ptr, int dst_length,
-                          int i, int next_avc)
-=======
+#endif
+
 static int get_last_needed_nal(H264Context *h)
->>>>>>> ca2f19b9
 {
     int nals_needed = 0;
-<<<<<<< HEAD
     int first_slice = 0;
-=======
     int i;
->>>>>>> ca2f19b9
 
     for (i = 0; i < h->pkt.nb_nals; i++) {
         H2645NAL *nal = &h->pkt.nals[i];
         GetBitContext gb;
-<<<<<<< HEAD
-        int nalsize = 0;
-        int dst_length, bit_length, consumed;
-        const uint8_t *ptr;
-
-        if (buf_index >= next_avc) {
-            nalsize = get_avc_nalsize(h, buf, buf_size, &buf_index);
-            if (nalsize < 0)
-                break;
-            next_avc = buf_index + nalsize;
-        } else {
-            buf_index = find_start_code(buf, buf_size, buf_index, next_avc);
-            if (buf_index >= buf_size)
-                break;
-            if (buf_index >= next_avc)
-                continue;
-        }
-
-        ptr = ff_h264_decode_nal(h, &h->slice_ctx[0], buf + buf_index, &dst_length, &consumed,
-                                 next_avc - buf_index);
-
-        if (!ptr || dst_length < 0)
-            return AVERROR_INVALIDDATA;
-
-        buf_index += consumed;
-
-        bit_length = get_bit_length(h, buf, ptr, dst_length,
-                                    buf_index, next_avc);
-        nal_index++;
-=======
->>>>>>> ca2f19b9
 
         /* packets can sometimes contain multiple PPS/SPS,
          * e.g. two PAFF field pictures in one packet, or a demuxer
@@ -1225,19 +1187,13 @@
         case NAL_DPA:
         case NAL_IDR_SLICE:
         case NAL_SLICE:
-<<<<<<< HEAD
-            init_get_bits(&gb, ptr, bit_length);
+            init_get_bits8(&gb, nal->data + 1, (nal->size - 1));
             if (!get_ue_golomb_long(&gb) ||  // first_mb_in_slice
                 !first_slice ||
-                first_slice != h->nal_unit_type)
-                nals_needed = nal_index;
+                first_slice != nal->type)
+                nals_needed = i;
             if (!first_slice)
-                first_slice = h->nal_unit_type;
-=======
-            init_get_bits(&gb, nal->data + 1, (nal->size - 1) * 8);
-            if (!get_ue_golomb(&gb))
-                nals_needed = i;
->>>>>>> ca2f19b9
+                first_slice = nal->type;
         }
     }
 
@@ -1250,13 +1206,8 @@
     AVCodecContext *const avctx = h->avctx;
     unsigned context_count = 0;
     int nals_needed = 0; ///< number of NALs that need decoding before the next frame thread starts
-<<<<<<< HEAD
-    int nal_index;
     int idr_cleared=0;
-    int ret = 0;
-=======
     int i, ret = 0;
->>>>>>> ca2f19b9
 
     h->nal_unit_type= 0;
 
@@ -1270,20 +1221,19 @@
         ff_h264_reset_sei(h);
     }
 
-<<<<<<< HEAD
     if (h->nal_length_size == 4) {
         if (buf_size > 8 && AV_RB32(buf) == 1 && AV_RB32(buf+5) > (unsigned)buf_size) {
             h->is_avc = 0;
         }else if(buf_size > 3 && AV_RB32(buf) > 1 && AV_RB32(buf) <= (unsigned)buf_size)
             h->is_avc = 1;
-=======
+    }
+
     ret = ff_h2645_packet_split(&h->pkt, buf, buf_size, avctx, h->is_avc,
                                 h->nal_length_size, avctx->codec_id);
     if (ret < 0) {
         av_log(avctx, AV_LOG_ERROR,
                "Error splitting the input into NAL units.\n");
         return ret;
->>>>>>> ca2f19b9
     }
 
     if (avctx->active_thread_type & FF_THREAD_FRAME)
@@ -1299,17 +1249,23 @@
             continue;
 
 again:
-        /* Ignore every NAL unit type except PPS and SPS during extradata
+        /* Ignore per frame NAL unit type during extradata
          * parsing. Decoding slices is not possible in codec init
          * with frame-mt */
-        if (parse_extradata && HAVE_THREADS &&
-            (h->avctx->active_thread_type & FF_THREAD_FRAME) &&
-            (nal->type != NAL_PPS && nal->type != NAL_SPS)) {
-            if (nal->type < NAL_AUD || nal->type > NAL_AUXILIARY_SLICE)
-                av_log(avctx, AV_LOG_INFO,
-                       "Ignoring NAL unit %d during extradata parsing\n",
+        if (parse_extradata) {
+            switch (nal->type) {
+            case NAL_IDR_SLICE:
+            case NAL_SLICE:
+            case NAL_DPA:
+            case NAL_DPB:
+            case NAL_DPC:
+                av_log(h->avctx, AV_LOG_WARNING,
+                       "Ignoring NAL %d in global header/extradata\n",
                        nal->type);
-            nal->type = NAL_FF_IGNORE;
+                // fall through to next case
+            case NAL_AUXILIARY_SLICE:
+                nal->type = NAL_FF_IGNORE;
+            }
         }
 
         // FIXME these should stop being context-global variables
@@ -1319,216 +1275,54 @@
         err = 0;
         switch (nal->type) {
         case NAL_IDR_SLICE:
+            if ((nal->data[1] & 0xFC) == 0x98) {
+                av_log(h->avctx, AV_LOG_ERROR, "Invalid inter IDR frame\n");
+                h->next_outputed_poc = INT_MIN;
+                ret = -1;
+                goto end;
+            }
             if (nal->type != NAL_IDR_SLICE) {
                 av_log(h->avctx, AV_LOG_ERROR,
                        "Invalid mix of idr and non-idr slices\n");
                 ret = -1;
                 goto end;
             }
-            idr(h); // FIXME ensure we don't lose some frames if there is reordering
+            if(!idr_cleared) {
+                if (h->current_slice && (avctx->active_thread_type & FF_THREAD_SLICE)) {
+                    av_log(h, AV_LOG_ERROR, "invalid mixed IDR / non IDR frames cannot be decoded in slice multithreading mode\n");
+                    ret = AVERROR_INVALIDDATA;
+                    goto end;
+                }
+                idr(h); // FIXME ensure we don't lose some frames if there is reordering
+            }
+            idr_cleared = 1;
+            h->has_recovery_point = 1;
         case NAL_SLICE:
             sl->gb = nal->gb;
-
-<<<<<<< HEAD
-            bit_length = get_bit_length(h, buf, ptr, dst_length,
-                                        buf_index + consumed, next_avc);
-
-            if (h->avctx->debug & FF_DEBUG_STARTCODE)
-                av_log(h->avctx, AV_LOG_DEBUG,
-                       "NAL %d/%d at %d/%d length %d\n",
-                       h->nal_unit_type, h->nal_ref_idc, buf_index, buf_size, dst_length);
-
-            if (h->is_avc && (nalsize != consumed) && nalsize)
-                av_log(h->avctx, AV_LOG_DEBUG,
-                       "AVC: Consumed only %d bytes instead of %d\n",
-                       consumed, nalsize);
-=======
+            if (   nals_needed >= i
+                || (!(avctx->active_thread_type & FF_THREAD_FRAME) && !context_count))
+                h->au_pps_id = -1;
+
             if ((err = ff_h264_decode_slice_header(h, sl)))
                 break;
->>>>>>> ca2f19b9
-
-            if (h->sei_recovery_frame_cnt >= 0 && h->recovery_frame < 0) {
-                h->recovery_frame = (h->frame_num + h->sei_recovery_frame_cnt) &
-                                    ((1 << h->sps.log2_max_frame_num) - 1);
-            }
-
-            h->cur_pic_ptr->f->key_frame |=
-                (nal->type == NAL_IDR_SLICE) || (h->sei_recovery_frame_cnt >= 0);
-
-<<<<<<< HEAD
-again:
-            /* Ignore per frame NAL unit type during extradata
-             * parsing. Decoding slices is not possible in codec init
-             * with frame-mt */
-            if (parse_extradata) {
-                switch (h->nal_unit_type) {
-                case NAL_IDR_SLICE:
-                case NAL_SLICE:
-                case NAL_DPA:
-                case NAL_DPB:
-                case NAL_DPC:
-                    av_log(h->avctx, AV_LOG_WARNING,
-                           "Ignoring NAL %d in global header/extradata\n",
-                           h->nal_unit_type);
-                    // fall through to next case
-                case NAL_AUXILIARY_SLICE:
-                    h->nal_unit_type = NAL_FF_IGNORE;
+
+            if (h->sei_recovery_frame_cnt >= 0) {
+                if (h->frame_num != h->sei_recovery_frame_cnt || sl->slice_type_nos != AV_PICTURE_TYPE_I)
+                    h->valid_recovery_point = 1;
+
+                if (   h->recovery_frame < 0
+                    || av_mod_uintp2(h->recovery_frame - h->frame_num, h->sps.log2_max_frame_num) > h->sei_recovery_frame_cnt) {
+                    h->recovery_frame = av_mod_uintp2(h->frame_num + h->sei_recovery_frame_cnt, h->sps.log2_max_frame_num);
+
+                    if (!h->valid_recovery_point)
+                        h->recovery_frame = h->frame_num;
                 }
             }
 
-            err = 0;
-
-            switch (h->nal_unit_type) {
-            case NAL_IDR_SLICE:
-                if ((ptr[0] & 0xFC) == 0x98) {
-                    av_log(h->avctx, AV_LOG_ERROR, "Invalid inter IDR frame\n");
-                    h->next_outputed_poc = INT_MIN;
-                    ret = -1;
-                    goto end;
-                }
-                if (h->nal_unit_type != NAL_IDR_SLICE) {
-                    av_log(h->avctx, AV_LOG_ERROR,
-                           "Invalid mix of idr and non-idr slices\n");
-                    ret = -1;
-                    goto end;
-                }
-                if(!idr_cleared) {
-                    if (h->current_slice && (avctx->active_thread_type & FF_THREAD_SLICE)) {
-                        av_log(h, AV_LOG_ERROR, "invalid mixed IDR / non IDR frames cannot be decoded in slice multithreading mode\n");
-                        ret = AVERROR_INVALIDDATA;
-                        goto end;
-                    }
-                    idr(h); // FIXME ensure we don't lose some frames if there is reordering
-                }
-                idr_cleared = 1;
-                h->has_recovery_point = 1;
-            case NAL_SLICE:
-                init_get_bits(&sl->gb, ptr, bit_length);
-
-                if (   nals_needed >= nal_index
-                    || (!(avctx->active_thread_type & FF_THREAD_FRAME) && !context_count))
-                    h->au_pps_id = -1;
-
-                if ((err = ff_h264_decode_slice_header(h, sl)))
-                    break;
-
-                if (h->sei_recovery_frame_cnt >= 0) {
-                    if (h->frame_num != h->sei_recovery_frame_cnt || sl->slice_type_nos != AV_PICTURE_TYPE_I)
-                        h->valid_recovery_point = 1;
-
-                    if (   h->recovery_frame < 0
-                        || av_mod_uintp2(h->recovery_frame - h->frame_num, h->sps.log2_max_frame_num) > h->sei_recovery_frame_cnt) {
-                        h->recovery_frame = av_mod_uintp2(h->frame_num + h->sei_recovery_frame_cnt, h->sps.log2_max_frame_num);
-
-                        if (!h->valid_recovery_point)
-                            h->recovery_frame = h->frame_num;
-                    }
-                }
-
-                h->cur_pic_ptr->f->key_frame |=
-                    (h->nal_unit_type == NAL_IDR_SLICE);
-
-                if (h->nal_unit_type == NAL_IDR_SLICE ||
-                    (h->recovery_frame == h->frame_num && h->nal_ref_idc)) {
-                    h->recovery_frame         = -1;
-                    h->cur_pic_ptr->recovered = 1;
-                }
-                // If we have an IDR, all frames after it in decoded order are
-                // "recovered".
-                if (h->nal_unit_type == NAL_IDR_SLICE)
-                    h->frame_recovered |= FRAME_RECOVERED_IDR;
-#if 1
-                h->cur_pic_ptr->recovered |= h->frame_recovered;
-#else
-                h->cur_pic_ptr->recovered |= !!(h->frame_recovered & FRAME_RECOVERED_IDR);
-#endif
-
-                if (h->current_slice == 1) {
-                    if (!(avctx->flags2 & AV_CODEC_FLAG2_CHUNKS))
-                        decode_postinit(h, nal_index >= nals_needed);
-
-                    if (h->avctx->hwaccel &&
-                        (ret = h->avctx->hwaccel->start_frame(h->avctx, buf, buf_size)) < 0)
-                        goto end;
-#if FF_API_CAP_VDPAU
-                    if (CONFIG_H264_VDPAU_DECODER &&
-                        h->avctx->codec->capabilities & AV_CODEC_CAP_HWACCEL_VDPAU)
-                        ff_vdpau_h264_picture_start(h);
-#endif
-                }
-
-                if (sl->redundant_pic_count == 0) {
-                    if (avctx->hwaccel) {
-                        ret = avctx->hwaccel->decode_slice(avctx,
-                                                           &buf[buf_index - consumed],
-                                                           consumed);
-                        if (ret < 0)
-                            goto end;
-#if FF_API_CAP_VDPAU
-                    } else if (CONFIG_H264_VDPAU_DECODER &&
-                               h->avctx->codec->capabilities & AV_CODEC_CAP_HWACCEL_VDPAU) {
-                        ff_vdpau_add_data_chunk(h->cur_pic_ptr->f->data[0],
-                                                start_code,
-                                                sizeof(start_code));
-                        ff_vdpau_add_data_chunk(h->cur_pic_ptr->f->data[0],
-                                                &buf[buf_index - consumed],
-                                                consumed);
-#endif
-                    } else
-                        context_count++;
-                }
-                break;
-            case NAL_DPA:
-            case NAL_DPB:
-            case NAL_DPC:
-                avpriv_request_sample(avctx, "data partitioning");
-                break;
-            case NAL_SEI:
-                init_get_bits(&h->gb, ptr, bit_length);
-                ret = ff_h264_decode_sei(h);
-                if (ret < 0 && (h->avctx->err_recognition & AV_EF_EXPLODE))
-                    goto end;
-                break;
-            case NAL_SPS:
-                init_get_bits(&h->gb, ptr, bit_length);
-                if (ff_h264_decode_seq_parameter_set(h, 0) >= 0)
-                    break;
-                if (h->is_avc ? nalsize : 1) {
-                    av_log(h->avctx, AV_LOG_DEBUG,
-                           "SPS decoding failure, trying again with the complete NAL\n");
-                    if (h->is_avc)
-                        av_assert0(next_avc - buf_index + consumed == nalsize);
-                    if ((next_avc - buf_index + consumed - 1) >= INT_MAX/8)
-                        break;
-                    init_get_bits(&h->gb, &buf[buf_index + 1 - consumed],
-                                  8*(next_avc - buf_index + consumed - 1));
-                    if (ff_h264_decode_seq_parameter_set(h, 0) >= 0)
-                        break;
-                }
-                init_get_bits(&h->gb, ptr, bit_length);
-                ff_h264_decode_seq_parameter_set(h, 1);
-
-                break;
-            case NAL_PPS:
-                init_get_bits(&h->gb, ptr, bit_length);
-                ret = ff_h264_decode_picture_parameter_set(h, bit_length);
-                if (ret < 0 && (h->avctx->err_recognition & AV_EF_EXPLODE))
-                    goto end;
-                break;
-            case NAL_AUD:
-            case NAL_END_SEQUENCE:
-            case NAL_END_STREAM:
-            case NAL_FILLER_DATA:
-            case NAL_SPS_EXT:
-            case NAL_AUXILIARY_SLICE:
-                break;
-            case NAL_FF_IGNORE:
-                break;
-            default:
-                av_log(avctx, AV_LOG_DEBUG, "Unknown NAL code: %d (%d bits)\n",
-                       h->nal_unit_type, bit_length);
-=======
-            if (nal->type == NAL_IDR_SLICE || h->recovery_frame == h->frame_num) {
+            h->cur_pic_ptr->f->key_frame |= (nal->type == NAL_IDR_SLICE);
+
+            if (nal->type == NAL_IDR_SLICE ||
+                (h->recovery_frame == h->frame_num && nal->ref_idc)) {
                 h->recovery_frame         = -1;
                 h->cur_pic_ptr->recovered = 1;
             }
@@ -1536,29 +1330,43 @@
             // "recovered".
             if (nal->type == NAL_IDR_SLICE)
                 h->frame_recovered |= FRAME_RECOVERED_IDR;
+#if 1
+            h->cur_pic_ptr->recovered |= h->frame_recovered;
+#else
             h->cur_pic_ptr->recovered |= !!(h->frame_recovered & FRAME_RECOVERED_IDR);
+#endif
 
             if (h->current_slice == 1) {
                 if (!(avctx->flags2 & AV_CODEC_FLAG2_CHUNKS))
                     decode_postinit(h, i >= nals_needed);
 
                 if (h->avctx->hwaccel &&
-                    (ret = h->avctx->hwaccel->start_frame(h->avctx, NULL, 0)) < 0)
-                    return ret;
->>>>>>> ca2f19b9
+                    (ret = h->avctx->hwaccel->start_frame(h->avctx, buf, buf_size)) < 0)
+                    goto end;
+#if FF_API_CAP_VDPAU
+                if (CONFIG_H264_VDPAU_DECODER &&
+                    h->avctx->codec->capabilities & AV_CODEC_CAP_HWACCEL_VDPAU)
+                    ff_vdpau_h264_picture_start(h);
+#endif
             }
 
-            if (sl->redundant_pic_count == 0 &&
-                (avctx->skip_frame < AVDISCARD_NONREF || nal->ref_idc) &&
-                (avctx->skip_frame < AVDISCARD_BIDIR  ||
-                 sl->slice_type_nos != AV_PICTURE_TYPE_B) &&
-                (avctx->skip_frame < AVDISCARD_NONKEY ||
-                 h->cur_pic_ptr->f->key_frame) &&
-                avctx->skip_frame < AVDISCARD_ALL) {
+            if (sl->redundant_pic_count == 0) {
                 if (avctx->hwaccel) {
-                    ret = avctx->hwaccel->decode_slice(avctx, nal->raw_data, nal->raw_size);
+                    ret = avctx->hwaccel->decode_slice(avctx,
+                                                       nal->raw_data,
+                                                       nal->raw_size);
                     if (ret < 0)
-                        return ret;
+                        goto end;
+#if FF_API_CAP_VDPAU
+                } else if (CONFIG_H264_VDPAU_DECODER &&
+                           h->avctx->codec->capabilities & AV_CODEC_CAP_HWACCEL_VDPAU) {
+                    ff_vdpau_add_data_chunk(h->cur_pic_ptr->f->data[0],
+                                            start_code,
+                                            sizeof(start_code));
+                    ff_vdpau_add_data_chunk(h->cur_pic_ptr->f->data[0],
+                                            nal->raw_data,
+                                            nal->raw_size);
+#endif
                 } else
                     context_count++;
             }
@@ -1567,8 +1375,6 @@
         case NAL_DPB:
         case NAL_DPC:
             avpriv_request_sample(avctx, "data partitioning");
-            ret = AVERROR(ENOSYS);
-            goto end;
             break;
         case NAL_SEI:
             h->gb = nal->gb;
@@ -1578,9 +1384,16 @@
             break;
         case NAL_SPS:
             h->gb = nal->gb;
-            ret = ff_h264_decode_seq_parameter_set(h);
-            if (ret < 0 && (h->avctx->err_recognition & AV_EF_EXPLODE))
-                goto end;
+            if (ff_h264_decode_seq_parameter_set(h, 0) >= 0)
+                break;
+            av_log(h->avctx, AV_LOG_DEBUG,
+                   "SPS decoding failure, trying again with the complete NAL\n");
+            init_get_bits8(&h->gb, nal->raw_data + 1, nal->raw_size - 1);
+            if (ff_h264_decode_seq_parameter_set(h, 0) >= 0)
+                break;
+            h->gb = nal->gb;
+            ff_h264_decode_seq_parameter_set(h, 1);
+
             break;
         case NAL_PPS:
             h->gb = nal->gb;
@@ -1602,25 +1415,6 @@
                    nal->type, nal->size_bits);
         }
 
-<<<<<<< HEAD
-            if (err < 0 || err == SLICE_SKIPED) {
-                if (err < 0)
-                    av_log(h->avctx, AV_LOG_ERROR, "decode_slice_header error\n");
-                sl->ref_count[0] = sl->ref_count[1] = sl->list_count = 0;
-            } else if (err == SLICE_SINGLETHREAD) {
-                if (context_count > 1) {
-                    ret = ff_h264_execute_decode_slices(h, context_count - 1);
-                    if (ret < 0 && (h->avctx->err_recognition & AV_EF_EXPLODE))
-                        goto end;
-                    context_count = 0;
-                }
-                /* Slice could not be decoded in parallel mode, restart. Note
-                 * that rbsp_buffer is not transferred, but since we no longer
-                 * run in parallel mode this should not be an issue. */
-                sl               = &h->slice_ctx[0];
-                goto again;
-            }
-=======
         if (context_count == h->max_contexts) {
             ret = ff_h264_execute_decode_slices(h, context_count);
             if (ret < 0 && (h->avctx->err_recognition & AV_EF_EXPLODE))
@@ -1628,16 +1422,22 @@
             context_count = 0;
         }
 
-        if (err < 0) {
-            av_log(h->avctx, AV_LOG_ERROR, "decode_slice_header error\n");
+        if (err < 0 || err == SLICE_SKIPED) {
+            if (err < 0)
+                av_log(h->avctx, AV_LOG_ERROR, "decode_slice_header error\n");
             sl->ref_count[0] = sl->ref_count[1] = sl->list_count = 0;
-        } else if (err == 1) {
+        } else if (err == SLICE_SINGLETHREAD) {
+            if (context_count > 1) {
+                ret = ff_h264_execute_decode_slices(h, context_count - 1);
+                if (ret < 0 && (h->avctx->err_recognition & AV_EF_EXPLODE))
+                    goto end;
+                context_count = 0;
+            }
             /* Slice could not be decoded in parallel mode, restart. Note
              * that rbsp_buffer is not transferred, but since we no longer
              * run in parallel mode this should not be an issue. */
             sl               = &h->slice_ctx[0];
             goto again;
->>>>>>> ca2f19b9
         }
     }
     if (context_count) {
@@ -1650,7 +1450,6 @@
 end:
 
 #if CONFIG_ERROR_RESILIENCE
-    sl = h->slice_ctx;
     /*
      * FIXME: Error handling code does not seem to support interlaced
      * when slices span multiple rows
@@ -1664,6 +1463,7 @@
      * causes problems for the first MB line, too.
      */
     if (!FIELD_PICTURE(h) && h->current_slice && !h->sps.new && h->enable_er) {
+        H264SliceContext *sl = h->slice_ctx;
         int use_last_pic = h->last_pic_for_ec.f->buf[0] && !sl->ref_count[0];
 
         ff_h264_set_erpic(&sl->er.cur_pic, h->cur_pic_ptr);
