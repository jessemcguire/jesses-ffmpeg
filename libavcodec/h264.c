/*
 * H.26L/H.264/AVC/JVT/14496-10/... decoder
 * Copyright (c) 2003 Michael Niedermayer <michaelni@gmx.at>
 *
 * This file is part of FFmpeg.
 *
 * FFmpeg is free software; you can redistribute it and/or
 * modify it under the terms of the GNU Lesser General Public
 * License as published by the Free Software Foundation; either
 * version 2.1 of the License, or (at your option) any later version.
 *
 * FFmpeg is distributed in the hope that it will be useful,
 * but WITHOUT ANY WARRANTY; without even the implied warranty of
 * MERCHANTABILITY or FITNESS FOR A PARTICULAR PURPOSE.  See the GNU
 * Lesser General Public License for more details.
 *
 * You should have received a copy of the GNU Lesser General Public
 * License along with FFmpeg; if not, write to the Free Software
 * Foundation, Inc., 51 Franklin Street, Fifth Floor, Boston, MA 02110-1301 USA
 */

/**
 * @file
 * H.264 / AVC / MPEG4 part10 codec.
 * @author Michael Niedermayer <michaelni@gmx.at>
 */

<<<<<<< HEAD
#define UNCHECKED_BITSTREAM_READER 1

=======
#include "libavutil/avassert.h"
>>>>>>> 16c22122
#include "libavutil/imgutils.h"
#include "libavutil/opt.h"
#include "internal.h"
#include "cabac.h"
#include "cabac_functions.h"
#include "dsputil.h"
#include "error_resilience.h"
#include "avcodec.h"
#include "mpegvideo.h"
#include "h264.h"
#include "h264data.h"
#include "h264chroma.h"
#include "h264_mvpred.h"
#include "golomb.h"
#include "mathops.h"
#include "rectangle.h"
#include "svq3.h"
#include "thread.h"
#include "vdpau_internal.h"

// #undef NDEBUG
#include <assert.h>

const uint16_t ff_h264_mb_sizes[4] = { 256, 384, 512, 768 };

static const uint8_t rem6[QP_MAX_NUM + 1] = {
    0, 1, 2, 3, 4, 5, 0, 1, 2, 3, 4, 5, 0, 1, 2, 3, 4, 5, 0, 1, 2,
    3, 4, 5, 0, 1, 2, 3, 4, 5, 0, 1, 2, 3, 4, 5, 0, 1, 2, 3, 4, 5,
    0, 1, 2, 3, 4, 5, 0, 1, 2, 3, 4, 5, 0, 1, 2, 3, 4, 5, 0, 1, 2,
    3, 4, 5, 0, 1, 2, 3, 4, 5, 0, 1, 2, 3, 4, 5, 0, 1, 2, 3, 4, 5,
    0, 1, 2, 3,
};

static const uint8_t div6[QP_MAX_NUM + 1] = {
    0, 0, 0, 0, 0, 0, 1, 1, 1, 1, 1, 1, 2, 2, 2, 2, 2, 2, 3,  3,  3,
    3, 3, 3, 4, 4, 4, 4, 4, 4, 5, 5, 5, 5, 5, 5, 6, 6, 6, 6,  6,  6,
    7, 7, 7, 7, 7, 7, 8, 8, 8, 8, 8, 8, 9, 9, 9, 9, 9, 9, 10, 10, 10,
   10,10,10,11,11,11,11,11,11,12,12,12,12,12,12,13,13,13, 13, 13, 13,
   14,14,14,14,
};

static const enum AVPixelFormat h264_hwaccel_pixfmt_list_420[] = {
#if CONFIG_H264_DXVA2_HWACCEL
    AV_PIX_FMT_DXVA2_VLD,
#endif
#if CONFIG_H264_VAAPI_HWACCEL
    AV_PIX_FMT_VAAPI_VLD,
#endif
#if CONFIG_H264_VDA_HWACCEL
    AV_PIX_FMT_VDA_VLD,
#endif
#if CONFIG_H264_VDPAU_HWACCEL
    AV_PIX_FMT_VDPAU,
#endif
    AV_PIX_FMT_YUV420P,
    AV_PIX_FMT_NONE
};

static const enum AVPixelFormat h264_hwaccel_pixfmt_list_jpeg_420[] = {
#if CONFIG_H264_DXVA2_HWACCEL
    AV_PIX_FMT_DXVA2_VLD,
#endif
#if CONFIG_H264_VAAPI_HWACCEL
    AV_PIX_FMT_VAAPI_VLD,
#endif
#if CONFIG_H264_VDA_HWACCEL
    AV_PIX_FMT_VDA_VLD,
#endif
#if CONFIG_H264_VDPAU_HWACCEL
    AV_PIX_FMT_VDPAU,
#endif
    AV_PIX_FMT_YUVJ420P,
    AV_PIX_FMT_NONE
};

int avpriv_h264_has_num_reorder_frames(AVCodecContext *avctx)
{
    H264Context *h = avctx->priv_data;
    return h ? h->sps.num_reorder_frames : 0;
}

static void h264_er_decode_mb(void *opaque, int ref, int mv_dir, int mv_type,
                              int (*mv)[2][4][2],
                              int mb_x, int mb_y, int mb_intra, int mb_skipped)
{
    H264Context *h = opaque;

    h->mb_x  = mb_x;
    h->mb_y  = mb_y;
    h->mb_xy = mb_x + mb_y * h->mb_stride;
    memset(h->non_zero_count_cache, 0, sizeof(h->non_zero_count_cache));
    av_assert1(ref >= 0);
    /* FIXME: It is possible albeit uncommon that slice references
     * differ between slices. We take the easy approach and ignore
     * it for now. If this turns out to have any relevance in
     * practice then correct remapping should be added. */
    if (ref >= h->ref_count[0])
        ref = 0;
    if (!h->ref_list[0][ref].f.data[0]) {
        av_log(h->avctx, AV_LOG_DEBUG, "Reference not available for error concealing\n");
        ref = 0;
    }
    if ((h->ref_list[0][ref].reference&3) != 3) {
        av_log(h->avctx, AV_LOG_DEBUG, "Reference invalid\n");
        return;
    }
    fill_rectangle(&h->cur_pic.ref_index[0][4 * h->mb_xy],
                   2, 2, 2, ref, 1);
    fill_rectangle(&h->ref_cache[0][scan8[0]], 4, 4, 8, ref, 1);
    fill_rectangle(h->mv_cache[0][scan8[0]], 4, 4, 8,
                   pack16to32((*mv)[0][0][0], (*mv)[0][0][1]), 4);
    h->mb_mbaff =
    h->mb_field_decoding_flag = 0;
    ff_h264_hl_decode_mb(h);
}

void ff_h264_draw_horiz_band(H264Context *h, int y, int height)
{
    AVCodecContext *avctx = h->avctx;
    Picture *cur  = &h->cur_pic;
    Picture *last = h->ref_list[0][0].f.data[0] ? &h->ref_list[0][0] : NULL;
    const AVPixFmtDescriptor *desc = av_pix_fmt_desc_get(avctx->pix_fmt);
    int vshift = desc->log2_chroma_h;
    const int field_pic = h->picture_structure != PICT_FRAME;
    if (field_pic) {
        height <<= 1;
        y      <<= 1;
    }

    height = FFMIN(height, avctx->height - y);

    if (field_pic && h->first_field && !(avctx->slice_flags & SLICE_FLAG_ALLOW_FIELD))
        return;

    if (avctx->draw_horiz_band) {
        AVFrame *src;
        int offset[AV_NUM_DATA_POINTERS];
        int i;

        if (cur->f.pict_type == AV_PICTURE_TYPE_B || h->low_delay ||
            (avctx->slice_flags & SLICE_FLAG_CODED_ORDER))
            src = &cur->f;
        else if (last)
            src = &last->f;
        else
            return;

        offset[0] = y * src->linesize[0];
        offset[1] =
        offset[2] = (y >> vshift) * src->linesize[1];
        for (i = 3; i < AV_NUM_DATA_POINTERS; i++)
            offset[i] = 0;

        emms_c();

        avctx->draw_horiz_band(avctx, src, offset,
                               y, h->picture_structure, height);
    }
}

static void unref_picture(H264Context *h, Picture *pic)
{
    int off = offsetof(Picture, tf) + sizeof(pic->tf);
    int i;

    if (!pic->f.data[0])
        return;

    ff_thread_release_buffer(h->avctx, &pic->tf);
    av_buffer_unref(&pic->hwaccel_priv_buf);

    av_buffer_unref(&pic->qscale_table_buf);
    av_buffer_unref(&pic->mb_type_buf);
    for (i = 0; i < 2; i++) {
        av_buffer_unref(&pic->motion_val_buf[i]);
        av_buffer_unref(&pic->ref_index_buf[i]);
    }

    memset((uint8_t*)pic + off, 0, sizeof(*pic) - off);
}

static void release_unused_pictures(H264Context *h, int remove_current)
{
    int i;

    /* release non reference frames */
    for (i = 0; i < MAX_PICTURE_COUNT; i++) {
        if (h->DPB[i].f.data[0] && !h->DPB[i].reference &&
            (remove_current || &h->DPB[i] != h->cur_pic_ptr)) {
            unref_picture(h, &h->DPB[i]);
        }
    }
}

static int ref_picture(H264Context *h, Picture *dst, Picture *src)
{
    int ret, i;

    av_assert0(!dst->f.buf[0]);
    av_assert0(src->f.buf[0]);

    src->tf.f = &src->f;
    dst->tf.f = &dst->f;
    ret = ff_thread_ref_frame(&dst->tf, &src->tf);
    if (ret < 0)
        goto fail;

    dst->qscale_table_buf = av_buffer_ref(src->qscale_table_buf);
    dst->mb_type_buf      = av_buffer_ref(src->mb_type_buf);
    if (!dst->qscale_table_buf || !dst->mb_type_buf)
        goto fail;
    dst->qscale_table = src->qscale_table;
    dst->mb_type      = src->mb_type;

    for (i = 0; i < 2; i++) {
        dst->motion_val_buf[i] = av_buffer_ref(src->motion_val_buf[i]);
        dst->ref_index_buf[i]  = av_buffer_ref(src->ref_index_buf[i]);
        if (!dst->motion_val_buf[i] || !dst->ref_index_buf[i])
            goto fail;
        dst->motion_val[i] = src->motion_val[i];
        dst->ref_index[i]  = src->ref_index[i];
    }

    if (src->hwaccel_picture_private) {
        dst->hwaccel_priv_buf = av_buffer_ref(src->hwaccel_priv_buf);
        if (!dst->hwaccel_priv_buf)
            goto fail;
        dst->hwaccel_picture_private = dst->hwaccel_priv_buf->data;
    }

    for (i = 0; i < 2; i++)
        dst->field_poc[i] = src->field_poc[i];

    memcpy(dst->ref_poc,   src->ref_poc,   sizeof(src->ref_poc));
    memcpy(dst->ref_count, src->ref_count, sizeof(src->ref_count));

<<<<<<< HEAD
    dst->poc                     = src->poc;
    dst->frame_num               = src->frame_num;
    dst->mmco_reset              = src->mmco_reset;
    dst->pic_id                  = src->pic_id;
    dst->long_ref                = src->long_ref;
    dst->mbaff                   = src->mbaff;
    dst->field_picture           = src->field_picture;
    dst->needs_realloc           = src->needs_realloc;
    dst->reference               = src->reference;
    dst->sync                    = src->sync;
    dst->crop                    = src->crop;
    dst->crop_left               = src->crop_left;
    dst->crop_top                = src->crop_top;
=======
    dst->poc           = src->poc;
    dst->frame_num     = src->frame_num;
    dst->mmco_reset    = src->mmco_reset;
    dst->pic_id        = src->pic_id;
    dst->long_ref      = src->long_ref;
    dst->mbaff         = src->mbaff;
    dst->field_picture = src->field_picture;
    dst->needs_realloc = src->needs_realloc;
    dst->reference     = src->reference;
>>>>>>> 16c22122

    return 0;
fail:
    unref_picture(h, dst);
    return ret;
}

static int alloc_scratch_buffers(H264Context *h, int linesize)
{
    int alloc_size = FFALIGN(FFABS(linesize) + 32, 32);

    if (h->bipred_scratchpad)
        return 0;

    h->bipred_scratchpad = av_malloc(16 * 6 * alloc_size);
    // edge emu needs blocksize + filter length - 1
    // (= 21x21 for  h264)
    h->edge_emu_buffer = av_mallocz(alloc_size * 2 * 21);
    h->me.scratchpad   = av_mallocz(alloc_size * 2 * 16 * 2);

    if (!h->bipred_scratchpad || !h->edge_emu_buffer || !h->me.scratchpad) {
        av_freep(&h->bipred_scratchpad);
        av_freep(&h->edge_emu_buffer);
        av_freep(&h->me.scratchpad);
        return AVERROR(ENOMEM);
    }

    h->me.temp = h->me.scratchpad;

    return 0;
}

static int init_table_pools(H264Context *h)
{
    const int big_mb_num    = h->mb_stride * (h->mb_height + 1) + 1;
    const int mb_array_size = h->mb_stride * h->mb_height;
    const int b4_stride     = h->mb_width * 4 + 1;
    const int b4_array_size = b4_stride * h->mb_height * 4;

    h->qscale_table_pool = av_buffer_pool_init(big_mb_num + h->mb_stride,
                                               av_buffer_allocz);
    h->mb_type_pool      = av_buffer_pool_init((big_mb_num + h->mb_stride) *
                                               sizeof(uint32_t), av_buffer_allocz);
    h->motion_val_pool = av_buffer_pool_init(2 * (b4_array_size + 4) *
                                             sizeof(int16_t), av_buffer_allocz);
    h->ref_index_pool  = av_buffer_pool_init(4 * mb_array_size, av_buffer_allocz);

    if (!h->qscale_table_pool || !h->mb_type_pool || !h->motion_val_pool ||
        !h->ref_index_pool) {
        av_buffer_pool_uninit(&h->qscale_table_pool);
        av_buffer_pool_uninit(&h->mb_type_pool);
        av_buffer_pool_uninit(&h->motion_val_pool);
        av_buffer_pool_uninit(&h->ref_index_pool);
        return AVERROR(ENOMEM);
    }

    return 0;
}

static int alloc_picture(H264Context *h, Picture *pic)
{
    int i, ret = 0;

    av_assert0(!pic->f.data[0]);

    pic->tf.f = &pic->f;
    ret = ff_thread_get_buffer(h->avctx, &pic->tf, pic->reference ?
                                                   AV_GET_BUFFER_FLAG_REF : 0);
    if (ret < 0)
        goto fail;

    h->linesize   = pic->f.linesize[0];
    h->uvlinesize = pic->f.linesize[1];
    pic->crop     = h->sps.crop;
    pic->crop_top = h->sps.crop_top;
    pic->crop_left= h->sps.crop_left;

    if (h->avctx->hwaccel) {
        const AVHWAccel *hwaccel = h->avctx->hwaccel;
        av_assert0(!pic->hwaccel_picture_private);
        if (hwaccel->priv_data_size) {
            pic->hwaccel_priv_buf = av_buffer_allocz(hwaccel->priv_data_size);
            if (!pic->hwaccel_priv_buf)
                return AVERROR(ENOMEM);
            pic->hwaccel_picture_private = pic->hwaccel_priv_buf->data;
        }
    }

    if (!h->qscale_table_pool) {
        ret = init_table_pools(h);
        if (ret < 0)
            goto fail;
    }

    pic->qscale_table_buf = av_buffer_pool_get(h->qscale_table_pool);
    pic->mb_type_buf      = av_buffer_pool_get(h->mb_type_pool);
    if (!pic->qscale_table_buf || !pic->mb_type_buf)
        goto fail;

    pic->mb_type      = (uint32_t*)pic->mb_type_buf->data + 2 * h->mb_stride + 1;
    pic->qscale_table = pic->qscale_table_buf->data + 2 * h->mb_stride + 1;

    for (i = 0; i < 2; i++) {
        pic->motion_val_buf[i] = av_buffer_pool_get(h->motion_val_pool);
        pic->ref_index_buf[i]  = av_buffer_pool_get(h->ref_index_pool);
        if (!pic->motion_val_buf[i] || !pic->ref_index_buf[i])
            goto fail;

        pic->motion_val[i] = (int16_t (*)[2])pic->motion_val_buf[i]->data + 4;
        pic->ref_index[i]  = pic->ref_index_buf[i]->data;
    }

    return 0;
fail:
    unref_picture(h, pic);
    return (ret < 0) ? ret : AVERROR(ENOMEM);
}

static inline int pic_is_unused(H264Context *h, Picture *pic)
{
    if (pic->f.data[0] == NULL)
        return 1;
    if (pic->needs_realloc && !(pic->reference & DELAYED_PIC_REF))
        return 1;
    return 0;
}

static int find_unused_picture(H264Context *h)
{
    int i;

    for (i = 0; i < MAX_PICTURE_COUNT; i++) {
        if (pic_is_unused(h, &h->DPB[i]))
            break;
    }
    if (i == MAX_PICTURE_COUNT)
        return AVERROR_INVALIDDATA;

    if (h->DPB[i].needs_realloc) {
        h->DPB[i].needs_realloc = 0;
        unref_picture(h, &h->DPB[i]);
    }

    return i;
}

/**
 * Check if the top & left blocks are available if needed and
 * change the dc mode so it only uses the available blocks.
 */
int ff_h264_check_intra4x4_pred_mode(H264Context *h)
{
    static const int8_t top[12] = {
        -1, 0, LEFT_DC_PRED, -1, -1, -1, -1, -1, 0
    };
    static const int8_t left[12] = {
        0, -1, TOP_DC_PRED, 0, -1, -1, -1, 0, -1, DC_128_PRED
    };
    int i;

    if (!(h->top_samples_available & 0x8000)) {
        for (i = 0; i < 4; i++) {
            int status = top[h->intra4x4_pred_mode_cache[scan8[0] + i]];
            if (status < 0) {
                av_log(h->avctx, AV_LOG_ERROR,
                       "top block unavailable for requested intra4x4 mode %d at %d %d\n",
                       status, h->mb_x, h->mb_y);
                return -1;
            } else if (status) {
                h->intra4x4_pred_mode_cache[scan8[0] + i] = status;
            }
        }
    }

    if ((h->left_samples_available & 0x8888) != 0x8888) {
        static const int mask[4] = { 0x8000, 0x2000, 0x80, 0x20 };
        for (i = 0; i < 4; i++)
            if (!(h->left_samples_available & mask[i])) {
                int status = left[h->intra4x4_pred_mode_cache[scan8[0] + 8 * i]];
                if (status < 0) {
                    av_log(h->avctx, AV_LOG_ERROR,
                           "left block unavailable for requested intra4x4 mode %d at %d %d\n",
                           status, h->mb_x, h->mb_y);
                    return -1;
                } else if (status) {
                    h->intra4x4_pred_mode_cache[scan8[0] + 8 * i] = status;
                }
            }
    }

    return 0;
} // FIXME cleanup like ff_h264_check_intra_pred_mode

/**
 * Check if the top & left blocks are available if needed and
 * change the dc mode so it only uses the available blocks.
 */
int ff_h264_check_intra_pred_mode(H264Context *h, int mode, int is_chroma)
{
    static const int8_t top[4]  = { LEFT_DC_PRED8x8, 1, -1, -1 };
    static const int8_t left[5] = { TOP_DC_PRED8x8, -1, 2, -1, DC_128_PRED8x8 };

    if (mode > 3U) {
        av_log(h->avctx, AV_LOG_ERROR,
               "out of range intra chroma pred mode at %d %d\n",
               h->mb_x, h->mb_y);
        return -1;
    }

    if (!(h->top_samples_available & 0x8000)) {
        mode = top[mode];
        if (mode < 0) {
            av_log(h->avctx, AV_LOG_ERROR,
                   "top block unavailable for requested intra mode at %d %d\n",
                   h->mb_x, h->mb_y);
            return -1;
        }
    }

    if ((h->left_samples_available & 0x8080) != 0x8080) {
        mode = left[mode];
        if (is_chroma && (h->left_samples_available & 0x8080)) {
            // mad cow disease mode, aka MBAFF + constrained_intra_pred
            mode = ALZHEIMER_DC_L0T_PRED8x8 +
                   (!(h->left_samples_available & 0x8000)) +
                   2 * (mode == DC_128_PRED8x8);
        }
        if (mode < 0) {
            av_log(h->avctx, AV_LOG_ERROR,
                   "left block unavailable for requested intra mode at %d %d\n",
                   h->mb_x, h->mb_y);
            return -1;
        }
    }

    return mode;
}

const uint8_t *ff_h264_decode_nal(H264Context *h, const uint8_t *src,
                                  int *dst_length, int *consumed, int length)
{
    int i, si, di;
    uint8_t *dst;
    int bufidx;

    // src[0]&0x80; // forbidden bit
    h->nal_ref_idc   = src[0] >> 5;
    h->nal_unit_type = src[0] & 0x1F;

    src++;
    length--;

#define STARTCODE_TEST                                                  \
    if (i + 2 < length && src[i + 1] == 0 && src[i + 2] <= 3) {         \
        if (src[i + 2] != 3) {                                          \
            /* startcode, so we must be past the end */                 \
            length = i;                                                 \
        }                                                               \
        break;                                                          \
    }

#if HAVE_FAST_UNALIGNED
#define FIND_FIRST_ZERO                                                 \
    if (i > 0 && !src[i])                                               \
        i--;                                                            \
    while (src[i])                                                      \
        i++

#if HAVE_FAST_64BIT
    for (i = 0; i + 1 < length; i += 9) {
        if (!((~AV_RN64A(src + i) &
               (AV_RN64A(src + i) - 0x0100010001000101ULL)) &
              0x8000800080008080ULL))
            continue;
        FIND_FIRST_ZERO;
        STARTCODE_TEST;
        i -= 7;
    }
#else
    for (i = 0; i + 1 < length; i += 5) {
        if (!((~AV_RN32A(src + i) &
               (AV_RN32A(src + i) - 0x01000101U)) &
              0x80008080U))
            continue;
        FIND_FIRST_ZERO;
        STARTCODE_TEST;
        i -= 3;
    }
#endif
#else
    for (i = 0; i + 1 < length; i += 2) {
        if (src[i])
            continue;
        if (i > 0 && src[i - 1] == 0)
            i--;
        STARTCODE_TEST;
    }
#endif

    // use second escape buffer for inter data
    bufidx = h->nal_unit_type == NAL_DPC ? 1 : 0;

    si = h->rbsp_buffer_size[bufidx];
    av_fast_padded_malloc(&h->rbsp_buffer[bufidx], &h->rbsp_buffer_size[bufidx], length+MAX_MBPAIR_SIZE);
    dst = h->rbsp_buffer[bufidx];

    if (dst == NULL)
        return NULL;

    if(i>=length-1){ //no escaped 0
        *dst_length= length;
        *consumed= length+1; //+1 for the header
        if(h->avctx->flags2 & CODEC_FLAG2_FAST){
            return src;
        }else{
            memcpy(dst, src, length);
            return dst;
        }
    }

    memcpy(dst, src, i);
    si = di = i;
    while (si + 2 < length) {
        // remove escapes (very rare 1:2^22)
        if (src[si + 2] > 3) {
            dst[di++] = src[si++];
            dst[di++] = src[si++];
        } else if (src[si] == 0 && src[si + 1] == 0) {
            if (src[si + 2] == 3) { // escape
                dst[di++]  = 0;
                dst[di++]  = 0;
                si        += 3;
                continue;
            } else // next start code
                goto nsc;
        }

        dst[di++] = src[si++];
    }
    while (si < length)
        dst[di++] = src[si++];

nsc:
    memset(dst + di, 0, FF_INPUT_BUFFER_PADDING_SIZE);

    *dst_length = di;
    *consumed   = si + 1; // +1 for the header
    /* FIXME store exact number of bits in the getbitcontext
     * (it is needed for decoding) */
    return dst;
}

/**
 * Identify the exact end of the bitstream
 * @return the length of the trailing, or 0 if damaged
 */
static int decode_rbsp_trailing(H264Context *h, const uint8_t *src)
{
    int v = *src;
    int r;

    tprintf(h->avctx, "rbsp trailing %X\n", v);

    for (r = 1; r < 9; r++) {
        if (v & 1)
            return r;
        v >>= 1;
    }
    return 0;
}

static inline int get_lowest_part_list_y(H264Context *h, Picture *pic, int n,
                                         int height, int y_offset, int list)
{
<<<<<<< HEAD
    int raw_my        = h->mv_cache[list][scan8[n]][1];
    int filter_height_down = (raw_my & 3) ? 3 : 0;
    int full_my       = (raw_my >> 2) + y_offset;
    int bottom        = full_my + filter_height_down + height;
=======
    int raw_my             = h->mv_cache[list][scan8[n]][1];
    int filter_height_up   = (raw_my & 3) ? 2 : 0;
    int filter_height_down = (raw_my & 3) ? 3 : 0;
    int full_my            = (raw_my >> 2) + y_offset;
    int top                = full_my - filter_height_up;
    int bottom             = full_my + filter_height_down + height;
>>>>>>> 16c22122

    av_assert2(height >= 0);

    return FFMAX(0, bottom);
}

static inline void get_lowest_part_y(H264Context *h, int refs[2][48], int n,
                                     int height, int y_offset, int list0,
                                     int list1, int *nrefs)
{
    int my;

    y_offset += 16 * (h->mb_y >> MB_FIELD(h));

    if (list0) {
        int ref_n    = h->ref_cache[0][scan8[n]];
        Picture *ref = &h->ref_list[0][ref_n];

        // Error resilience puts the current picture in the ref list.
        // Don't try to wait on these as it will cause a deadlock.
        // Fields can wait on each other, though.
        if (ref->tf.progress->data != h->cur_pic.tf.progress->data ||
            (ref->reference & 3) != h->picture_structure) {
            my = get_lowest_part_list_y(h, ref, n, height, y_offset, 0);
            if (refs[0][ref_n] < 0)
                nrefs[0] += 1;
            refs[0][ref_n] = FFMAX(refs[0][ref_n], my);
        }
    }

    if (list1) {
        int ref_n    = h->ref_cache[1][scan8[n]];
        Picture *ref = &h->ref_list[1][ref_n];

        if (ref->tf.progress->data != h->cur_pic.tf.progress->data ||
            (ref->reference & 3) != h->picture_structure) {
            my = get_lowest_part_list_y(h, ref, n, height, y_offset, 1);
            if (refs[1][ref_n] < 0)
                nrefs[1] += 1;
            refs[1][ref_n] = FFMAX(refs[1][ref_n], my);
        }
    }
}

/**
 * Wait until all reference frames are available for MC operations.
 *
 * @param h the H264 context
 */
static void await_references(H264Context *h)
{
    const int mb_xy   = h->mb_xy;
    const int mb_type = h->cur_pic.mb_type[mb_xy];
    int refs[2][48];
    int nrefs[2] = { 0 };
    int ref, list;

    memset(refs, -1, sizeof(refs));

    if (IS_16X16(mb_type)) {
        get_lowest_part_y(h, refs, 0, 16, 0,
                          IS_DIR(mb_type, 0, 0), IS_DIR(mb_type, 0, 1), nrefs);
    } else if (IS_16X8(mb_type)) {
        get_lowest_part_y(h, refs, 0, 8, 0,
                          IS_DIR(mb_type, 0, 0), IS_DIR(mb_type, 0, 1), nrefs);
        get_lowest_part_y(h, refs, 8, 8, 8,
                          IS_DIR(mb_type, 1, 0), IS_DIR(mb_type, 1, 1), nrefs);
    } else if (IS_8X16(mb_type)) {
        get_lowest_part_y(h, refs, 0, 16, 0,
                          IS_DIR(mb_type, 0, 0), IS_DIR(mb_type, 0, 1), nrefs);
        get_lowest_part_y(h, refs, 4, 16, 0,
                          IS_DIR(mb_type, 1, 0), IS_DIR(mb_type, 1, 1), nrefs);
    } else {
        int i;

        av_assert2(IS_8X8(mb_type));

        for (i = 0; i < 4; i++) {
            const int sub_mb_type = h->sub_mb_type[i];
            const int n           = 4 * i;
            int y_offset          = (i & 2) << 2;

            if (IS_SUB_8X8(sub_mb_type)) {
                get_lowest_part_y(h, refs, n, 8, y_offset,
                                  IS_DIR(sub_mb_type, 0, 0),
                                  IS_DIR(sub_mb_type, 0, 1),
                                  nrefs);
            } else if (IS_SUB_8X4(sub_mb_type)) {
                get_lowest_part_y(h, refs, n, 4, y_offset,
                                  IS_DIR(sub_mb_type, 0, 0),
                                  IS_DIR(sub_mb_type, 0, 1),
                                  nrefs);
                get_lowest_part_y(h, refs, n + 2, 4, y_offset + 4,
                                  IS_DIR(sub_mb_type, 0, 0),
                                  IS_DIR(sub_mb_type, 0, 1),
                                  nrefs);
            } else if (IS_SUB_4X8(sub_mb_type)) {
                get_lowest_part_y(h, refs, n, 8, y_offset,
                                  IS_DIR(sub_mb_type, 0, 0),
                                  IS_DIR(sub_mb_type, 0, 1),
                                  nrefs);
                get_lowest_part_y(h, refs, n + 1, 8, y_offset,
                                  IS_DIR(sub_mb_type, 0, 0),
                                  IS_DIR(sub_mb_type, 0, 1),
                                  nrefs);
            } else {
                int j;
                av_assert2(IS_SUB_4X4(sub_mb_type));
                for (j = 0; j < 4; j++) {
                    int sub_y_offset = y_offset + 2 * (j & 2);
                    get_lowest_part_y(h, refs, n + j, 4, sub_y_offset,
                                      IS_DIR(sub_mb_type, 0, 0),
                                      IS_DIR(sub_mb_type, 0, 1),
                                      nrefs);
                }
            }
        }
    }

    for (list = h->list_count - 1; list >= 0; list--)
        for (ref = 0; ref < 48 && nrefs[list]; ref++) {
            int row = refs[list][ref];
            if (row >= 0) {
                Picture *ref_pic      = &h->ref_list[list][ref];
                int ref_field         = ref_pic->reference - 1;
                int ref_field_picture = ref_pic->field_picture;
                int pic_height        = 16 * h->mb_height >> ref_field_picture;

                row <<= MB_MBAFF(h);
                nrefs[list]--;

                if (!FIELD_PICTURE(h) && ref_field_picture) { // frame referencing two fields
                    ff_thread_await_progress(&ref_pic->tf,
                                             FFMIN((row >> 1) - !(row & 1),
                                                   pic_height - 1),
                                             1);
                    ff_thread_await_progress(&ref_pic->tf,
                                             FFMIN((row >> 1), pic_height - 1),
                                             0);
                } else if (FIELD_PICTURE(h) && !ref_field_picture) { // field referencing one field of a frame
                    ff_thread_await_progress(&ref_pic->tf,
                                             FFMIN(row * 2 + ref_field,
                                                   pic_height - 1),
                                             0);
                } else if (FIELD_PICTURE(h)) {
                    ff_thread_await_progress(&ref_pic->tf,
                                             FFMIN(row, pic_height - 1),
                                             ref_field);
                } else {
                    ff_thread_await_progress(&ref_pic->tf,
                                             FFMIN(row, pic_height - 1),
                                             0);
                }
            }
        }
}

static av_always_inline void mc_dir_part(H264Context *h, Picture *pic,
                                         int n, int square, int height,
                                         int delta, int list,
                                         uint8_t *dest_y, uint8_t *dest_cb,
                                         uint8_t *dest_cr,
                                         int src_x_offset, int src_y_offset,
                                         qpel_mc_func *qpix_op,
                                         h264_chroma_mc_func chroma_op,
                                         int pixel_shift, int chroma_idc)
{
    const int mx      = h->mv_cache[list][scan8[n]][0] + src_x_offset * 8;
    int my            = h->mv_cache[list][scan8[n]][1] + src_y_offset * 8;
    const int luma_xy = (mx & 3) + ((my & 3) << 2);
    int offset        = ((mx >> 2) << pixel_shift) + (my >> 2) * h->mb_linesize;
    uint8_t *src_y    = pic->f.data[0] + offset;
    uint8_t *src_cb, *src_cr;
    int extra_width  = 0;
    int extra_height = 0;
    int emu = 0;
    const int full_mx    = mx >> 2;
    const int full_my    = my >> 2;
    const int pic_width  = 16 * h->mb_width;
    const int pic_height = 16 * h->mb_height >> MB_FIELD(h);
    int ysh;

    if (mx & 7)
        extra_width -= 3;
    if (my & 7)
        extra_height -= 3;

    if (full_mx                <          0 - extra_width  ||
        full_my                <          0 - extra_height ||
        full_mx + 16 /*FIXME*/ > pic_width  + extra_width  ||
        full_my + 16 /*FIXME*/ > pic_height + extra_height) {
        h->vdsp.emulated_edge_mc(h->edge_emu_buffer,
                                 src_y - (2 << pixel_shift) - 2 * h->mb_linesize,
                                 h->mb_linesize,
                                 16 + 5, 16 + 5 /*FIXME*/, full_mx - 2,
                                 full_my - 2, pic_width, pic_height);
        src_y = h->edge_emu_buffer + (2 << pixel_shift) + 2 * h->mb_linesize;
        emu   = 1;
    }

    qpix_op[luma_xy](dest_y, src_y, h->mb_linesize); // FIXME try variable height perhaps?
    if (!square)
        qpix_op[luma_xy](dest_y + delta, src_y + delta, h->mb_linesize);

    if (CONFIG_GRAY && h->flags & CODEC_FLAG_GRAY)
        return;

    if (chroma_idc == 3 /* yuv444 */) {
        src_cb = pic->f.data[1] + offset;
        if (emu) {
            h->vdsp.emulated_edge_mc(h->edge_emu_buffer,
                                     src_cb - (2 << pixel_shift) - 2 * h->mb_linesize,
                                     h->mb_linesize,
                                     16 + 5, 16 + 5 /*FIXME*/,
                                     full_mx - 2, full_my - 2,
                                     pic_width, pic_height);
            src_cb = h->edge_emu_buffer + (2 << pixel_shift) + 2 * h->mb_linesize;
        }
        qpix_op[luma_xy](dest_cb, src_cb, h->mb_linesize); // FIXME try variable height perhaps?
        if (!square)
            qpix_op[luma_xy](dest_cb + delta, src_cb + delta, h->mb_linesize);

        src_cr = pic->f.data[2] + offset;
        if (emu) {
            h->vdsp.emulated_edge_mc(h->edge_emu_buffer,
                                     src_cr - (2 << pixel_shift) - 2 * h->mb_linesize,
                                     h->mb_linesize,
                                     16 + 5, 16 + 5 /*FIXME*/,
                                     full_mx - 2, full_my - 2,
                                     pic_width, pic_height);
            src_cr = h->edge_emu_buffer + (2 << pixel_shift) + 2 * h->mb_linesize;
        }
        qpix_op[luma_xy](dest_cr, src_cr, h->mb_linesize); // FIXME try variable height perhaps?
        if (!square)
            qpix_op[luma_xy](dest_cr + delta, src_cr + delta, h->mb_linesize);
        return;
    }

    ysh = 3 - (chroma_idc == 2 /* yuv422 */);
    if (chroma_idc == 1 /* yuv420 */ && MB_FIELD(h)) {
        // chroma offset when predicting from a field of opposite parity
        my  += 2 * ((h->mb_y & 1) - (pic->reference - 1));
        emu |= (my >> 3) < 0 || (my >> 3) + 8 >= (pic_height >> 1);
    }

    src_cb = pic->f.data[1] + ((mx >> 3) << pixel_shift) +
             (my >> ysh) * h->mb_uvlinesize;
    src_cr = pic->f.data[2] + ((mx >> 3) << pixel_shift) +
             (my >> ysh) * h->mb_uvlinesize;

    if (emu) {
        h->vdsp.emulated_edge_mc(h->edge_emu_buffer, src_cb, h->mb_uvlinesize,
                                 9, 8 * chroma_idc + 1, (mx >> 3), (my >> ysh),
                                 pic_width >> 1, pic_height >> (chroma_idc == 1 /* yuv420 */));
        src_cb = h->edge_emu_buffer;
    }
    chroma_op(dest_cb, src_cb, h->mb_uvlinesize,
              height >> (chroma_idc == 1 /* yuv420 */),
              mx & 7, (my << (chroma_idc == 2 /* yuv422 */)) & 7);

    if (emu) {
        h->vdsp.emulated_edge_mc(h->edge_emu_buffer, src_cr, h->mb_uvlinesize,
                                 9, 8 * chroma_idc + 1, (mx >> 3), (my >> ysh),
                                 pic_width >> 1, pic_height >> (chroma_idc == 1 /* yuv420 */));
        src_cr = h->edge_emu_buffer;
    }
    chroma_op(dest_cr, src_cr, h->mb_uvlinesize, height >> (chroma_idc == 1 /* yuv420 */),
              mx & 7, (my << (chroma_idc == 2 /* yuv422 */)) & 7);
}

static av_always_inline void mc_part_std(H264Context *h, int n, int square,
                                         int height, int delta,
                                         uint8_t *dest_y, uint8_t *dest_cb,
                                         uint8_t *dest_cr,
                                         int x_offset, int y_offset,
                                         qpel_mc_func *qpix_put,
                                         h264_chroma_mc_func chroma_put,
                                         qpel_mc_func *qpix_avg,
                                         h264_chroma_mc_func chroma_avg,
                                         int list0, int list1,
                                         int pixel_shift, int chroma_idc)
{
    qpel_mc_func *qpix_op         = qpix_put;
    h264_chroma_mc_func chroma_op = chroma_put;

    dest_y += (2 * x_offset << pixel_shift) + 2 * y_offset * h->mb_linesize;
    if (chroma_idc == 3 /* yuv444 */) {
        dest_cb += (2 * x_offset << pixel_shift) + 2 * y_offset * h->mb_linesize;
        dest_cr += (2 * x_offset << pixel_shift) + 2 * y_offset * h->mb_linesize;
    } else if (chroma_idc == 2 /* yuv422 */) {
        dest_cb += (x_offset << pixel_shift) + 2 * y_offset * h->mb_uvlinesize;
        dest_cr += (x_offset << pixel_shift) + 2 * y_offset * h->mb_uvlinesize;
    } else { /* yuv420 */
        dest_cb += (x_offset << pixel_shift) + y_offset * h->mb_uvlinesize;
        dest_cr += (x_offset << pixel_shift) + y_offset * h->mb_uvlinesize;
    }
    x_offset += 8 * h->mb_x;
    y_offset += 8 * (h->mb_y >> MB_FIELD(h));

    if (list0) {
        Picture *ref = &h->ref_list[0][h->ref_cache[0][scan8[n]]];
        mc_dir_part(h, ref, n, square, height, delta, 0,
                    dest_y, dest_cb, dest_cr, x_offset, y_offset,
                    qpix_op, chroma_op, pixel_shift, chroma_idc);

        qpix_op   = qpix_avg;
        chroma_op = chroma_avg;
    }

    if (list1) {
        Picture *ref = &h->ref_list[1][h->ref_cache[1][scan8[n]]];
        mc_dir_part(h, ref, n, square, height, delta, 1,
                    dest_y, dest_cb, dest_cr, x_offset, y_offset,
                    qpix_op, chroma_op, pixel_shift, chroma_idc);
    }
}

static av_always_inline void mc_part_weighted(H264Context *h, int n, int square,
                                              int height, int delta,
                                              uint8_t *dest_y, uint8_t *dest_cb,
                                              uint8_t *dest_cr,
                                              int x_offset, int y_offset,
                                              qpel_mc_func *qpix_put,
                                              h264_chroma_mc_func chroma_put,
                                              h264_weight_func luma_weight_op,
                                              h264_weight_func chroma_weight_op,
                                              h264_biweight_func luma_weight_avg,
                                              h264_biweight_func chroma_weight_avg,
                                              int list0, int list1,
                                              int pixel_shift, int chroma_idc)
{
    int chroma_height;

    dest_y += (2 * x_offset << pixel_shift) + 2 * y_offset * h->mb_linesize;
    if (chroma_idc == 3 /* yuv444 */) {
        chroma_height     = height;
        chroma_weight_avg = luma_weight_avg;
        chroma_weight_op  = luma_weight_op;
        dest_cb += (2 * x_offset << pixel_shift) + 2 * y_offset * h->mb_linesize;
        dest_cr += (2 * x_offset << pixel_shift) + 2 * y_offset * h->mb_linesize;
    } else if (chroma_idc == 2 /* yuv422 */) {
        chroma_height = height;
        dest_cb      += (x_offset << pixel_shift) + 2 * y_offset * h->mb_uvlinesize;
        dest_cr      += (x_offset << pixel_shift) + 2 * y_offset * h->mb_uvlinesize;
    } else { /* yuv420 */
        chroma_height = height >> 1;
        dest_cb      += (x_offset << pixel_shift) + y_offset * h->mb_uvlinesize;
        dest_cr      += (x_offset << pixel_shift) + y_offset * h->mb_uvlinesize;
    }
    x_offset += 8 * h->mb_x;
    y_offset += 8 * (h->mb_y >> MB_FIELD(h));

    if (list0 && list1) {
        /* don't optimize for luma-only case, since B-frames usually
         * use implicit weights => chroma too. */
        uint8_t *tmp_cb = h->bipred_scratchpad;
        uint8_t *tmp_cr = h->bipred_scratchpad + (16 << pixel_shift);
        uint8_t *tmp_y  = h->bipred_scratchpad + 16 * h->mb_uvlinesize;
        int refn0       = h->ref_cache[0][scan8[n]];
        int refn1       = h->ref_cache[1][scan8[n]];

        mc_dir_part(h, &h->ref_list[0][refn0], n, square, height, delta, 0,
                    dest_y, dest_cb, dest_cr,
                    x_offset, y_offset, qpix_put, chroma_put,
                    pixel_shift, chroma_idc);
        mc_dir_part(h, &h->ref_list[1][refn1], n, square, height, delta, 1,
                    tmp_y, tmp_cb, tmp_cr,
                    x_offset, y_offset, qpix_put, chroma_put,
                    pixel_shift, chroma_idc);

        if (h->use_weight == 2) {
            int weight0 = h->implicit_weight[refn0][refn1][h->mb_y & 1];
            int weight1 = 64 - weight0;
            luma_weight_avg(dest_y, tmp_y, h->mb_linesize,
                            height, 5, weight0, weight1, 0);
            chroma_weight_avg(dest_cb, tmp_cb, h->mb_uvlinesize,
                              chroma_height, 5, weight0, weight1, 0);
            chroma_weight_avg(dest_cr, tmp_cr, h->mb_uvlinesize,
                              chroma_height, 5, weight0, weight1, 0);
        } else {
            luma_weight_avg(dest_y, tmp_y, h->mb_linesize, height,
                            h->luma_log2_weight_denom,
                            h->luma_weight[refn0][0][0],
                            h->luma_weight[refn1][1][0],
                            h->luma_weight[refn0][0][1] +
                            h->luma_weight[refn1][1][1]);
            chroma_weight_avg(dest_cb, tmp_cb, h->mb_uvlinesize, chroma_height,
                              h->chroma_log2_weight_denom,
                              h->chroma_weight[refn0][0][0][0],
                              h->chroma_weight[refn1][1][0][0],
                              h->chroma_weight[refn0][0][0][1] +
                              h->chroma_weight[refn1][1][0][1]);
            chroma_weight_avg(dest_cr, tmp_cr, h->mb_uvlinesize, chroma_height,
                              h->chroma_log2_weight_denom,
                              h->chroma_weight[refn0][0][1][0],
                              h->chroma_weight[refn1][1][1][0],
                              h->chroma_weight[refn0][0][1][1] +
                              h->chroma_weight[refn1][1][1][1]);
        }
    } else {
        int list     = list1 ? 1 : 0;
        int refn     = h->ref_cache[list][scan8[n]];
        Picture *ref = &h->ref_list[list][refn];
        mc_dir_part(h, ref, n, square, height, delta, list,
                    dest_y, dest_cb, dest_cr, x_offset, y_offset,
                    qpix_put, chroma_put, pixel_shift, chroma_idc);

        luma_weight_op(dest_y, h->mb_linesize, height,
                       h->luma_log2_weight_denom,
                       h->luma_weight[refn][list][0],
                       h->luma_weight[refn][list][1]);
        if (h->use_weight_chroma) {
            chroma_weight_op(dest_cb, h->mb_uvlinesize, chroma_height,
                             h->chroma_log2_weight_denom,
                             h->chroma_weight[refn][list][0][0],
                             h->chroma_weight[refn][list][0][1]);
            chroma_weight_op(dest_cr, h->mb_uvlinesize, chroma_height,
                             h->chroma_log2_weight_denom,
                             h->chroma_weight[refn][list][1][0],
                             h->chroma_weight[refn][list][1][1]);
        }
    }
}

static av_always_inline void prefetch_motion(H264Context *h, int list,
                                             int pixel_shift, int chroma_idc)
{
    /* fetch pixels for estimated mv 4 macroblocks ahead
     * optimized for 64byte cache lines */
    const int refn = h->ref_cache[list][scan8[0]];
    if (refn >= 0) {
        const int mx  = (h->mv_cache[list][scan8[0]][0] >> 2) + 16 * h->mb_x + 8;
        const int my  = (h->mv_cache[list][scan8[0]][1] >> 2) + 16 * h->mb_y;
        uint8_t **src = h->ref_list[list][refn].f.data;
        int off       = (mx << pixel_shift) +
                        (my + (h->mb_x & 3) * 4) * h->mb_linesize +
                        (64 << pixel_shift);
        h->vdsp.prefetch(src[0] + off, h->linesize, 4);
        if (chroma_idc == 3 /* yuv444 */) {
            h->vdsp.prefetch(src[1] + off, h->linesize, 4);
            h->vdsp.prefetch(src[2] + off, h->linesize, 4);
        } else {
            off= (((mx>>1)+64)<<pixel_shift) + ((my>>1) + (h->mb_x&7))*h->uvlinesize;
            h->vdsp.prefetch(src[1] + off, src[2] - src[1], 2);
        }
    }
}

static void free_tables(H264Context *h, int free_rbsp)
{
    int i;
    H264Context *hx;

    av_freep(&h->intra4x4_pred_mode);
    av_freep(&h->chroma_pred_mode_table);
    av_freep(&h->cbp_table);
    av_freep(&h->mvd_table[0]);
    av_freep(&h->mvd_table[1]);
    av_freep(&h->direct_table);
    av_freep(&h->non_zero_count);
    av_freep(&h->slice_table_base);
    h->slice_table = NULL;
    av_freep(&h->list_counts);

    av_freep(&h->mb2b_xy);
    av_freep(&h->mb2br_xy);

    for (i = 0; i < 3; i++)
        av_freep(&h->visualization_buffer[i]);

    av_buffer_pool_uninit(&h->qscale_table_pool);
    av_buffer_pool_uninit(&h->mb_type_pool);
    av_buffer_pool_uninit(&h->motion_val_pool);
    av_buffer_pool_uninit(&h->ref_index_pool);

    if (free_rbsp && h->DPB) {
        for (i = 0; i < MAX_PICTURE_COUNT; i++)
            unref_picture(h, &h->DPB[i]);
        av_freep(&h->DPB);
    } else if (h->DPB) {
        for (i = 0; i < MAX_PICTURE_COUNT; i++)
            h->DPB[i].needs_realloc = 1;
    }

    h->cur_pic_ptr = NULL;

    for (i = 0; i < MAX_THREADS; i++) {
        hx = h->thread_context[i];
        if (!hx)
            continue;
        av_freep(&hx->top_borders[1]);
        av_freep(&hx->top_borders[0]);
        av_freep(&hx->bipred_scratchpad);
        av_freep(&hx->edge_emu_buffer);
        av_freep(&hx->dc_val_base);
        av_freep(&hx->me.scratchpad);
        av_freep(&hx->er.mb_index2xy);
        av_freep(&hx->er.error_status_table);
        av_freep(&hx->er.er_temp_buffer);
        av_freep(&hx->er.mbintra_table);
        av_freep(&hx->er.mbskip_table);

        if (free_rbsp) {
            av_freep(&hx->rbsp_buffer[1]);
            av_freep(&hx->rbsp_buffer[0]);
            hx->rbsp_buffer_size[0] = 0;
            hx->rbsp_buffer_size[1] = 0;
        }
        if (i)
            av_freep(&h->thread_context[i]);
    }
}

static void init_dequant8_coeff_table(H264Context *h)
{
    int i, j, q, x;
    const int max_qp = 51 + 6 * (h->sps.bit_depth_luma - 8);

    for (i = 0; i < 6; i++) {
        h->dequant8_coeff[i] = h->dequant8_buffer[i];
        for (j = 0; j < i; j++)
            if (!memcmp(h->pps.scaling_matrix8[j], h->pps.scaling_matrix8[i],
                        64 * sizeof(uint8_t))) {
                h->dequant8_coeff[i] = h->dequant8_buffer[j];
                break;
            }
        if (j < i)
            continue;

        for (q = 0; q < max_qp + 1; q++) {
            int shift = div6[q];
            int idx   = rem6[q];
            for (x = 0; x < 64; x++)
                h->dequant8_coeff[i][q][(x >> 3) | ((x & 7) << 3)] =
                    ((uint32_t)dequant8_coeff_init[idx][dequant8_coeff_init_scan[((x >> 1) & 12) | (x & 3)]] *
                     h->pps.scaling_matrix8[i][x]) << shift;
        }
    }
}

static void init_dequant4_coeff_table(H264Context *h)
{
    int i, j, q, x;
    const int max_qp = 51 + 6 * (h->sps.bit_depth_luma - 8);
    for (i = 0; i < 6; i++) {
        h->dequant4_coeff[i] = h->dequant4_buffer[i];
        for (j = 0; j < i; j++)
            if (!memcmp(h->pps.scaling_matrix4[j], h->pps.scaling_matrix4[i],
                        16 * sizeof(uint8_t))) {
                h->dequant4_coeff[i] = h->dequant4_buffer[j];
                break;
            }
        if (j < i)
            continue;

        for (q = 0; q < max_qp + 1; q++) {
            int shift = div6[q] + 2;
            int idx   = rem6[q];
            for (x = 0; x < 16; x++)
                h->dequant4_coeff[i][q][(x >> 2) | ((x << 2) & 0xF)] =
                    ((uint32_t)dequant4_coeff_init[idx][(x & 1) + ((x >> 2) & 1)] *
                     h->pps.scaling_matrix4[i][x]) << shift;
        }
    }
}

static void init_dequant_tables(H264Context *h)
{
    int i, x;
    init_dequant4_coeff_table(h);
    if (h->pps.transform_8x8_mode)
        init_dequant8_coeff_table(h);
    if (h->sps.transform_bypass) {
        for (i = 0; i < 6; i++)
            for (x = 0; x < 16; x++)
                h->dequant4_coeff[i][0][x] = 1 << 6;
        if (h->pps.transform_8x8_mode)
            for (i = 0; i < 6; i++)
                for (x = 0; x < 64; x++)
                    h->dequant8_coeff[i][0][x] = 1 << 6;
    }
}

int ff_h264_alloc_tables(H264Context *h)
{
<<<<<<< HEAD
    const int big_mb_num    = h->mb_stride * (h->mb_height + 1);
    const int row_mb_num    = 2*h->mb_stride*FFMAX(h->avctx->thread_count, 1);
=======
    const int big_mb_num = h->mb_stride * (h->mb_height + 1);
    const int row_mb_num = h->mb_stride * 2 * h->avctx->thread_count;
>>>>>>> 16c22122
    int x, y, i;

    FF_ALLOCZ_OR_GOTO(h->avctx, h->intra4x4_pred_mode,
                      row_mb_num * 8 * sizeof(uint8_t), fail)
    FF_ALLOCZ_OR_GOTO(h->avctx, h->non_zero_count,
                      big_mb_num * 48 * sizeof(uint8_t), fail)
    FF_ALLOCZ_OR_GOTO(h->avctx, h->slice_table_base,
                      (big_mb_num + h->mb_stride) * sizeof(*h->slice_table_base), fail)
    FF_ALLOCZ_OR_GOTO(h->avctx, h->cbp_table,
                      big_mb_num * sizeof(uint16_t), fail)
    FF_ALLOCZ_OR_GOTO(h->avctx, h->chroma_pred_mode_table,
                      big_mb_num * sizeof(uint8_t), fail)
    FF_ALLOCZ_OR_GOTO(h->avctx, h->mvd_table[0],
                      16 * row_mb_num * sizeof(uint8_t), fail);
    FF_ALLOCZ_OR_GOTO(h->avctx, h->mvd_table[1],
                      16 * row_mb_num * sizeof(uint8_t), fail);
    FF_ALLOCZ_OR_GOTO(h->avctx, h->direct_table,
                      4 * big_mb_num * sizeof(uint8_t), fail);
    FF_ALLOCZ_OR_GOTO(h->avctx, h->list_counts,
                      big_mb_num * sizeof(uint8_t), fail)

    memset(h->slice_table_base, -1,
           (big_mb_num + h->mb_stride) * sizeof(*h->slice_table_base));
    h->slice_table = h->slice_table_base + h->mb_stride * 2 + 1;

    FF_ALLOCZ_OR_GOTO(h->avctx, h->mb2b_xy,
                      big_mb_num * sizeof(uint32_t), fail);
    FF_ALLOCZ_OR_GOTO(h->avctx, h->mb2br_xy,
                      big_mb_num * sizeof(uint32_t), fail);
    for (y = 0; y < h->mb_height; y++)
        for (x = 0; x < h->mb_width; x++) {
            const int mb_xy = x + y * h->mb_stride;
            const int b_xy  = 4 * x + 4 * y * h->b_stride;

            h->mb2b_xy[mb_xy]  = b_xy;
            h->mb2br_xy[mb_xy] = 8 * (FMO ? mb_xy : (mb_xy % (2 * h->mb_stride)));
        }

    if (!h->dequant4_coeff[0])
        init_dequant_tables(h);

    if (!h->DPB) {
        h->DPB = av_mallocz_array(MAX_PICTURE_COUNT, sizeof(*h->DPB));
        if (!h->DPB)
            return AVERROR(ENOMEM);
        for (i = 0; i < MAX_PICTURE_COUNT; i++)
            avcodec_get_frame_defaults(&h->DPB[i].f);
        avcodec_get_frame_defaults(&h->cur_pic.f);
    }

    return 0;

fail:
    free_tables(h, 1);
    return -1;
}

/**
 * Mimic alloc_tables(), but for every context thread.
 */
static void clone_tables(H264Context *dst, H264Context *src, int i)
{
    dst->intra4x4_pred_mode     = src->intra4x4_pred_mode + i * 8 * 2 * src->mb_stride;
    dst->non_zero_count         = src->non_zero_count;
    dst->slice_table            = src->slice_table;
    dst->cbp_table              = src->cbp_table;
    dst->mb2b_xy                = src->mb2b_xy;
    dst->mb2br_xy               = src->mb2br_xy;
    dst->chroma_pred_mode_table = src->chroma_pred_mode_table;
    dst->mvd_table[0]           = src->mvd_table[0] + i * 8 * 2 * src->mb_stride;
    dst->mvd_table[1]           = src->mvd_table[1] + i * 8 * 2 * src->mb_stride;
    dst->direct_table           = src->direct_table;
    dst->list_counts            = src->list_counts;
    dst->DPB                    = src->DPB;
    dst->cur_pic_ptr            = src->cur_pic_ptr;
    dst->cur_pic                = src->cur_pic;
    dst->bipred_scratchpad      = NULL;
    dst->edge_emu_buffer        = NULL;
    dst->me.scratchpad          = NULL;
    ff_h264_pred_init(&dst->hpc, src->avctx->codec_id, src->sps.bit_depth_luma,
                      src->sps.chroma_format_idc);
}

/**
 * Init context
 * Allocate buffers which are not shared amongst multiple threads.
 */
static int context_init(H264Context *h)
{
    ERContext *er = &h->er;
    int mb_array_size = h->mb_height * h->mb_stride;
    int y_size  = (2 * h->mb_width + 1) * (2 * h->mb_height + 1);
    int c_size  = h->mb_stride * (h->mb_height + 1);
    int yc_size = y_size + 2   * c_size;
    int x, y, i;

    FF_ALLOCZ_OR_GOTO(h->avctx, h->top_borders[0],
                      h->mb_width * 16 * 3 * sizeof(uint8_t) * 2, fail)
    FF_ALLOCZ_OR_GOTO(h->avctx, h->top_borders[1],
                      h->mb_width * 16 * 3 * sizeof(uint8_t) * 2, fail)

    h->ref_cache[0][scan8[5]  + 1] =
    h->ref_cache[0][scan8[7]  + 1] =
    h->ref_cache[0][scan8[13] + 1] =
    h->ref_cache[1][scan8[5]  + 1] =
    h->ref_cache[1][scan8[7]  + 1] =
    h->ref_cache[1][scan8[13] + 1] = PART_NOT_AVAILABLE;

    if (CONFIG_ERROR_RESILIENCE) {
        /* init ER */
        er->avctx          = h->avctx;
        er->dsp            = &h->dsp;
        er->decode_mb      = h264_er_decode_mb;
        er->opaque         = h;
        er->quarter_sample = 1;

        er->mb_num      = h->mb_num;
        er->mb_width    = h->mb_width;
        er->mb_height   = h->mb_height;
        er->mb_stride   = h->mb_stride;
        er->b8_stride   = h->mb_width * 2 + 1;

        FF_ALLOCZ_OR_GOTO(h->avctx, er->mb_index2xy, (h->mb_num + 1) * sizeof(int),
                          fail); // error ressilience code looks cleaner with this
        for (y = 0; y < h->mb_height; y++)
            for (x = 0; x < h->mb_width; x++)
                er->mb_index2xy[x + y * h->mb_width] = x + y * h->mb_stride;

        er->mb_index2xy[h->mb_height * h->mb_width] = (h->mb_height - 1) *
                                                      h->mb_stride + h->mb_width;

        FF_ALLOCZ_OR_GOTO(h->avctx, er->error_status_table,
                          mb_array_size * sizeof(uint8_t), fail);

        FF_ALLOC_OR_GOTO(h->avctx, er->mbintra_table, mb_array_size, fail);
        memset(er->mbintra_table, 1, mb_array_size);

        FF_ALLOCZ_OR_GOTO(h->avctx, er->mbskip_table, mb_array_size + 2, fail);

        FF_ALLOC_OR_GOTO(h->avctx, er->er_temp_buffer, h->mb_height * h->mb_stride,
                         fail);

        FF_ALLOCZ_OR_GOTO(h->avctx, h->dc_val_base, yc_size * sizeof(int16_t), fail);
        er->dc_val[0] = h->dc_val_base + h->mb_width * 2 + 2;
        er->dc_val[1] = h->dc_val_base + y_size + h->mb_stride + 1;
        er->dc_val[2] = er->dc_val[1] + c_size;
        for (i = 0; i < yc_size; i++)
            h->dc_val_base[i] = 1024;
    }

    return 0;

fail:
    return -1; // free_tables will clean up for us
}

static int decode_nal_units(H264Context *h, const uint8_t *buf, int buf_size,
                            int parse_extradata);

int ff_h264_decode_extradata(H264Context *h, const uint8_t *buf, int size)
{
    AVCodecContext *avctx = h->avctx;

    if (!buf || size <= 0)
        return -1;

    if (buf[0] == 1) {
        int i, cnt, nalsize;
        const unsigned char *p = buf;

        h->is_avc = 1;

        if (size < 7) {
            av_log(avctx, AV_LOG_ERROR, "avcC too short\n");
            return -1;
        }
        /* sps and pps in the avcC always have length coded with 2 bytes,
         * so put a fake nal_length_size = 2 while parsing them */
        h->nal_length_size = 2;
        // Decode sps from avcC
        cnt = *(p + 5) & 0x1f; // Number of sps
        p  += 6;
        for (i = 0; i < cnt; i++) {
            nalsize = AV_RB16(p) + 2;
            if(nalsize > size - (p-buf))
                return -1;
            if (decode_nal_units(h, p, nalsize, 1) < 0) {
                av_log(avctx, AV_LOG_ERROR,
                       "Decoding sps %d from avcC failed\n", i);
                return -1;
            }
            p += nalsize;
        }
        // Decode pps from avcC
        cnt = *(p++); // Number of pps
        for (i = 0; i < cnt; i++) {
            nalsize = AV_RB16(p) + 2;
            if(nalsize > size - (p-buf))
                return -1;
            if (decode_nal_units(h, p, nalsize, 1) < 0) {
                av_log(avctx, AV_LOG_ERROR,
                       "Decoding pps %d from avcC failed\n", i);
                return -1;
            }
            p += nalsize;
        }
        // Now store right nal length size, that will be used to parse all other nals
        h->nal_length_size = (buf[4] & 0x03) + 1;
    } else {
        h->is_avc = 0;
        if (decode_nal_units(h, buf, size, 1) < 0)
            return -1;
    }
    return size;
}

av_cold int ff_h264_decode_init(AVCodecContext *avctx)
{
    H264Context *h = avctx->priv_data;
    int i;

    h->avctx = avctx;

    h->bit_depth_luma    = 8;
    h->chroma_format_idc = 1;

    h->avctx->bits_per_raw_sample = 8;
    h->cur_chroma_format_idc = 1;

    ff_h264dsp_init(&h->h264dsp, 8, 1);
    av_assert0(h->sps.bit_depth_chroma == 0);
    ff_h264chroma_init(&h->h264chroma, h->sps.bit_depth_chroma);
    ff_h264qpel_init(&h->h264qpel, 8);
    ff_h264_pred_init(&h->hpc, h->avctx->codec_id, 8, 1);

    h->dequant_coeff_pps = -1;
    h->current_sps_id = -1;

    /* needed so that IDCT permutation is known early */
    if (CONFIG_ERROR_RESILIENCE)
        ff_dsputil_init(&h->dsp, h->avctx);
    ff_videodsp_init(&h->vdsp, 8);

    memset(h->pps.scaling_matrix4, 16, 6 * 16 * sizeof(uint8_t));
    memset(h->pps.scaling_matrix8, 16, 2 * 64 * sizeof(uint8_t));

    h->picture_structure   = PICT_FRAME;
    h->slice_context_count = 1;
    h->workaround_bugs     = avctx->workaround_bugs;
    h->flags               = avctx->flags;

    /* set defaults */
    // s->decode_mb = ff_h263_decode_mb;
    if (!avctx->has_b_frames)
        h->low_delay = 1;

    avctx->chroma_sample_location = AVCHROMA_LOC_LEFT;

    ff_h264_decode_init_vlc();

    h->pixel_shift        = 0;
    h->sps.bit_depth_luma = avctx->bits_per_raw_sample = 8;

    h->thread_context[0] = h;
    h->outputed_poc      = h->next_outputed_poc = INT_MIN;
    for (i = 0; i < MAX_DELAYED_PIC_COUNT; i++)
        h->last_pocs[i] = INT_MIN;
    h->prev_poc_msb = 1 << 16;
    h->prev_frame_num = -1;
    h->x264_build   = -1;
    h->sei_fpa.frame_packing_arrangement_cancel_flag = -1;
    ff_h264_reset_sei(h);
    if (avctx->codec_id == AV_CODEC_ID_H264) {
        if (avctx->ticks_per_frame == 1) {
            if(h->avctx->time_base.den < INT_MAX/2) {
                h->avctx->time_base.den *= 2;
            } else
                h->avctx->time_base.num /= 2;
        }
        avctx->ticks_per_frame = 2;
    }

    if (avctx->extradata_size > 0 && avctx->extradata &&
        ff_h264_decode_extradata(h, avctx->extradata, avctx->extradata_size) < 0) {
        ff_h264_free_context(h);
        return -1;
    }

    if (h->sps.bitstream_restriction_flag &&
        h->avctx->has_b_frames < h->sps.num_reorder_frames) {
        h->avctx->has_b_frames = h->sps.num_reorder_frames;
        h->low_delay           = 0;
    }

    ff_init_cabac_states();
    avctx->internal->allocate_progress = 1;

    return 0;
}

#define IN_RANGE(a, b, size) (((a) >= (b)) && ((a) < ((b) + (size))))
#undef REBASE_PICTURE
#define REBASE_PICTURE(pic, new_ctx, old_ctx)             \
    ((pic && pic >= old_ctx->DPB &&                       \
      pic < old_ctx->DPB + MAX_PICTURE_COUNT) ?           \
     &new_ctx->DPB[pic - old_ctx->DPB] : NULL)

static void copy_picture_range(Picture **to, Picture **from, int count,
                               H264Context *new_base,
                               H264Context *old_base)
{
    int i;

    for (i = 0; i < count; i++) {
        assert((IN_RANGE(from[i], old_base, sizeof(*old_base)) ||
                IN_RANGE(from[i], old_base->DPB,
                         sizeof(Picture) * MAX_PICTURE_COUNT) ||
                !from[i]));
        to[i] = REBASE_PICTURE(from[i], new_base, old_base);
    }
}

static void copy_parameter_set(void **to, void **from, int count, int size)
{
    int i;

    for (i = 0; i < count; i++) {
        if (to[i] && !from[i])
            av_freep(&to[i]);
        else if (from[i] && !to[i])
            to[i] = av_malloc(size);

        if (from[i])
            memcpy(to[i], from[i], size);
    }
}

static int decode_init_thread_copy(AVCodecContext *avctx)
{
    H264Context *h = avctx->priv_data;

    if (!avctx->internal->is_copy)
        return 0;
    memset(h->sps_buffers, 0, sizeof(h->sps_buffers));
    memset(h->pps_buffers, 0, sizeof(h->pps_buffers));

    h->context_initialized = 0;

    return 0;
}

#define copy_fields(to, from, start_field, end_field)                   \
    memcpy(&to->start_field, &from->start_field,                        \
           (char *)&to->end_field - (char *)&to->start_field)

static int h264_slice_header_init(H264Context *, int);

static int h264_set_parameter_from_sps(H264Context *h);

static int decode_update_thread_context(AVCodecContext *dst,
                                        const AVCodecContext *src)
{
    H264Context *h = dst->priv_data, *h1 = src->priv_data;
    int inited = h->context_initialized, err = 0;
    int context_reinitialized = 0;
    int i, ret;

    if (dst == src)
        return 0;

    if (inited &&
        (h->width                 != h1->width                 ||
         h->height                != h1->height                ||
         h->mb_width              != h1->mb_width              ||
         h->mb_height             != h1->mb_height             ||
         h->sps.bit_depth_luma    != h1->sps.bit_depth_luma    ||
         h->sps.chroma_format_idc != h1->sps.chroma_format_idc ||
         h->sps.colorspace        != h1->sps.colorspace)) {

        /* set bits_per_raw_sample to the previous value. the check for changed
         * bit depth in h264_set_parameter_from_sps() uses it and sets it to
         * the current value */
        h->avctx->bits_per_raw_sample = h->sps.bit_depth_luma;

        av_freep(&h->bipred_scratchpad);

        h->width     = h1->width;
        h->height    = h1->height;
        h->mb_height = h1->mb_height;
        h->mb_width  = h1->mb_width;
        h->mb_num    = h1->mb_num;
        h->mb_stride = h1->mb_stride;
        h->b_stride  = h1->b_stride;
        // SPS/PPS
        copy_parameter_set((void **)h->sps_buffers, (void **)h1->sps_buffers,
                        MAX_SPS_COUNT, sizeof(SPS));
        h->sps = h1->sps;
        copy_parameter_set((void **)h->pps_buffers, (void **)h1->pps_buffers,
                        MAX_PPS_COUNT, sizeof(PPS));
        h->pps = h1->pps;

        if ((err = h264_slice_header_init(h, 1)) < 0) {
            av_log(h->avctx, AV_LOG_ERROR, "h264_slice_header_init() failed");
            return err;
        }
        context_reinitialized = 1;

#if 0
        h264_set_parameter_from_sps(h);
        //Note we set context_reinitialized which will cause h264_set_parameter_from_sps to be reexecuted
        h->cur_chroma_format_idc = h1->cur_chroma_format_idc;
#endif
    }
    /* update linesize on resize for h264. The h264 decoder doesn't
     * necessarily call ff_MPV_frame_start in the new thread */
    h->linesize   = h1->linesize;
    h->uvlinesize = h1->uvlinesize;

    /* copy block_offset since frame_start may not be called */
    memcpy(h->block_offset, h1->block_offset, sizeof(h->block_offset));

    if (!inited) {
        for (i = 0; i < MAX_SPS_COUNT; i++)
            av_freep(h->sps_buffers + i);

        for (i = 0; i < MAX_PPS_COUNT; i++)
            av_freep(h->pps_buffers + i);

        memcpy(h, h1, offsetof(H264Context, intra_pcm_ptr));
        memcpy(&h->cabac, &h1->cabac,
               sizeof(H264Context) - offsetof(H264Context, cabac));
        av_assert0((void*)&h->cabac == &h->mb_padding + 1);

        memset(h->sps_buffers, 0, sizeof(h->sps_buffers));
        memset(h->pps_buffers, 0, sizeof(h->pps_buffers));

        memset(&h->er, 0, sizeof(h->er));
        memset(&h->me, 0, sizeof(h->me));
        memset(&h->mb, 0, sizeof(h->mb));
        memset(&h->mb_luma_dc, 0, sizeof(h->mb_luma_dc));
        memset(&h->mb_padding, 0, sizeof(h->mb_padding));

        h->avctx             = dst;
        h->DPB               = NULL;
        h->qscale_table_pool = NULL;
        h->mb_type_pool      = NULL;
        h->ref_index_pool    = NULL;
        h->motion_val_pool   = NULL;

        if (h1->context_initialized) {
        h->context_initialized = 0;

        memset(&h->cur_pic, 0, sizeof(h->cur_pic));
        avcodec_get_frame_defaults(&h->cur_pic.f);
        h->cur_pic.tf.f = &h->cur_pic.f;

        if (ff_h264_alloc_tables(h) < 0) {
            av_log(dst, AV_LOG_ERROR, "Could not allocate memory for h264\n");
            return AVERROR(ENOMEM);
        }
        context_init(h);
        }

        for (i = 0; i < 2; i++) {
            h->rbsp_buffer[i]      = NULL;
            h->rbsp_buffer_size[i] = 0;
        }
        h->bipred_scratchpad = NULL;
        h->edge_emu_buffer   = NULL;

        h->thread_context[0] = h;
        h->context_initialized = h1->context_initialized;
    }

    h->avctx->coded_height  = h1->avctx->coded_height;
    h->avctx->coded_width   = h1->avctx->coded_width;
    h->avctx->width         = h1->avctx->width;
    h->avctx->height        = h1->avctx->height;
    h->coded_picture_number = h1->coded_picture_number;
    h->first_field          = h1->first_field;
    h->picture_structure    = h1->picture_structure;
    h->qscale               = h1->qscale;
    h->droppable            = h1->droppable;
    h->data_partitioning    = h1->data_partitioning;
    h->low_delay            = h1->low_delay;

    for (i = 0; h->DPB && i < MAX_PICTURE_COUNT; i++) {
        unref_picture(h, &h->DPB[i]);
        if (h1->DPB[i].f.data[0] &&
            (ret = ref_picture(h, &h->DPB[i], &h1->DPB[i])) < 0)
            return ret;
    }

    h->cur_pic_ptr = REBASE_PICTURE(h1->cur_pic_ptr, h, h1);
    unref_picture(h, &h->cur_pic);
    if (h1->cur_pic.f.buf[0] && (ret = ref_picture(h, &h->cur_pic, &h1->cur_pic)) < 0)
        return ret;

    h->workaround_bugs = h1->workaround_bugs;
    h->low_delay       = h1->low_delay;
    h->droppable       = h1->droppable;

    // extradata/NAL handling
    h->is_avc = h1->is_avc;

    // SPS/PPS
    copy_parameter_set((void **)h->sps_buffers, (void **)h1->sps_buffers,
                       MAX_SPS_COUNT, sizeof(SPS));
    h->sps = h1->sps;
    copy_parameter_set((void **)h->pps_buffers, (void **)h1->pps_buffers,
                       MAX_PPS_COUNT, sizeof(PPS));
    h->pps = h1->pps;

    // Dequantization matrices
    // FIXME these are big - can they be only copied when PPS changes?
    copy_fields(h, h1, dequant4_buffer, dequant4_coeff);

    for (i = 0; i < 6; i++)
        h->dequant4_coeff[i] = h->dequant4_buffer[0] +
                               (h1->dequant4_coeff[i] - h1->dequant4_buffer[0]);

    for (i = 0; i < 6; i++)
        h->dequant8_coeff[i] = h->dequant8_buffer[0] +
                               (h1->dequant8_coeff[i] - h1->dequant8_buffer[0]);

    h->dequant_coeff_pps = h1->dequant_coeff_pps;

    // POC timing
    copy_fields(h, h1, poc_lsb, redundant_pic_count);

    // reference lists
    copy_fields(h, h1, short_ref, cabac_init_idc);

    copy_picture_range(h->short_ref, h1->short_ref, 32, h, h1);
    copy_picture_range(h->long_ref, h1->long_ref, 32, h, h1);
    copy_picture_range(h->delayed_pic, h1->delayed_pic,
                       MAX_DELAYED_PIC_COUNT + 2, h, h1);

    h->sync            = h1->sync;

    if (context_reinitialized)
        h264_set_parameter_from_sps(h);

    if (!h->cur_pic_ptr)
        return 0;

    if (!h->droppable) {
        err = ff_h264_execute_ref_pic_marking(h, h->mmco, h->mmco_index);
        h->prev_poc_msb = h->poc_msb;
        h->prev_poc_lsb = h->poc_lsb;
    }
    h->prev_frame_num_offset = h->frame_num_offset;
    h->prev_frame_num        = h->frame_num;
    h->outputed_poc          = h->next_outputed_poc;

    return err;
}

static int h264_frame_start(H264Context *h)
{
    Picture *pic;
    int i, ret;
    const int pixel_shift = h->pixel_shift;
    int c[4] = {
        1<<(h->sps.bit_depth_luma-1),
        1<<(h->sps.bit_depth_chroma-1),
        1<<(h->sps.bit_depth_chroma-1),
        -1
    };

    if (!ff_thread_can_start_frame(h->avctx)) {
        av_log(h->avctx, AV_LOG_ERROR, "Attempt to start a frame outside SETUP state\n");
        return -1;
    }

    release_unused_pictures(h, 1);
    h->cur_pic_ptr = NULL;

    i = find_unused_picture(h);
    if (i < 0) {
        av_log(h->avctx, AV_LOG_ERROR, "no frame buffer available\n");
        return i;
    }
    pic = &h->DPB[i];

    pic->reference              = h->droppable ? 0 : h->picture_structure;
    pic->f.coded_picture_number = h->coded_picture_number++;
    pic->field_picture          = h->picture_structure != PICT_FRAME;

    /*
     * Zero key_frame here; IDR markings per slice in frame or fields are ORed
     * in later.
     * See decode_nal_units().
     */
    pic->f.key_frame = 0;
    pic->sync        = 0;
    pic->mmco_reset  = 0;

    if ((ret = alloc_picture(h, pic)) < 0)
        return ret;
    if(!h->sync && !h->avctx->hwaccel &&
       !(h->avctx->codec->capabilities & CODEC_CAP_HWACCEL_VDPAU))
        avpriv_color_frame(&pic->f, c);

    h->cur_pic_ptr = pic;
    unref_picture(h, &h->cur_pic);
    if ((ret = ref_picture(h, &h->cur_pic, h->cur_pic_ptr)) < 0)
        return ret;

    if (CONFIG_ERROR_RESILIENCE) {
        ff_er_frame_start(&h->er);
        h->er.last_pic =
        h->er.next_pic = NULL;
    }

    assert(h->linesize && h->uvlinesize);

    for (i = 0; i < 16; i++) {
        h->block_offset[i]           = (4 * ((scan8[i] - scan8[0]) & 7) << pixel_shift) + 4 * h->linesize * ((scan8[i] - scan8[0]) >> 3);
        h->block_offset[48 + i]      = (4 * ((scan8[i] - scan8[0]) & 7) << pixel_shift) + 8 * h->linesize * ((scan8[i] - scan8[0]) >> 3);
    }
    for (i = 0; i < 16; i++) {
        h->block_offset[16 + i]      =
        h->block_offset[32 + i]      = (4 * ((scan8[i] - scan8[0]) & 7) << pixel_shift) + 4 * h->uvlinesize * ((scan8[i] - scan8[0]) >> 3);
        h->block_offset[48 + 16 + i] =
        h->block_offset[48 + 32 + i] = (4 * ((scan8[i] - scan8[0]) & 7) << pixel_shift) + 8 * h->uvlinesize * ((scan8[i] - scan8[0]) >> 3);
    }

    // s->decode = (h->flags & CODEC_FLAG_PSNR) || !s->encoding ||
    //             h->cur_pic.reference /* || h->contains_intra */ || 1;

    /* We mark the current picture as non-reference after allocating it, so
     * that if we break out due to an error it can be released automatically
     * in the next ff_MPV_frame_start().
     */
    h->cur_pic_ptr->reference = 0;

    h->cur_pic_ptr->field_poc[0] = h->cur_pic_ptr->field_poc[1] = INT_MAX;

    h->next_output_pic = NULL;

    assert(h->cur_pic_ptr->long_ref == 0);

    return 0;
}

/**
 * Run setup operations that must be run after slice header decoding.
 * This includes finding the next displayed frame.
 *
 * @param h h264 master context
 * @param setup_finished enough NALs have been read that we can call
 * ff_thread_finish_setup()
 */
static void decode_postinit(H264Context *h, int setup_finished)
{
    Picture *out = h->cur_pic_ptr;
    Picture *cur = h->cur_pic_ptr;
    int i, pics, out_of_order, out_idx;

    h->cur_pic_ptr->f.pict_type = h->pict_type;

    if (h->next_output_pic)
        return;

    if (cur->field_poc[0] == INT_MAX || cur->field_poc[1] == INT_MAX) {
        /* FIXME: if we have two PAFF fields in one packet, we can't start
         * the next thread here. If we have one field per packet, we can.
         * The check in decode_nal_units() is not good enough to find this
         * yet, so we assume the worst for now. */
        // if (setup_finished)
        //    ff_thread_finish_setup(h->avctx);
        return;
    }

    cur->f.interlaced_frame = 0;
    cur->f.repeat_pict      = 0;

    /* Signal interlacing information externally. */
    /* Prioritize picture timing SEI information over used
     * decoding process if it exists. */

    if (h->sps.pic_struct_present_flag) {
        switch (h->sei_pic_struct) {
        case SEI_PIC_STRUCT_FRAME:
            break;
        case SEI_PIC_STRUCT_TOP_FIELD:
        case SEI_PIC_STRUCT_BOTTOM_FIELD:
            cur->f.interlaced_frame = 1;
            break;
        case SEI_PIC_STRUCT_TOP_BOTTOM:
        case SEI_PIC_STRUCT_BOTTOM_TOP:
            if (FIELD_OR_MBAFF_PICTURE(h))
                cur->f.interlaced_frame = 1;
            else
                // try to flag soft telecine progressive
                cur->f.interlaced_frame = h->prev_interlaced_frame;
            break;
        case SEI_PIC_STRUCT_TOP_BOTTOM_TOP:
        case SEI_PIC_STRUCT_BOTTOM_TOP_BOTTOM:
            /* Signal the possibility of telecined film externally
             * (pic_struct 5,6). From these hints, let the applications
             * decide if they apply deinterlacing. */
            cur->f.repeat_pict = 1;
            break;
        case SEI_PIC_STRUCT_FRAME_DOUBLING:
            cur->f.repeat_pict = 2;
            break;
        case SEI_PIC_STRUCT_FRAME_TRIPLING:
            cur->f.repeat_pict = 4;
            break;
        }

        if ((h->sei_ct_type & 3) &&
            h->sei_pic_struct <= SEI_PIC_STRUCT_BOTTOM_TOP)
            cur->f.interlaced_frame = (h->sei_ct_type & (1 << 1)) != 0;
    } else {
        /* Derive interlacing flag from used decoding process. */
        cur->f.interlaced_frame = FIELD_OR_MBAFF_PICTURE(h);
    }
    h->prev_interlaced_frame = cur->f.interlaced_frame;

    if (cur->field_poc[0] != cur->field_poc[1]) {
        /* Derive top_field_first from field pocs. */
        cur->f.top_field_first = cur->field_poc[0] < cur->field_poc[1];
    } else {
        if (cur->f.interlaced_frame || h->sps.pic_struct_present_flag) {
            /* Use picture timing SEI information. Even if it is a
             * information of a past frame, better than nothing. */
            if (h->sei_pic_struct == SEI_PIC_STRUCT_TOP_BOTTOM ||
                h->sei_pic_struct == SEI_PIC_STRUCT_TOP_BOTTOM_TOP)
                cur->f.top_field_first = 1;
            else
                cur->f.top_field_first = 0;
        } else {
            /* Most likely progressive */
            cur->f.top_field_first = 0;
        }
    }

    cur->mmco_reset = h->mmco_reset;
    h->mmco_reset = 0;
    // FIXME do something with unavailable reference frames

    /* Sort B-frames into display order */

    if (h->sps.bitstream_restriction_flag &&
        h->avctx->has_b_frames < h->sps.num_reorder_frames) {
        h->avctx->has_b_frames = h->sps.num_reorder_frames;
        h->low_delay           = 0;
    }

    if (h->avctx->strict_std_compliance >= FF_COMPLIANCE_STRICT &&
        !h->sps.bitstream_restriction_flag) {
        h->avctx->has_b_frames = MAX_DELAYED_PIC_COUNT - 1;
        h->low_delay           = 0;
    }

    for (i = 0; 1; i++) {
        if(i == MAX_DELAYED_PIC_COUNT || cur->poc < h->last_pocs[i]){
            if(i)
                h->last_pocs[i-1] = cur->poc;
            break;
        } else if(i) {
            h->last_pocs[i-1]= h->last_pocs[i];
        }
    }
    out_of_order = MAX_DELAYED_PIC_COUNT - i;
    if(   cur->f.pict_type == AV_PICTURE_TYPE_B
       || (h->last_pocs[MAX_DELAYED_PIC_COUNT-2] > INT_MIN && h->last_pocs[MAX_DELAYED_PIC_COUNT-1] - h->last_pocs[MAX_DELAYED_PIC_COUNT-2] > 2))
        out_of_order = FFMAX(out_of_order, 1);
    if (out_of_order == MAX_DELAYED_PIC_COUNT) {
        av_log(h->avctx, AV_LOG_VERBOSE, "Invalid POC %d<%d\n", cur->poc, h->last_pocs[0]);
        for (i = 1; i < MAX_DELAYED_PIC_COUNT; i++)
            h->last_pocs[i] = INT_MIN;
        h->last_pocs[0] = cur->poc;
        cur->mmco_reset = 1;
    } else if(h->avctx->has_b_frames < out_of_order && !h->sps.bitstream_restriction_flag){
        av_log(h->avctx, AV_LOG_VERBOSE, "Increasing reorder buffer to %d\n", out_of_order);
        h->avctx->has_b_frames = out_of_order;
        h->low_delay = 0;
    }

    pics = 0;
    while (h->delayed_pic[pics])
        pics++;

    av_assert0(pics <= MAX_DELAYED_PIC_COUNT);

    h->delayed_pic[pics++] = cur;
    if (cur->reference == 0)
        cur->reference = DELAYED_PIC_REF;

    out = h->delayed_pic[0];
    out_idx = 0;
    for (i = 1; h->delayed_pic[i] &&
                !h->delayed_pic[i]->f.key_frame &&
                !h->delayed_pic[i]->mmco_reset;
         i++)
        if (h->delayed_pic[i]->poc < out->poc) {
            out     = h->delayed_pic[i];
            out_idx = i;
        }
    if (h->avctx->has_b_frames == 0 &&
        (h->delayed_pic[0]->f.key_frame || h->delayed_pic[0]->mmco_reset))
        h->next_outputed_poc = INT_MIN;
    out_of_order = out->poc < h->next_outputed_poc;

    if (out_of_order || pics > h->avctx->has_b_frames) {
        out->reference &= ~DELAYED_PIC_REF;
        // for frame threading, the owner must be the second field's thread or
        // else the first thread can release the picture and reuse it unsafely
        for (i = out_idx; h->delayed_pic[i]; i++)
            h->delayed_pic[i] = h->delayed_pic[i + 1];
    }
    if (!out_of_order && pics > h->avctx->has_b_frames) {
        h->next_output_pic = out;
        if (out_idx == 0 && h->delayed_pic[0] && (h->delayed_pic[0]->f.key_frame || h->delayed_pic[0]->mmco_reset)) {
            h->next_outputed_poc = INT_MIN;
        } else
            h->next_outputed_poc = out->poc;
    } else {
        av_log(h->avctx, AV_LOG_DEBUG, "no picture %s\n", out_of_order ? "ooo" : "");
    }

    if (h->next_output_pic && h->next_output_pic->sync) {
        h->sync |= 2;
    }

    if (setup_finished && !h->avctx->hwaccel)
        ff_thread_finish_setup(h->avctx);
}

static av_always_inline void backup_mb_border(H264Context *h, uint8_t *src_y,
                                              uint8_t *src_cb, uint8_t *src_cr,
                                              int linesize, int uvlinesize,
                                              int simple)
{
    uint8_t *top_border;
    int top_idx = 1;
    const int pixel_shift = h->pixel_shift;
    int chroma444 = CHROMA444(h);
    int chroma422 = CHROMA422(h);

    src_y  -= linesize;
    src_cb -= uvlinesize;
    src_cr -= uvlinesize;

    if (!simple && FRAME_MBAFF(h)) {
        if (h->mb_y & 1) {
            if (!MB_MBAFF(h)) {
                top_border = h->top_borders[0][h->mb_x];
                AV_COPY128(top_border, src_y + 15 * linesize);
                if (pixel_shift)
                    AV_COPY128(top_border + 16, src_y + 15 * linesize + 16);
                if (simple || !CONFIG_GRAY || !(h->flags & CODEC_FLAG_GRAY)) {
                    if (chroma444) {
                        if (pixel_shift) {
                            AV_COPY128(top_border + 32, src_cb + 15 * uvlinesize);
                            AV_COPY128(top_border + 48, src_cb + 15 * uvlinesize + 16);
                            AV_COPY128(top_border + 64, src_cr + 15 * uvlinesize);
                            AV_COPY128(top_border + 80, src_cr + 15 * uvlinesize + 16);
                        } else {
                            AV_COPY128(top_border + 16, src_cb + 15 * uvlinesize);
                            AV_COPY128(top_border + 32, src_cr + 15 * uvlinesize);
                        }
                    } else if (chroma422) {
                        if (pixel_shift) {
                            AV_COPY128(top_border + 32, src_cb + 15 * uvlinesize);
                            AV_COPY128(top_border + 48, src_cr + 15 * uvlinesize);
                        } else {
                            AV_COPY64(top_border + 16, src_cb + 15 * uvlinesize);
                            AV_COPY64(top_border + 24, src_cr + 15 * uvlinesize);
                        }
                    } else {
                        if (pixel_shift) {
                            AV_COPY128(top_border + 32, src_cb + 7 * uvlinesize);
                            AV_COPY128(top_border + 48, src_cr + 7 * uvlinesize);
                        } else {
                            AV_COPY64(top_border + 16, src_cb + 7 * uvlinesize);
                            AV_COPY64(top_border + 24, src_cr + 7 * uvlinesize);
                        }
                    }
                }
            }
        } else if (MB_MBAFF(h)) {
            top_idx = 0;
        } else
            return;
    }

    top_border = h->top_borders[top_idx][h->mb_x];
    /* There are two lines saved, the line above the top macroblock
     * of a pair, and the line above the bottom macroblock. */
    AV_COPY128(top_border, src_y + 16 * linesize);
    if (pixel_shift)
        AV_COPY128(top_border + 16, src_y + 16 * linesize + 16);

    if (simple || !CONFIG_GRAY || !(h->flags & CODEC_FLAG_GRAY)) {
        if (chroma444) {
            if (pixel_shift) {
                AV_COPY128(top_border + 32, src_cb + 16 * linesize);
                AV_COPY128(top_border + 48, src_cb + 16 * linesize + 16);
                AV_COPY128(top_border + 64, src_cr + 16 * linesize);
                AV_COPY128(top_border + 80, src_cr + 16 * linesize + 16);
            } else {
                AV_COPY128(top_border + 16, src_cb + 16 * linesize);
                AV_COPY128(top_border + 32, src_cr + 16 * linesize);
            }
        } else if (chroma422) {
            if (pixel_shift) {
                AV_COPY128(top_border + 32, src_cb + 16 * uvlinesize);
                AV_COPY128(top_border + 48, src_cr + 16 * uvlinesize);
            } else {
                AV_COPY64(top_border + 16, src_cb + 16 * uvlinesize);
                AV_COPY64(top_border + 24, src_cr + 16 * uvlinesize);
            }
        } else {
            if (pixel_shift) {
                AV_COPY128(top_border + 32, src_cb + 8 * uvlinesize);
                AV_COPY128(top_border + 48, src_cr + 8 * uvlinesize);
            } else {
                AV_COPY64(top_border + 16, src_cb + 8 * uvlinesize);
                AV_COPY64(top_border + 24, src_cr + 8 * uvlinesize);
            }
        }
    }
}

static av_always_inline void xchg_mb_border(H264Context *h, uint8_t *src_y,
                                            uint8_t *src_cb, uint8_t *src_cr,
                                            int linesize, int uvlinesize,
                                            int xchg, int chroma444,
                                            int simple, int pixel_shift)
{
    int deblock_topleft;
    int deblock_top;
    int top_idx = 1;
    uint8_t *top_border_m1;
    uint8_t *top_border;

    if (!simple && FRAME_MBAFF(h)) {
        if (h->mb_y & 1) {
            if (!MB_MBAFF(h))
                return;
        } else {
            top_idx = MB_MBAFF(h) ? 0 : 1;
        }
    }

    if (h->deblocking_filter == 2) {
        deblock_topleft = h->slice_table[h->mb_xy - 1 - h->mb_stride] == h->slice_num;
        deblock_top     = h->top_type;
    } else {
        deblock_topleft = (h->mb_x > 0);
        deblock_top     = (h->mb_y > !!MB_FIELD(h));
    }

    src_y  -= linesize   + 1 + pixel_shift;
    src_cb -= uvlinesize + 1 + pixel_shift;
    src_cr -= uvlinesize + 1 + pixel_shift;

    top_border_m1 = h->top_borders[top_idx][h->mb_x - 1];
    top_border    = h->top_borders[top_idx][h->mb_x];

#define XCHG(a, b, xchg)                        \
    if (pixel_shift) {                          \
        if (xchg) {                             \
            AV_SWAP64(b + 0, a + 0);            \
            AV_SWAP64(b + 8, a + 8);            \
        } else {                                \
            AV_COPY128(b, a);                   \
        }                                       \
    } else if (xchg)                            \
        AV_SWAP64(b, a);                        \
    else                                        \
        AV_COPY64(b, a);

    if (deblock_top) {
        if (deblock_topleft) {
            XCHG(top_border_m1 + (8 << pixel_shift),
                 src_y - (7 << pixel_shift), 1);
        }
        XCHG(top_border + (0 << pixel_shift), src_y + (1 << pixel_shift), xchg);
        XCHG(top_border + (8 << pixel_shift), src_y + (9 << pixel_shift), 1);
        if (h->mb_x + 1 < h->mb_width) {
            XCHG(h->top_borders[top_idx][h->mb_x + 1],
                 src_y + (17 << pixel_shift), 1);
        }
        if (simple || !CONFIG_GRAY || !(h->flags & CODEC_FLAG_GRAY)) {
            if (chroma444) {
                if (deblock_topleft) {
                    XCHG(top_border_m1 + (24 << pixel_shift), src_cb - (7 << pixel_shift), 1);
                    XCHG(top_border_m1 + (40 << pixel_shift), src_cr - (7 << pixel_shift), 1);
                }
                XCHG(top_border + (16 << pixel_shift), src_cb + (1 << pixel_shift), xchg);
                XCHG(top_border + (24 << pixel_shift), src_cb + (9 << pixel_shift), 1);
                XCHG(top_border + (32 << pixel_shift), src_cr + (1 << pixel_shift), xchg);
                XCHG(top_border + (40 << pixel_shift), src_cr + (9 << pixel_shift), 1);
                if (h->mb_x + 1 < h->mb_width) {
                    XCHG(h->top_borders[top_idx][h->mb_x + 1] + (16 << pixel_shift), src_cb + (17 << pixel_shift), 1);
                    XCHG(h->top_borders[top_idx][h->mb_x + 1] + (32 << pixel_shift), src_cr + (17 << pixel_shift), 1);
                }
            } else {
                if (deblock_topleft) {
                    XCHG(top_border_m1 + (16 << pixel_shift), src_cb - (7 << pixel_shift), 1);
                    XCHG(top_border_m1 + (24 << pixel_shift), src_cr - (7 << pixel_shift), 1);
                }
                XCHG(top_border + (16 << pixel_shift), src_cb + 1 + pixel_shift, 1);
                XCHG(top_border + (24 << pixel_shift), src_cr + 1 + pixel_shift, 1);
            }
        }
    }
}

static av_always_inline int dctcoef_get(int16_t *mb, int high_bit_depth,
                                        int index)
{
    if (high_bit_depth) {
        return AV_RN32A(((int32_t *)mb) + index);
    } else
        return AV_RN16A(mb + index);
}

static av_always_inline void dctcoef_set(int16_t *mb, int high_bit_depth,
                                         int index, int value)
{
    if (high_bit_depth) {
        AV_WN32A(((int32_t *)mb) + index, value);
    } else
        AV_WN16A(mb + index, value);
}

static av_always_inline void hl_decode_mb_predict_luma(H264Context *h,
                                                       int mb_type, int is_h264,
                                                       int simple,
                                                       int transform_bypass,
                                                       int pixel_shift,
                                                       int *block_offset,
                                                       int linesize,
                                                       uint8_t *dest_y, int p)
{
    void (*idct_add)(uint8_t *dst, int16_t *block, int stride);
    void (*idct_dc_add)(uint8_t *dst, int16_t *block, int stride);
    int i;
    int qscale = p == 0 ? h->qscale : h->chroma_qp[p - 1];
    block_offset += 16 * p;
    if (IS_INTRA4x4(mb_type)) {
        if (IS_8x8DCT(mb_type)) {
            if (transform_bypass) {
                idct_dc_add =
                idct_add    = h->h264dsp.h264_add_pixels8_clear;
            } else {
                idct_dc_add = h->h264dsp.h264_idct8_dc_add;
                idct_add    = h->h264dsp.h264_idct8_add;
            }
            for (i = 0; i < 16; i += 4) {
                uint8_t *const ptr = dest_y + block_offset[i];
                const int dir      = h->intra4x4_pred_mode_cache[scan8[i]];
                if (transform_bypass && h->sps.profile_idc == 244 && dir <= 1) {
                    h->hpc.pred8x8l_add[dir](ptr, h->mb + (i * 16 + p * 256 << pixel_shift), linesize);
                } else {
                    const int nnz = h->non_zero_count_cache[scan8[i + p * 16]];
                    h->hpc.pred8x8l[dir](ptr, (h->topleft_samples_available << i) & 0x8000,
                                         (h->topright_samples_available << i) & 0x4000, linesize);
                    if (nnz) {
                        if (nnz == 1 && dctcoef_get(h->mb, pixel_shift, i * 16 + p * 256))
                            idct_dc_add(ptr, h->mb + (i * 16 + p * 256 << pixel_shift), linesize);
                        else
                            idct_add(ptr, h->mb + (i * 16 + p * 256 << pixel_shift), linesize);
                    }
                }
            }
        } else {
            if (transform_bypass) {
                idct_dc_add  =
                idct_add     = h->h264dsp.h264_add_pixels4_clear;
            } else {
                idct_dc_add = h->h264dsp.h264_idct_dc_add;
                idct_add    = h->h264dsp.h264_idct_add;
            }
            for (i = 0; i < 16; i++) {
                uint8_t *const ptr = dest_y + block_offset[i];
                const int dir      = h->intra4x4_pred_mode_cache[scan8[i]];

                if (transform_bypass && h->sps.profile_idc == 244 && dir <= 1) {
                    h->hpc.pred4x4_add[dir](ptr, h->mb + (i * 16 + p * 256 << pixel_shift), linesize);
                } else {
                    uint8_t *topright;
                    int nnz, tr;
                    uint64_t tr_high;
                    if (dir == DIAG_DOWN_LEFT_PRED || dir == VERT_LEFT_PRED) {
                        const int topright_avail = (h->topright_samples_available << i) & 0x8000;
                        av_assert2(h->mb_y || linesize <= block_offset[i]);
                        if (!topright_avail) {
                            if (pixel_shift) {
                                tr_high  = ((uint16_t *)ptr)[3 - linesize / 2] * 0x0001000100010001ULL;
                                topright = (uint8_t *)&tr_high;
                            } else {
                                tr       = ptr[3 - linesize] * 0x01010101u;
                                topright = (uint8_t *)&tr;
                            }
                        } else
                            topright = ptr + (4 << pixel_shift) - linesize;
                    } else
                        topright = NULL;

                    h->hpc.pred4x4[dir](ptr, topright, linesize);
                    nnz = h->non_zero_count_cache[scan8[i + p * 16]];
                    if (nnz) {
                        if (is_h264) {
                            if (nnz == 1 && dctcoef_get(h->mb, pixel_shift, i * 16 + p * 256))
                                idct_dc_add(ptr, h->mb + (i * 16 + p * 256 << pixel_shift), linesize);
                            else
                                idct_add(ptr, h->mb + (i * 16 + p * 256 << pixel_shift), linesize);
                        } else if (CONFIG_SVQ3_DECODER)
                            ff_svq3_add_idct_c(ptr, h->mb + i * 16 + p * 256, linesize, qscale, 0);
                    }
                }
            }
        }
    } else {
        h->hpc.pred16x16[h->intra16x16_pred_mode](dest_y, linesize);
        if (is_h264) {
            if (h->non_zero_count_cache[scan8[LUMA_DC_BLOCK_INDEX + p]]) {
                if (!transform_bypass)
                    h->h264dsp.h264_luma_dc_dequant_idct(h->mb + (p * 256 << pixel_shift),
                                                         h->mb_luma_dc[p],
                                                         h->dequant4_coeff[p][qscale][0]);
                else {
                    static const uint8_t dc_mapping[16] = {
                         0 * 16,  1 * 16,  4 * 16,  5 * 16,
                         2 * 16,  3 * 16,  6 * 16,  7 * 16,
                         8 * 16,  9 * 16, 12 * 16, 13 * 16,
                        10 * 16, 11 * 16, 14 * 16, 15 * 16
                    };
                    for (i = 0; i < 16; i++)
                        dctcoef_set(h->mb + (p * 256 << pixel_shift),
                                    pixel_shift, dc_mapping[i],
                                    dctcoef_get(h->mb_luma_dc[p],
                                                pixel_shift, i));
                }
            }
        } else if (CONFIG_SVQ3_DECODER)
            ff_svq3_luma_dc_dequant_idct_c(h->mb + p * 256,
                                           h->mb_luma_dc[p], qscale);
    }
}

static av_always_inline void hl_decode_mb_idct_luma(H264Context *h, int mb_type,
                                                    int is_h264, int simple,
                                                    int transform_bypass,
                                                    int pixel_shift,
                                                    int *block_offset,
                                                    int linesize,
                                                    uint8_t *dest_y, int p)
{
    void (*idct_add)(uint8_t *dst, int16_t *block, int stride);
    int i;
    block_offset += 16 * p;
    if (!IS_INTRA4x4(mb_type)) {
        if (is_h264) {
            if (IS_INTRA16x16(mb_type)) {
                if (transform_bypass) {
                    if (h->sps.profile_idc == 244 &&
                        (h->intra16x16_pred_mode == VERT_PRED8x8 ||
                         h->intra16x16_pred_mode == HOR_PRED8x8)) {
                        h->hpc.pred16x16_add[h->intra16x16_pred_mode](dest_y, block_offset,
                                                                      h->mb + (p * 256 << pixel_shift),
                                                                      linesize);
                    } else {
                        for (i = 0; i < 16; i++)
                            if (h->non_zero_count_cache[scan8[i + p * 16]] ||
                                dctcoef_get(h->mb, pixel_shift, i * 16 + p * 256))
                                h->h264dsp.h264_add_pixels4_clear(dest_y + block_offset[i],
                                                                  h->mb + (i * 16 + p * 256 << pixel_shift),
                                                                  linesize);
                    }
                } else {
                    h->h264dsp.h264_idct_add16intra(dest_y, block_offset,
                                                    h->mb + (p * 256 << pixel_shift),
                                                    linesize,
                                                    h->non_zero_count_cache + p * 5 * 8);
                }
            } else if (h->cbp & 15) {
                if (transform_bypass) {
                    const int di = IS_8x8DCT(mb_type) ? 4 : 1;
                    idct_add = IS_8x8DCT(mb_type) ? h->h264dsp.h264_add_pixels8_clear
                                                  : h->h264dsp.h264_add_pixels4_clear;
                    for (i = 0; i < 16; i += di)
                        if (h->non_zero_count_cache[scan8[i + p * 16]])
                            idct_add(dest_y + block_offset[i],
                                     h->mb + (i * 16 + p * 256 << pixel_shift),
                                     linesize);
                } else {
                    if (IS_8x8DCT(mb_type))
                        h->h264dsp.h264_idct8_add4(dest_y, block_offset,
                                                   h->mb + (p * 256 << pixel_shift),
                                                   linesize,
                                                   h->non_zero_count_cache + p * 5 * 8);
                    else
                        h->h264dsp.h264_idct_add16(dest_y, block_offset,
                                                   h->mb + (p * 256 << pixel_shift),
                                                   linesize,
                                                   h->non_zero_count_cache + p * 5 * 8);
                }
            }
        } else if (CONFIG_SVQ3_DECODER) {
            for (i = 0; i < 16; i++)
                if (h->non_zero_count_cache[scan8[i + p * 16]] || h->mb[i * 16 + p * 256]) {
                    // FIXME benchmark weird rule, & below
                    uint8_t *const ptr = dest_y + block_offset[i];
                    ff_svq3_add_idct_c(ptr, h->mb + i * 16 + p * 256, linesize,
                                       h->qscale, IS_INTRA(mb_type) ? 1 : 0);
                }
        }
    }
}

#define BITS   8
#define SIMPLE 1
#include "h264_mb_template.c"

#undef  BITS
#define BITS   16
#include "h264_mb_template.c"

#undef  SIMPLE
#define SIMPLE 0
#include "h264_mb_template.c"

void ff_h264_hl_decode_mb(H264Context *h)
{
    const int mb_xy   = h->mb_xy;
    const int mb_type = h->cur_pic.mb_type[mb_xy];
    int is_complex    = CONFIG_SMALL || h->is_complex ||
                        IS_INTRA_PCM(mb_type) || h->qscale == 0;

    if (CHROMA444(h)) {
        if (is_complex || h->pixel_shift)
            hl_decode_mb_444_complex(h);
        else
            hl_decode_mb_444_simple_8(h);
    } else if (is_complex) {
        hl_decode_mb_complex(h);
    } else if (h->pixel_shift) {
        hl_decode_mb_simple_16(h);
    } else
        hl_decode_mb_simple_8(h);
}

static int pred_weight_table(H264Context *h)
{
    int list, i;
    int luma_def, chroma_def;

    h->use_weight             = 0;
    h->use_weight_chroma      = 0;
    h->luma_log2_weight_denom = get_ue_golomb(&h->gb);
    if (h->sps.chroma_format_idc)
        h->chroma_log2_weight_denom = get_ue_golomb(&h->gb);
    luma_def   = 1 << h->luma_log2_weight_denom;
    chroma_def = 1 << h->chroma_log2_weight_denom;

    for (list = 0; list < 2; list++) {
        h->luma_weight_flag[list]   = 0;
        h->chroma_weight_flag[list] = 0;
        for (i = 0; i < h->ref_count[list]; i++) {
            int luma_weight_flag, chroma_weight_flag;

            luma_weight_flag = get_bits1(&h->gb);
            if (luma_weight_flag) {
                h->luma_weight[i][list][0] = get_se_golomb(&h->gb);
                h->luma_weight[i][list][1] = get_se_golomb(&h->gb);
                if (h->luma_weight[i][list][0] != luma_def ||
                    h->luma_weight[i][list][1] != 0) {
                    h->use_weight             = 1;
                    h->luma_weight_flag[list] = 1;
                }
            } else {
                h->luma_weight[i][list][0] = luma_def;
                h->luma_weight[i][list][1] = 0;
            }

            if (h->sps.chroma_format_idc) {
                chroma_weight_flag = get_bits1(&h->gb);
                if (chroma_weight_flag) {
                    int j;
                    for (j = 0; j < 2; j++) {
                        h->chroma_weight[i][list][j][0] = get_se_golomb(&h->gb);
                        h->chroma_weight[i][list][j][1] = get_se_golomb(&h->gb);
                        if (h->chroma_weight[i][list][j][0] != chroma_def ||
                            h->chroma_weight[i][list][j][1] != 0) {
                            h->use_weight_chroma        = 1;
                            h->chroma_weight_flag[list] = 1;
                        }
                    }
                } else {
                    int j;
                    for (j = 0; j < 2; j++) {
                        h->chroma_weight[i][list][j][0] = chroma_def;
                        h->chroma_weight[i][list][j][1] = 0;
                    }
                }
            }
        }
        if (h->slice_type_nos != AV_PICTURE_TYPE_B)
            break;
    }
    h->use_weight = h->use_weight || h->use_weight_chroma;
    return 0;
}

/**
 * Initialize implicit_weight table.
 * @param field  0/1 initialize the weight for interlaced MBAFF
 *                -1 initializes the rest
 */
static void implicit_weight_table(H264Context *h, int field)
{
    int ref0, ref1, i, cur_poc, ref_start, ref_count0, ref_count1;

    for (i = 0; i < 2; i++) {
        h->luma_weight_flag[i]   = 0;
        h->chroma_weight_flag[i] = 0;
    }

    if (field < 0) {
        if (h->picture_structure == PICT_FRAME) {
            cur_poc = h->cur_pic_ptr->poc;
        } else {
            cur_poc = h->cur_pic_ptr->field_poc[h->picture_structure - 1];
        }
        if (h->ref_count[0] == 1 && h->ref_count[1] == 1 && !FRAME_MBAFF(h) &&
            h->ref_list[0][0].poc + h->ref_list[1][0].poc == 2 * cur_poc) {
            h->use_weight        = 0;
            h->use_weight_chroma = 0;
            return;
        }
        ref_start  = 0;
        ref_count0 = h->ref_count[0];
        ref_count1 = h->ref_count[1];
    } else {
        cur_poc    = h->cur_pic_ptr->field_poc[field];
        ref_start  = 16;
        ref_count0 = 16 + 2 * h->ref_count[0];
        ref_count1 = 16 + 2 * h->ref_count[1];
    }

    h->use_weight               = 2;
    h->use_weight_chroma        = 2;
    h->luma_log2_weight_denom   = 5;
    h->chroma_log2_weight_denom = 5;

    for (ref0 = ref_start; ref0 < ref_count0; ref0++) {
        int poc0 = h->ref_list[0][ref0].poc;
        for (ref1 = ref_start; ref1 < ref_count1; ref1++) {
            int w = 32;
            if (!h->ref_list[0][ref0].long_ref && !h->ref_list[1][ref1].long_ref) {
                int poc1 = h->ref_list[1][ref1].poc;
                int td   = av_clip(poc1 - poc0, -128, 127);
                if (td) {
                    int tb = av_clip(cur_poc - poc0, -128, 127);
                    int tx = (16384 + (FFABS(td) >> 1)) / td;
                    int dist_scale_factor = (tb * tx + 32) >> 8;
                    if (dist_scale_factor >= -64 && dist_scale_factor <= 128)
                        w = 64 - dist_scale_factor;
                }
            }
            if (field < 0) {
                h->implicit_weight[ref0][ref1][0] =
                h->implicit_weight[ref0][ref1][1] = w;
            } else {
                h->implicit_weight[ref0][ref1][field] = w;
            }
        }
    }
}

/**
 * instantaneous decoder refresh.
 */
static void idr(H264Context *h)
{
    int i;
    ff_h264_remove_all_refs(h);
    h->prev_frame_num        = 0;
    h->prev_frame_num_offset = 0;
    h->prev_poc_msb          = 1<<16;
    h->prev_poc_lsb          = 0;
    for (i = 0; i < MAX_DELAYED_PIC_COUNT; i++)
        h->last_pocs[i] = INT_MIN;
}

/* forget old pics after a seek */
static void flush_change(H264Context *h)
{
<<<<<<< HEAD
    int i, j;

    h->outputed_poc = h->next_outputed_poc = INT_MIN;
=======
    int i;
    for (i = 0; i < MAX_DELAYED_PIC_COUNT; i++)
        h->last_pocs[i] = INT_MIN;
    h->outputed_poc          = h->next_outputed_poc = INT_MIN;
>>>>>>> 16c22122
    h->prev_interlaced_frame = 1;
    idr(h);

    h->prev_frame_num = -1;
    if (h->cur_pic_ptr) {
        h->cur_pic_ptr->reference = 0;
        for (j=i=0; h->delayed_pic[i]; i++)
            if (h->delayed_pic[i] != h->cur_pic_ptr)
                h->delayed_pic[j++] = h->delayed_pic[i];
        h->delayed_pic[j] = NULL;
    }
    h->first_field = 0;
    memset(h->ref_list[0], 0, sizeof(h->ref_list[0]));
    memset(h->ref_list[1], 0, sizeof(h->ref_list[1]));
    memset(h->default_ref_list[0], 0, sizeof(h->default_ref_list[0]));
    memset(h->default_ref_list[1], 0, sizeof(h->default_ref_list[1]));
    ff_h264_reset_sei(h);
    h->recovery_frame= -1;
    h->sync= 0;
    h->list_count = 0;
    h->current_slice = 0;
}

/* forget old pics after a seek */
static void flush_dpb(AVCodecContext *avctx)
{
    H264Context *h = avctx->priv_data;
    int i;

    for (i = 0; i <= MAX_DELAYED_PIC_COUNT; i++) {
        if (h->delayed_pic[i])
            h->delayed_pic[i]->reference = 0;
        h->delayed_pic[i] = NULL;
    }

    flush_change(h);

    if (h->DPB)
        for (i = 0; i < MAX_PICTURE_COUNT; i++)
            unref_picture(h, &h->DPB[i]);
    h->cur_pic_ptr = NULL;
    unref_picture(h, &h->cur_pic);

    h->mb_x = h->mb_y = 0;

    h->parse_context.state             = -1;
    h->parse_context.frame_start_found = 0;
    h->parse_context.overread          = 0;
    h->parse_context.overread_index    = 0;
    h->parse_context.index             = 0;
    h->parse_context.last_index        = 0;
}

int ff_init_poc(H264Context *h, int pic_field_poc[2], int *pic_poc)
{
    const int max_frame_num = 1 << h->sps.log2_max_frame_num;
    int field_poc[2];

    h->frame_num_offset = h->prev_frame_num_offset;
    if (h->frame_num < h->prev_frame_num)
        h->frame_num_offset += max_frame_num;

    if (h->sps.poc_type == 0) {
        const int max_poc_lsb = 1 << h->sps.log2_max_poc_lsb;

        if (h->poc_lsb < h->prev_poc_lsb &&
            h->prev_poc_lsb - h->poc_lsb >= max_poc_lsb / 2)
            h->poc_msb = h->prev_poc_msb + max_poc_lsb;
        else if (h->poc_lsb > h->prev_poc_lsb &&
                 h->prev_poc_lsb - h->poc_lsb < -max_poc_lsb / 2)
            h->poc_msb = h->prev_poc_msb - max_poc_lsb;
        else
            h->poc_msb = h->prev_poc_msb;
        field_poc[0] =
        field_poc[1] = h->poc_msb + h->poc_lsb;
        if (h->picture_structure == PICT_FRAME)
            field_poc[1] += h->delta_poc_bottom;
    } else if (h->sps.poc_type == 1) {
        int abs_frame_num, expected_delta_per_poc_cycle, expectedpoc;
        int i;

        if (h->sps.poc_cycle_length != 0)
            abs_frame_num = h->frame_num_offset + h->frame_num;
        else
            abs_frame_num = 0;

        if (h->nal_ref_idc == 0 && abs_frame_num > 0)
            abs_frame_num--;

        expected_delta_per_poc_cycle = 0;
        for (i = 0; i < h->sps.poc_cycle_length; i++)
            // FIXME integrate during sps parse
            expected_delta_per_poc_cycle += h->sps.offset_for_ref_frame[i];

        if (abs_frame_num > 0) {
            int poc_cycle_cnt          = (abs_frame_num - 1) / h->sps.poc_cycle_length;
            int frame_num_in_poc_cycle = (abs_frame_num - 1) % h->sps.poc_cycle_length;

            expectedpoc = poc_cycle_cnt * expected_delta_per_poc_cycle;
            for (i = 0; i <= frame_num_in_poc_cycle; i++)
                expectedpoc = expectedpoc + h->sps.offset_for_ref_frame[i];
        } else
            expectedpoc = 0;

        if (h->nal_ref_idc == 0)
            expectedpoc = expectedpoc + h->sps.offset_for_non_ref_pic;

        field_poc[0] = expectedpoc + h->delta_poc[0];
        field_poc[1] = field_poc[0] + h->sps.offset_for_top_to_bottom_field;

        if (h->picture_structure == PICT_FRAME)
            field_poc[1] += h->delta_poc[1];
    } else {
        int poc = 2 * (h->frame_num_offset + h->frame_num);

        if (!h->nal_ref_idc)
            poc--;

        field_poc[0] = poc;
        field_poc[1] = poc;
    }

    if (h->picture_structure != PICT_BOTTOM_FIELD)
        pic_field_poc[0] = field_poc[0];
    if (h->picture_structure != PICT_TOP_FIELD)
        pic_field_poc[1] = field_poc[1];
    if (pic_poc)
        *pic_poc = FFMIN(pic_field_poc[0], pic_field_poc[1]);

    return 0;
}

/**
 * initialize scan tables
 */
static void init_scan_tables(H264Context *h)
{
    int i;
    for (i = 0; i < 16; i++) {
#define T(x) (x >> 2) | ((x << 2) & 0xF)
        h->zigzag_scan[i] = T(zigzag_scan[i]);
        h->field_scan[i]  = T(field_scan[i]);
#undef T
    }
    for (i = 0; i < 64; i++) {
#define T(x) (x >> 3) | ((x & 7) << 3)
        h->zigzag_scan8x8[i]       = T(ff_zigzag_direct[i]);
        h->zigzag_scan8x8_cavlc[i] = T(zigzag_scan8x8_cavlc[i]);
        h->field_scan8x8[i]        = T(field_scan8x8[i]);
        h->field_scan8x8_cavlc[i]  = T(field_scan8x8_cavlc[i]);
#undef T
    }
    if (h->sps.transform_bypass) { // FIXME same ugly
        memcpy(h->zigzag_scan_q0          , zigzag_scan             , sizeof(h->zigzag_scan_q0         ));
        memcpy(h->zigzag_scan8x8_q0       , ff_zigzag_direct        , sizeof(h->zigzag_scan8x8_q0      ));
        memcpy(h->zigzag_scan8x8_cavlc_q0 , zigzag_scan8x8_cavlc    , sizeof(h->zigzag_scan8x8_cavlc_q0));
        memcpy(h->field_scan_q0           , field_scan              , sizeof(h->field_scan_q0          ));
        memcpy(h->field_scan8x8_q0        , field_scan8x8           , sizeof(h->field_scan8x8_q0       ));
        memcpy(h->field_scan8x8_cavlc_q0  , field_scan8x8_cavlc     , sizeof(h->field_scan8x8_cavlc_q0 ));
    } else {
        memcpy(h->zigzag_scan_q0          , h->zigzag_scan          , sizeof(h->zigzag_scan_q0         ));
        memcpy(h->zigzag_scan8x8_q0       , h->zigzag_scan8x8       , sizeof(h->zigzag_scan8x8_q0      ));
        memcpy(h->zigzag_scan8x8_cavlc_q0 , h->zigzag_scan8x8_cavlc , sizeof(h->zigzag_scan8x8_cavlc_q0));
        memcpy(h->field_scan_q0           , h->field_scan           , sizeof(h->field_scan_q0          ));
        memcpy(h->field_scan8x8_q0        , h->field_scan8x8        , sizeof(h->field_scan8x8_q0       ));
        memcpy(h->field_scan8x8_cavlc_q0  , h->field_scan8x8_cavlc  , sizeof(h->field_scan8x8_cavlc_q0 ));
    }
}

static int field_end(H264Context *h, int in_setup)
{
    AVCodecContext *const avctx = h->avctx;
    int err = 0;
    h->mb_y = 0;

    if (CONFIG_H264_VDPAU_DECODER &&
        h->avctx->codec->capabilities & CODEC_CAP_HWACCEL_VDPAU)
        ff_vdpau_h264_set_reference_frames(h);

    if (in_setup || !(avctx->active_thread_type & FF_THREAD_FRAME)) {
        if (!h->droppable) {
            err = ff_h264_execute_ref_pic_marking(h, h->mmco, h->mmco_index);
            h->prev_poc_msb = h->poc_msb;
            h->prev_poc_lsb = h->poc_lsb;
        }
        h->prev_frame_num_offset = h->frame_num_offset;
        h->prev_frame_num        = h->frame_num;
        h->outputed_poc          = h->next_outputed_poc;
    }

    if (avctx->hwaccel) {
        if (avctx->hwaccel->end_frame(avctx) < 0)
            av_log(avctx, AV_LOG_ERROR,
                   "hardware accelerator failed to decode picture\n");
    }

    if (CONFIG_H264_VDPAU_DECODER &&
        h->avctx->codec->capabilities & CODEC_CAP_HWACCEL_VDPAU)
        ff_vdpau_h264_picture_complete(h);

    /*
     * FIXME: Error handling code does not seem to support interlaced
     * when slices span multiple rows
     * The ff_er_add_slice calls don't work right for bottom
     * fields; they cause massive erroneous error concealing
     * Error marking covers both fields (top and bottom).
     * This causes a mismatched s->error_count
     * and a bad error table. Further, the error count goes to
     * INT_MAX when called for bottom field, because mb_y is
     * past end by one (callers fault) and resync_mb_y != 0
     * causes problems for the first MB line, too.
     */
    if (CONFIG_ERROR_RESILIENCE &&
        !FIELD_PICTURE(h) && h->current_slice && !h->sps.new) {
        h->er.cur_pic  = h->cur_pic_ptr;
        ff_er_frame_end(&h->er);
    }
    if (!in_setup && !h->droppable)
        ff_thread_report_progress(&h->cur_pic_ptr->tf, INT_MAX,
                                  h->picture_structure == PICT_BOTTOM_FIELD);
    emms_c();

    h->current_slice = 0;

    return err;
}

/**
 * Replicate H264 "master" context to thread contexts.
 */
static int clone_slice(H264Context *dst, H264Context *src)
{
    memcpy(dst->block_offset, src->block_offset, sizeof(dst->block_offset));
    dst->cur_pic_ptr = src->cur_pic_ptr;
    dst->cur_pic     = src->cur_pic;
    dst->linesize    = src->linesize;
    dst->uvlinesize  = src->uvlinesize;
    dst->first_field = src->first_field;

    dst->prev_poc_msb          = src->prev_poc_msb;
    dst->prev_poc_lsb          = src->prev_poc_lsb;
    dst->prev_frame_num_offset = src->prev_frame_num_offset;
    dst->prev_frame_num        = src->prev_frame_num;
    dst->short_ref_count       = src->short_ref_count;

    memcpy(dst->short_ref,        src->short_ref,        sizeof(dst->short_ref));
    memcpy(dst->long_ref,         src->long_ref,         sizeof(dst->long_ref));
    memcpy(dst->default_ref_list, src->default_ref_list, sizeof(dst->default_ref_list));

    memcpy(dst->dequant4_coeff,   src->dequant4_coeff,   sizeof(src->dequant4_coeff));
    memcpy(dst->dequant8_coeff,   src->dequant8_coeff,   sizeof(src->dequant8_coeff));

    return 0;
}

/**
 * Compute profile from profile_idc and constraint_set?_flags.
 *
 * @param sps SPS
 *
 * @return profile as defined by FF_PROFILE_H264_*
 */
int ff_h264_get_profile(SPS *sps)
{
    int profile = sps->profile_idc;

    switch (sps->profile_idc) {
    case FF_PROFILE_H264_BASELINE:
        // constraint_set1_flag set to 1
        profile |= (sps->constraint_set_flags & 1 << 1) ? FF_PROFILE_H264_CONSTRAINED : 0;
        break;
    case FF_PROFILE_H264_HIGH_10:
    case FF_PROFILE_H264_HIGH_422:
    case FF_PROFILE_H264_HIGH_444_PREDICTIVE:
        // constraint_set3_flag set to 1
        profile |= (sps->constraint_set_flags & 1 << 3) ? FF_PROFILE_H264_INTRA : 0;
        break;
    }

    return profile;
}

static int h264_set_parameter_from_sps(H264Context *h)
{
    if (h->flags & CODEC_FLAG_LOW_DELAY ||
        (h->sps.bitstream_restriction_flag &&
         !h->sps.num_reorder_frames)) {
        if (h->avctx->has_b_frames > 1 || h->delayed_pic[0])
            av_log(h->avctx, AV_LOG_WARNING, "Delayed frames seen. "
                   "Reenabling low delay requires a codec flush.\n");
        else
            h->low_delay = 1;
    }

    if (h->avctx->has_b_frames < 2)
        h->avctx->has_b_frames = !h->low_delay;

    if (h->sps.bit_depth_luma != h->sps.bit_depth_chroma) {
        avpriv_request_sample(h->avctx,
                              "Different chroma and luma bit depth");
        return AVERROR_PATCHWELCOME;
    }

    if (h->avctx->bits_per_raw_sample != h->sps.bit_depth_luma ||
        h->cur_chroma_format_idc      != h->sps.chroma_format_idc) {
        if (h->avctx->codec &&
            h->avctx->codec->capabilities & CODEC_CAP_HWACCEL_VDPAU &&
            (h->sps.bit_depth_luma != 8 || h->sps.chroma_format_idc > 1)) {
            av_log(h->avctx, AV_LOG_ERROR,
                   "VDPAU decoding does not support video colorspace.\n");
            return AVERROR_INVALIDDATA;
        }
        if (h->sps.bit_depth_luma >= 8 && h->sps.bit_depth_luma <= 14 &&
            h->sps.bit_depth_luma != 11 && h->sps.bit_depth_luma != 13) {
            h->avctx->bits_per_raw_sample = h->sps.bit_depth_luma;
            h->cur_chroma_format_idc      = h->sps.chroma_format_idc;
            h->pixel_shift                = h->sps.bit_depth_luma > 8;

            ff_h264dsp_init(&h->h264dsp, h->sps.bit_depth_luma,
                            h->sps.chroma_format_idc);
            ff_h264chroma_init(&h->h264chroma, h->sps.bit_depth_chroma);
            ff_h264qpel_init(&h->h264qpel, h->sps.bit_depth_luma);
            ff_h264_pred_init(&h->hpc, h->avctx->codec_id, h->sps.bit_depth_luma,
                              h->sps.chroma_format_idc);

            if (CONFIG_ERROR_RESILIENCE)
                ff_dsputil_init(&h->dsp, h->avctx);
            ff_videodsp_init(&h->vdsp, h->sps.bit_depth_luma);
        } else {
            av_log(h->avctx, AV_LOG_ERROR, "Unsupported bit depth: %d\n",
                   h->sps.bit_depth_luma);
            return AVERROR_INVALIDDATA;
        }
    }
    return 0;
}

static enum AVPixelFormat get_pixel_format(H264Context *h, int force_callback)
{
    switch (h->sps.bit_depth_luma) {
    case 9:
        if (CHROMA444(h)) {
            if (h->avctx->colorspace == AVCOL_SPC_RGB) {
                return AV_PIX_FMT_GBRP9;
            } else
                return AV_PIX_FMT_YUV444P9;
        } else if (CHROMA422(h))
            return AV_PIX_FMT_YUV422P9;
        else
            return AV_PIX_FMT_YUV420P9;
        break;
    case 10:
        if (CHROMA444(h)) {
            if (h->avctx->colorspace == AVCOL_SPC_RGB) {
                return AV_PIX_FMT_GBRP10;
            } else
                return AV_PIX_FMT_YUV444P10;
        } else if (CHROMA422(h))
            return AV_PIX_FMT_YUV422P10;
        else
            return AV_PIX_FMT_YUV420P10;
        break;
    case 12:
        if (CHROMA444(h)) {
            if (h->avctx->colorspace == AVCOL_SPC_RGB) {
                return AV_PIX_FMT_GBRP12;
            } else
                return AV_PIX_FMT_YUV444P12;
        } else if (CHROMA422(h))
            return AV_PIX_FMT_YUV422P12;
        else
            return AV_PIX_FMT_YUV420P12;
        break;
    case 14:
        if (CHROMA444(h)) {
            if (h->avctx->colorspace == AVCOL_SPC_RGB) {
                return AV_PIX_FMT_GBRP14;
            } else
                return AV_PIX_FMT_YUV444P14;
        } else if (CHROMA422(h))
            return AV_PIX_FMT_YUV422P14;
        else
            return AV_PIX_FMT_YUV420P14;
        break;
    case 8:
        if (CHROMA444(h)) {
            if (h->avctx->colorspace == AVCOL_SPC_RGB) {
                av_log(h->avctx, AV_LOG_DEBUG, "Detected GBR colorspace.\n");
                return AV_PIX_FMT_GBR24P;
            } else if (h->avctx->colorspace == AVCOL_SPC_YCGCO) {
                av_log(h->avctx, AV_LOG_WARNING, "Detected unsupported YCgCo colorspace.\n");
            }
            return h->avctx->color_range == AVCOL_RANGE_JPEG ? AV_PIX_FMT_YUVJ444P
                                                                : AV_PIX_FMT_YUV444P;
        } else if (CHROMA422(h)) {
            return h->avctx->color_range == AVCOL_RANGE_JPEG ? AV_PIX_FMT_YUVJ422P
                                                             : AV_PIX_FMT_YUV422P;
        } else {
            int i;
            const enum AVPixelFormat * fmt = h->avctx->codec->pix_fmts ?
                                        h->avctx->codec->pix_fmts :
                                        h->avctx->color_range == AVCOL_RANGE_JPEG ?
                                        h264_hwaccel_pixfmt_list_jpeg_420 :
                                        h264_hwaccel_pixfmt_list_420;

            for (i=0; fmt[i] != AV_PIX_FMT_NONE; i++)
                if (fmt[i] == h->avctx->pix_fmt && !force_callback)
                    return fmt[i];
            return ff_thread_get_format(h->avctx, fmt);
        }
        break;
    default:
        av_log(h->avctx, AV_LOG_ERROR,
               "Unsupported bit depth: %d\n", h->sps.bit_depth_luma);
        return AVERROR_INVALIDDATA;
    }
}

/* export coded and cropped frame dimensions to AVCodecContext */
static int init_dimensions(H264Context *h)
{
    int width  = h->width  - (h->sps.crop_right + h->sps.crop_left);
    int height = h->height - (h->sps.crop_top   + h->sps.crop_bottom);
    av_assert0(h->sps.crop_right + h->sps.crop_left < (unsigned)h->width);
    av_assert0(h->sps.crop_top + h->sps.crop_bottom < (unsigned)h->height);

    /* handle container cropping */
    if (!h->sps.crop &&
        FFALIGN(h->avctx->width,  16) == h->width &&
        FFALIGN(h->avctx->height, 16) == h->height) {
        width  = h->avctx->width;
        height = h->avctx->height;
    }

    if (width <= 0 || height <= 0) {
        av_log(h->avctx, AV_LOG_ERROR, "Invalid cropped dimensions: %dx%d.\n",
               width, height);
        if (h->avctx->err_recognition & AV_EF_EXPLODE)
            return AVERROR_INVALIDDATA;

        av_log(h->avctx, AV_LOG_WARNING, "Ignoring cropping information.\n");
        h->sps.crop_bottom = h->sps.crop_top = h->sps.crop_right = h->sps.crop_left = 0;
        h->sps.crop        = 0;

        width  = h->width;
        height = h->height;
    }

    h->avctx->coded_width  = h->width;
    h->avctx->coded_height = h->height;
    h->avctx->width        = width;
    h->avctx->height       = height;

    return 0;
}

static int h264_slice_header_init(H264Context *h, int reinit)
{
    int nb_slices = (HAVE_THREADS &&
                     h->avctx->active_thread_type & FF_THREAD_SLICE) ?
                    h->avctx->thread_count : 1;
    int i;

    h->avctx->sample_aspect_ratio = h->sps.sar;
    av_assert0(h->avctx->sample_aspect_ratio.den);
    av_pix_fmt_get_chroma_sub_sample(h->avctx->pix_fmt,
                                     &h->chroma_x_shift, &h->chroma_y_shift);

    if (h->sps.timing_info_present_flag) {
        int64_t den = h->sps.time_scale;
        if (h->x264_build < 44U)
            den *= 2;
        av_reduce(&h->avctx->time_base.num, &h->avctx->time_base.den,
                  h->sps.num_units_in_tick, den, 1 << 30);
    }

    h->avctx->hwaccel = ff_find_hwaccel(h->avctx->codec->id, h->avctx->pix_fmt);

    if (reinit)
        free_tables(h, 0);
    h->first_field           = 0;
    h->prev_interlaced_frame = 1;

    init_scan_tables(h);
    if (ff_h264_alloc_tables(h) < 0) {
        av_log(h->avctx, AV_LOG_ERROR,
               "Could not allocate memory for h264\n");
        return AVERROR(ENOMEM);
    }

    if (nb_slices > MAX_THREADS || (nb_slices > h->mb_height && h->mb_height)) {
        int max_slices;
        if (h->mb_height)
            max_slices = FFMIN(MAX_THREADS, h->mb_height);
        else
            max_slices = MAX_THREADS;
        av_log(h->avctx, AV_LOG_WARNING, "too many threads/slices (%d),"
               " reducing to %d\n", nb_slices, max_slices);
        nb_slices = max_slices;
    }
    h->slice_context_count = nb_slices;

    if (!HAVE_THREADS || !(h->avctx->active_thread_type & FF_THREAD_SLICE)) {
        if (context_init(h) < 0) {
            av_log(h->avctx, AV_LOG_ERROR, "context_init() failed.\n");
            return -1;
        }
    } else {
        for (i = 1; i < h->slice_context_count; i++) {
            H264Context *c;
<<<<<<< HEAD
            c = h->thread_context[i] = av_mallocz(sizeof(H264Context));
            c->avctx       = h->avctx;
            if (CONFIG_ERROR_RESILIENCE) {
                c->dsp         = h->dsp;
            }
            c->vdsp        = h->vdsp;
            c->h264dsp     = h->h264dsp;
            c->h264qpel    = h->h264qpel;
            c->h264chroma  = h->h264chroma;
            c->sps         = h->sps;
            c->pps         = h->pps;
            c->pixel_shift = h->pixel_shift;
            c->cur_chroma_format_idc = h->cur_chroma_format_idc;
            c->width       = h->width;
            c->height      = h->height;
            c->linesize    = h->linesize;
            c->uvlinesize  = h->uvlinesize;
            c->chroma_x_shift = h->chroma_x_shift;
            c->chroma_y_shift = h->chroma_y_shift;
            c->qscale      = h->qscale;
            c->droppable   = h->droppable;
=======
            c                    = h->thread_context[i] = av_mallocz(sizeof(H264Context));
            c->avctx             = h->avctx;
            c->dsp               = h->dsp;
            c->vdsp              = h->vdsp;
            c->h264dsp           = h->h264dsp;
            c->h264qpel          = h->h264qpel;
            c->h264chroma        = h->h264chroma;
            c->sps               = h->sps;
            c->pps               = h->pps;
            c->pixel_shift       = h->pixel_shift;
            c->width             = h->width;
            c->height            = h->height;
            c->linesize          = h->linesize;
            c->uvlinesize        = h->uvlinesize;
            c->chroma_x_shift    = h->chroma_x_shift;
            c->chroma_y_shift    = h->chroma_y_shift;
            c->qscale            = h->qscale;
            c->droppable         = h->droppable;
>>>>>>> 16c22122
            c->data_partitioning = h->data_partitioning;
            c->low_delay         = h->low_delay;
            c->mb_width          = h->mb_width;
            c->mb_height         = h->mb_height;
            c->mb_stride         = h->mb_stride;
            c->mb_num            = h->mb_num;
            c->flags             = h->flags;
            c->workaround_bugs   = h->workaround_bugs;
            c->pict_type         = h->pict_type;

            init_scan_tables(c);
            clone_tables(c, h, i);
            c->context_initialized = 1;
        }

        for (i = 0; i < h->slice_context_count; i++)
            if (context_init(h->thread_context[i]) < 0) {
                av_log(h->avctx, AV_LOG_ERROR, "context_init() failed.\n");
                return -1;
            }
    }

    h->context_initialized = 1;

    return 0;
}

/**
 * Decode a slice header.
 * This will also call ff_MPV_common_init() and frame_start() as needed.
 *
 * @param h h264context
 * @param h0 h264 master context (differs from 'h' when doing sliced based
 *           parallel decoding)
 *
 * @return 0 if okay, <0 if an error occurred, 1 if decoding must not be multithreaded
 */
static int decode_slice_header(H264Context *h, H264Context *h0)
{
    unsigned int first_mb_in_slice;
    unsigned int pps_id;
    int num_ref_idx_active_override_flag, ret;
    unsigned int slice_type, tmp, i, j;
    int last_pic_structure, last_pic_droppable;
    int must_reinit;
    int needs_reinit = 0;

    h->me.qpel_put = h->h264qpel.put_h264_qpel_pixels_tab;
    h->me.qpel_avg = h->h264qpel.avg_h264_qpel_pixels_tab;

    first_mb_in_slice = get_ue_golomb_long(&h->gb);

    if (first_mb_in_slice == 0) { // FIXME better field boundary detection
        if (h0->current_slice && FIELD_PICTURE(h)) {
            field_end(h, 1);
        }

        h0->current_slice = 0;
        if (!h0->first_field) {
            if (h->cur_pic_ptr && !h->droppable) {
                ff_thread_report_progress(&h->cur_pic_ptr->tf, INT_MAX,
                                          h->picture_structure == PICT_BOTTOM_FIELD);
            }
            h->cur_pic_ptr = NULL;
        }
    }

    slice_type = get_ue_golomb_31(&h->gb);
    if (slice_type > 9) {
        av_log(h->avctx, AV_LOG_ERROR,
               "slice type too large (%d) at %d %d\n",
               slice_type, h->mb_x, h->mb_y);
        return -1;
    }
    if (slice_type > 4) {
        slice_type -= 5;
        h->slice_type_fixed = 1;
    } else
        h->slice_type_fixed = 0;

    slice_type = golomb_to_pict_type[slice_type];
    h->slice_type     = slice_type;
    h->slice_type_nos = slice_type & 3;

    // to make a few old functions happy, it's wrong though
    h->pict_type = h->slice_type;

    pps_id = get_ue_golomb(&h->gb);
    if (pps_id >= MAX_PPS_COUNT) {
        av_log(h->avctx, AV_LOG_ERROR, "pps_id %d out of range\n", pps_id);
        return -1;
    }
    if (!h0->pps_buffers[pps_id]) {
        av_log(h->avctx, AV_LOG_ERROR,
               "non-existing PPS %u referenced\n",
               pps_id);
        return -1;
    }
    h->pps = *h0->pps_buffers[pps_id];

    if (!h0->sps_buffers[h->pps.sps_id]) {
        av_log(h->avctx, AV_LOG_ERROR,
               "non-existing SPS %u referenced\n",
               h->pps.sps_id);
        return -1;
    }

    if (h->pps.sps_id != h->current_sps_id ||
        h0->sps_buffers[h->pps.sps_id]->new) {
        h0->sps_buffers[h->pps.sps_id]->new = 0;

        h->current_sps_id = h->pps.sps_id;
        h->sps            = *h0->sps_buffers[h->pps.sps_id];

        if (h->mb_width  != h->sps.mb_width ||
            h->mb_height != h->sps.mb_height * (2 - h->sps.frame_mbs_only_flag) ||
            h->avctx->bits_per_raw_sample != h->sps.bit_depth_luma ||
            h->cur_chroma_format_idc != h->sps.chroma_format_idc
        )
            needs_reinit = 1;

        if (h->bit_depth_luma    != h->sps.bit_depth_luma ||
            h->chroma_format_idc != h->sps.chroma_format_idc) {
            h->bit_depth_luma    = h->sps.bit_depth_luma;
            h->chroma_format_idc = h->sps.chroma_format_idc;
            needs_reinit         = 1;
        }
        if ((ret = h264_set_parameter_from_sps(h)) < 0)
            return ret;
    }

    h->avctx->profile = ff_h264_get_profile(&h->sps);
    h->avctx->level   = h->sps.level_idc;
    h->avctx->refs    = h->sps.ref_frame_count;

    must_reinit = (h->context_initialized &&
                    (   16*h->sps.mb_width != h->avctx->coded_width
                     || 16*h->sps.mb_height * (2 - h->sps.frame_mbs_only_flag) != h->avctx->coded_height
                     || h->avctx->bits_per_raw_sample != h->sps.bit_depth_luma
                     || h->cur_chroma_format_idc != h->sps.chroma_format_idc
                     || av_cmp_q(h->sps.sar, h->avctx->sample_aspect_ratio)
                     || h->mb_width  != h->sps.mb_width
                     || h->mb_height != h->sps.mb_height * (2 - h->sps.frame_mbs_only_flag)
                    ));
    if (h0->avctx->pix_fmt != get_pixel_format(h0, 0))
        must_reinit = 1;

    h->mb_width  = h->sps.mb_width;
    h->mb_height = h->sps.mb_height * (2 - h->sps.frame_mbs_only_flag);
    h->mb_num    = h->mb_width * h->mb_height;
    h->mb_stride = h->mb_width + 1;

    h->b_stride = h->mb_width * 4;

    h->chroma_y_shift = h->sps.chroma_format_idc <= 1; // 400 uses yuv420p

    h->width  = 16 * h->mb_width;
    h->height = 16 * h->mb_height;

    ret = init_dimensions(h);
    if (ret < 0)
        return ret;

    if (h->sps.video_signal_type_present_flag) {
        h->avctx->color_range = h->sps.full_range>0 ? AVCOL_RANGE_JPEG
                                                    : AVCOL_RANGE_MPEG;
        if (h->sps.colour_description_present_flag) {
            if (h->avctx->colorspace != h->sps.colorspace)
                needs_reinit = 1;
            h->avctx->color_primaries = h->sps.color_primaries;
            h->avctx->color_trc       = h->sps.color_trc;
            h->avctx->colorspace      = h->sps.colorspace;
        }
    }

    if (h->context_initialized &&
        (h->width  != h->avctx->coded_width   ||
         h->height != h->avctx->coded_height  ||
         must_reinit ||
         needs_reinit)) {
        if (h != h0) {
            av_log(h->avctx, AV_LOG_ERROR, "changing width/height on "
                   "slice %d\n", h0->current_slice + 1);
            return AVERROR_INVALIDDATA;
        }

        flush_change(h);

        if ((ret = get_pixel_format(h, 1)) < 0)
            return ret;
        h->avctx->pix_fmt = ret;

        av_log(h->avctx, AV_LOG_INFO, "Reinit context to %dx%d, "
               "pix_fmt: %d\n", h->width, h->height, h->avctx->pix_fmt);

        if ((ret = h264_slice_header_init(h, 1)) < 0) {
            av_log(h->avctx, AV_LOG_ERROR,
                   "h264_slice_header_init() failed\n");
            return ret;
        }
    }
    if (!h->context_initialized) {
        if (h != h0) {
            av_log(h->avctx, AV_LOG_ERROR,
                   "Cannot (re-)initialize context during parallel decoding.\n");
            return -1;
        }

        if ((ret = get_pixel_format(h, 1)) < 0)
            return ret;
        h->avctx->pix_fmt = ret;

        if ((ret = h264_slice_header_init(h, 0)) < 0) {
            av_log(h->avctx, AV_LOG_ERROR,
                   "h264_slice_header_init() failed\n");
            return ret;
        }
    }

    if (h == h0 && h->dequant_coeff_pps != pps_id) {
        h->dequant_coeff_pps = pps_id;
        init_dequant_tables(h);
    }

    h->frame_num = get_bits(&h->gb, h->sps.log2_max_frame_num);

    h->mb_mbaff        = 0;
    h->mb_aff_frame    = 0;
    last_pic_structure = h0->picture_structure;
    last_pic_droppable = h0->droppable;
    h->droppable       = h->nal_ref_idc == 0;
    if (h->sps.frame_mbs_only_flag) {
        h->picture_structure = PICT_FRAME;
    } else {
        if (!h->sps.direct_8x8_inference_flag && slice_type == AV_PICTURE_TYPE_B) {
            av_log(h->avctx, AV_LOG_ERROR, "This stream was generated by a broken encoder, invalid 8x8 inference\n");
            return -1;
        }
        if (get_bits1(&h->gb)) { // field_pic_flag
            h->picture_structure = PICT_TOP_FIELD + get_bits1(&h->gb); // bottom_field_flag
        } else {
            h->picture_structure = PICT_FRAME;
            h->mb_aff_frame      = h->sps.mb_aff;
        }
    }
    h->mb_field_decoding_flag = h->picture_structure != PICT_FRAME;

    if (h0->current_slice != 0) {
        if (last_pic_structure != h->picture_structure ||
            last_pic_droppable != h->droppable) {
            av_log(h->avctx, AV_LOG_ERROR,
                   "Changing field mode (%d -> %d) between slices is not allowed\n",
                   last_pic_structure, h->picture_structure);
            h->picture_structure = last_pic_structure;
            h->droppable         = last_pic_droppable;
            return AVERROR_INVALIDDATA;
        } else if (!h0->cur_pic_ptr) {
            av_log(h->avctx, AV_LOG_ERROR,
                   "unset cur_pic_ptr on %d. slice\n",
                   h0->current_slice + 1);
            return AVERROR_INVALIDDATA;
        }
    } else {
        /* Shorten frame num gaps so we don't have to allocate reference
         * frames just to throw them away */
        if (h->frame_num != h->prev_frame_num && h->prev_frame_num >= 0) {
            int unwrap_prev_frame_num = h->prev_frame_num;
            int max_frame_num         = 1 << h->sps.log2_max_frame_num;

            if (unwrap_prev_frame_num > h->frame_num)
                unwrap_prev_frame_num -= max_frame_num;

            if ((h->frame_num - unwrap_prev_frame_num) > h->sps.ref_frame_count) {
                unwrap_prev_frame_num = (h->frame_num - h->sps.ref_frame_count) - 1;
                if (unwrap_prev_frame_num < 0)
                    unwrap_prev_frame_num += max_frame_num;

                h->prev_frame_num = unwrap_prev_frame_num;
            }
        }

        /* See if we have a decoded first field looking for a pair...
         * Here, we're using that to see if we should mark previously
         * decode frames as "finished".
         * We have to do that before the "dummy" in-between frame allocation,
         * since that can modify h->cur_pic_ptr. */
        if (h0->first_field) {
            assert(h0->cur_pic_ptr);
            assert(h0->cur_pic_ptr->f.data[0]);
            assert(h0->cur_pic_ptr->reference != DELAYED_PIC_REF);

            /* Mark old field/frame as completed */
            if (!last_pic_droppable && h0->cur_pic_ptr->tf.owner == h0->avctx) {
                ff_thread_report_progress(&h0->cur_pic_ptr->tf, INT_MAX,
                                          last_pic_structure == PICT_BOTTOM_FIELD);
            }

            /* figure out if we have a complementary field pair */
            if (!FIELD_PICTURE(h) || h->picture_structure == last_pic_structure) {
                /* Previous field is unmatched. Don't display it, but let it
                 * remain for reference if marked as such. */
                if (!last_pic_droppable && last_pic_structure != PICT_FRAME) {
                    ff_thread_report_progress(&h0->cur_pic_ptr->tf, INT_MAX,
                                              last_pic_structure == PICT_TOP_FIELD);
                }
            } else {
                if (h0->cur_pic_ptr->frame_num != h->frame_num) {
                    /* This and previous field were reference, but had
                     * different frame_nums. Consider this field first in
                     * pair. Throw away previous field except for reference
                     * purposes. */
                    if (!last_pic_droppable && last_pic_structure != PICT_FRAME) {
                        ff_thread_report_progress(&h0->cur_pic_ptr->tf, INT_MAX,
                                                  last_pic_structure == PICT_TOP_FIELD);
                    }
                } else {
                    /* Second field in complementary pair */
                    if (!((last_pic_structure   == PICT_TOP_FIELD &&
                           h->picture_structure == PICT_BOTTOM_FIELD) ||
                          (last_pic_structure   == PICT_BOTTOM_FIELD &&
                           h->picture_structure == PICT_TOP_FIELD))) {
                        av_log(h->avctx, AV_LOG_ERROR,
                               "Invalid field mode combination %d/%d\n",
                               last_pic_structure, h->picture_structure);
                        h->picture_structure = last_pic_structure;
                        h->droppable         = last_pic_droppable;
                        return AVERROR_INVALIDDATA;
                    } else if (last_pic_droppable != h->droppable) {
                        avpriv_request_sample(h->avctx,
                                              "Found reference and non-reference fields in the same frame, which");
                        h->picture_structure = last_pic_structure;
                        h->droppable         = last_pic_droppable;
                        return AVERROR_PATCHWELCOME;
                    }
                }
            }
        }

        while (h->frame_num != h->prev_frame_num && h->prev_frame_num >= 0 && !h0->first_field &&
               h->frame_num != (h->prev_frame_num + 1) % (1 << h->sps.log2_max_frame_num)) {
            Picture *prev = h->short_ref_count ? h->short_ref[0] : NULL;
            av_log(h->avctx, AV_LOG_DEBUG, "Frame num gap %d %d\n",
                   h->frame_num, h->prev_frame_num);
            if (!h->sps.gaps_in_frame_num_allowed_flag)
                for(i=0; i<FF_ARRAY_ELEMS(h->last_pocs); i++)
                    h->last_pocs[i] = INT_MIN;
            if (h264_frame_start(h) < 0)
                return -1;
            h->prev_frame_num++;
            h->prev_frame_num        %= 1 << h->sps.log2_max_frame_num;
            h->cur_pic_ptr->frame_num = h->prev_frame_num;
            ff_thread_report_progress(&h->cur_pic_ptr->tf, INT_MAX, 0);
            ff_thread_report_progress(&h->cur_pic_ptr->tf, INT_MAX, 1);
            if ((ret = ff_generate_sliding_window_mmcos(h, 1)) < 0 &&
                h->avctx->err_recognition & AV_EF_EXPLODE)
                return ret;
            if (ff_h264_execute_ref_pic_marking(h, h->mmco, h->mmco_index) < 0 &&
                (h->avctx->err_recognition & AV_EF_EXPLODE))
                return AVERROR_INVALIDDATA;
            /* Error concealment: If a ref is missing, copy the previous ref
             * in its place.
             * FIXME: Avoiding a memcpy would be nice, but ref handling makes
             * many assumptions about there being no actual duplicates.
             * FIXME: This does not copy padding for out-of-frame motion
             * vectors.  Given we are concealing a lost frame, this probably
             * is not noticeable by comparison, but it should be fixed. */
            if (h->short_ref_count) {
                if (prev) {
                    av_image_copy(h->short_ref[0]->f.data,
                                  h->short_ref[0]->f.linesize,
                                  (const uint8_t **)prev->f.data,
                                  prev->f.linesize,
                                  h->avctx->pix_fmt,
                                  h->mb_width  * 16,
                                  h->mb_height * 16);
                    h->short_ref[0]->poc = prev->poc + 2;
                }
                h->short_ref[0]->frame_num = h->prev_frame_num;
            }
        }

        /* See if we have a decoded first field looking for a pair...
         * We're using that to see whether to continue decoding in that
         * frame, or to allocate a new one. */
        if (h0->first_field) {
            assert(h0->cur_pic_ptr);
            assert(h0->cur_pic_ptr->f.data[0]);
            assert(h0->cur_pic_ptr->reference != DELAYED_PIC_REF);

            /* figure out if we have a complementary field pair */
            if (!FIELD_PICTURE(h) || h->picture_structure == last_pic_structure) {
                /* Previous field is unmatched. Don't display it, but let it
                 * remain for reference if marked as such. */
                h0->cur_pic_ptr = NULL;
                h0->first_field = FIELD_PICTURE(h);
            } else {
                if (h0->cur_pic_ptr->frame_num != h->frame_num) {
                    ff_thread_report_progress(&h0->cur_pic_ptr->tf, INT_MAX,
                                              h0->picture_structure==PICT_BOTTOM_FIELD);
                    /* This and the previous field had different frame_nums.
                     * Consider this field first in pair. Throw away previous
                     * one except for reference purposes. */
                    h0->first_field = 1;
                    h0->cur_pic_ptr = NULL;
                } else {
                    /* Second field in complementary pair */
                    h0->first_field = 0;
                }
            }
        } else {
            /* Frame or first field in a potentially complementary pair */
            h0->first_field = FIELD_PICTURE(h);
        }

        if (!FIELD_PICTURE(h) || h0->first_field) {
            if (h264_frame_start(h) < 0) {
                h0->first_field = 0;
                return -1;
            }
        } else {
            release_unused_pictures(h, 0);
        }
        /* Some macroblocks can be accessed before they're available in case
        * of lost slices, MBAFF or threading. */
        if (FIELD_PICTURE(h)) {
            for(i = (h->picture_structure == PICT_BOTTOM_FIELD); i<h->mb_height; i++)
                memset(h->slice_table + i*h->mb_stride, -1, (h->mb_stride - (i+1==h->mb_height)) * sizeof(*h->slice_table));
        } else {
            memset(h->slice_table, -1,
                (h->mb_height * h->mb_stride - 1) * sizeof(*h->slice_table));
        }
        h0->last_slice_type = -1;
    }
    if (h != h0 && (ret = clone_slice(h, h0)) < 0)
        return ret;

    /* can't be in alloc_tables because linesize isn't known there.
     * FIXME: redo bipred weight to not require extra buffer? */
    for (i = 0; i < h->slice_context_count; i++)
        if (h->thread_context[i]) {
            ret = alloc_scratch_buffers(h->thread_context[i], h->linesize);
            if (ret < 0)
                return ret;
        }

    h->cur_pic_ptr->frame_num = h->frame_num; // FIXME frame_num cleanup

    av_assert1(h->mb_num == h->mb_width * h->mb_height);
    if (first_mb_in_slice << FIELD_OR_MBAFF_PICTURE(h) >= h->mb_num ||
        first_mb_in_slice >= h->mb_num) {
        av_log(h->avctx, AV_LOG_ERROR, "first_mb_in_slice overflow\n");
        return -1;
    }
    h->resync_mb_x = h->mb_x =  first_mb_in_slice % h->mb_width;
    h->resync_mb_y = h->mb_y = (first_mb_in_slice / h->mb_width) <<
                               FIELD_OR_MBAFF_PICTURE(h);
    if (h->picture_structure == PICT_BOTTOM_FIELD)
        h->resync_mb_y = h->mb_y = h->mb_y + 1;
    av_assert1(h->mb_y < h->mb_height);

    if (h->picture_structure == PICT_FRAME) {
        h->curr_pic_num = h->frame_num;
        h->max_pic_num  = 1 << h->sps.log2_max_frame_num;
    } else {
        h->curr_pic_num = 2 * h->frame_num + 1;
        h->max_pic_num  = 1 << (h->sps.log2_max_frame_num + 1);
    }

    if (h->nal_unit_type == NAL_IDR_SLICE)
        get_ue_golomb(&h->gb); /* idr_pic_id */

    if (h->sps.poc_type == 0) {
        h->poc_lsb = get_bits(&h->gb, h->sps.log2_max_poc_lsb);

        if (h->pps.pic_order_present == 1 && h->picture_structure == PICT_FRAME)
            h->delta_poc_bottom = get_se_golomb(&h->gb);
    }

    if (h->sps.poc_type == 1 && !h->sps.delta_pic_order_always_zero_flag) {
        h->delta_poc[0] = get_se_golomb(&h->gb);

        if (h->pps.pic_order_present == 1 && h->picture_structure == PICT_FRAME)
            h->delta_poc[1] = get_se_golomb(&h->gb);
    }

    ff_init_poc(h, h->cur_pic_ptr->field_poc, &h->cur_pic_ptr->poc);

    if (h->pps.redundant_pic_cnt_present)
        h->redundant_pic_count = get_ue_golomb(&h->gb);

    // set defaults, might be overridden a few lines later
    h->ref_count[0] = h->pps.ref_count[0];
    h->ref_count[1] = h->pps.ref_count[1];

    if (h->slice_type_nos != AV_PICTURE_TYPE_I) {
        unsigned max[2];
        max[0] = max[1] = h->picture_structure == PICT_FRAME ? 15 : 31;

        if (h->slice_type_nos == AV_PICTURE_TYPE_B)
            h->direct_spatial_mv_pred = get_bits1(&h->gb);
        num_ref_idx_active_override_flag = get_bits1(&h->gb);

        if (num_ref_idx_active_override_flag) {
            h->ref_count[0] = get_ue_golomb(&h->gb) + 1;
            if (h->slice_type_nos == AV_PICTURE_TYPE_B) {
                h->ref_count[1] = get_ue_golomb(&h->gb) + 1;
            } else
                // full range is spec-ok in this case, even for frames
                h->ref_count[1] = 1;
        }

        if (h->ref_count[0]-1 > max[0] || h->ref_count[1]-1 > max[1]){
            av_log(h->avctx, AV_LOG_ERROR, "reference overflow %u > %u or %u > %u\n", h->ref_count[0]-1, max[0], h->ref_count[1]-1, max[1]);
            h->ref_count[0] = h->ref_count[1] = 0;
            return AVERROR_INVALIDDATA;
        }

        if (h->slice_type_nos == AV_PICTURE_TYPE_B)
            h->list_count = 2;
        else
            h->list_count = 1;
    } else {
        h->list_count   = 0;
        h->ref_count[0] = h->ref_count[1] = 0;
    }
<<<<<<< HEAD
    if (slice_type != AV_PICTURE_TYPE_I &&
        (h0->current_slice == 0 ||
         slice_type != h0->last_slice_type ||
         memcmp(h0->last_ref_count, h0->ref_count, sizeof(h0->ref_count)))) {
=======

    max_refs = h->picture_structure == PICT_FRAME ? 16 : 32;

    if (h->ref_count[0] > max_refs || h->ref_count[1] > max_refs) {
        av_log(h->avctx, AV_LOG_ERROR, "reference overflow\n");
        h->ref_count[0] = h->ref_count[1] = 0;
        return AVERROR_INVALIDDATA;
    }

    if (!default_ref_list_done)
>>>>>>> 16c22122
        ff_h264_fill_default_ref_list(h);
    }

    if (h->slice_type_nos != AV_PICTURE_TYPE_I &&
        ff_h264_decode_ref_pic_list_reordering(h) < 0) {
        h->ref_count[1] = h->ref_count[0] = 0;
        return -1;
    }

    if ((h->pps.weighted_pred && h->slice_type_nos == AV_PICTURE_TYPE_P) ||
        (h->pps.weighted_bipred_idc == 1 &&
         h->slice_type_nos == AV_PICTURE_TYPE_B))
        pred_weight_table(h);
    else if (h->pps.weighted_bipred_idc == 2 &&
             h->slice_type_nos == AV_PICTURE_TYPE_B) {
        implicit_weight_table(h, -1);
    } else {
        h->use_weight = 0;
        for (i = 0; i < 2; i++) {
            h->luma_weight_flag[i]   = 0;
            h->chroma_weight_flag[i] = 0;
        }
    }

    // If frame-mt is enabled, only update mmco tables for the first slice
    // in a field. Subsequent slices can temporarily clobber h->mmco_index
    // or h->mmco, which will cause ref list mix-ups and decoding errors
    // further down the line. This may break decoding if the first slice is
    // corrupt, thus we only do this if frame-mt is enabled.
    if (h->nal_ref_idc &&
        ff_h264_decode_ref_pic_marking(h0, &h->gb,
                                       !(h->avctx->active_thread_type & FF_THREAD_FRAME) ||
                                       h0->current_slice == 0) < 0 &&
        (h->avctx->err_recognition & AV_EF_EXPLODE))
        return AVERROR_INVALIDDATA;

    if (FRAME_MBAFF(h)) {
        ff_h264_fill_mbaff_ref_list(h);

        if (h->pps.weighted_bipred_idc == 2 && h->slice_type_nos == AV_PICTURE_TYPE_B) {
            implicit_weight_table(h, 0);
            implicit_weight_table(h, 1);
        }
    }

    if (h->slice_type_nos == AV_PICTURE_TYPE_B && !h->direct_spatial_mv_pred)
        ff_h264_direct_dist_scale_factor(h);
    ff_h264_direct_ref_list_init(h);

    if (h->slice_type_nos != AV_PICTURE_TYPE_I && h->pps.cabac) {
        tmp = get_ue_golomb_31(&h->gb);
        if (tmp > 2) {
            av_log(h->avctx, AV_LOG_ERROR, "cabac_init_idc overflow\n");
            return -1;
        }
        h->cabac_init_idc = tmp;
    }

    h->last_qscale_diff = 0;
    tmp = h->pps.init_qp + get_se_golomb(&h->gb);
    if (tmp > 51 + 6 * (h->sps.bit_depth_luma - 8)) {
        av_log(h->avctx, AV_LOG_ERROR, "QP %u out of range\n", tmp);
        return -1;
    }
    h->qscale       = tmp;
    h->chroma_qp[0] = get_chroma_qp(h, 0, h->qscale);
    h->chroma_qp[1] = get_chroma_qp(h, 1, h->qscale);
    // FIXME qscale / qp ... stuff
    if (h->slice_type == AV_PICTURE_TYPE_SP)
        get_bits1(&h->gb); /* sp_for_switch_flag */
    if (h->slice_type == AV_PICTURE_TYPE_SP ||
        h->slice_type == AV_PICTURE_TYPE_SI)
        get_se_golomb(&h->gb); /* slice_qs_delta */

    h->deblocking_filter     = 1;
    h->slice_alpha_c0_offset = 52;
    h->slice_beta_offset     = 52;
    if (h->pps.deblocking_filter_parameters_present) {
        tmp = get_ue_golomb_31(&h->gb);
        if (tmp > 2) {
            av_log(h->avctx, AV_LOG_ERROR,
                   "deblocking_filter_idc %u out of range\n", tmp);
            return -1;
        }
        h->deblocking_filter = tmp;
        if (h->deblocking_filter < 2)
            h->deblocking_filter ^= 1;  // 1<->0

        if (h->deblocking_filter) {
            h->slice_alpha_c0_offset += get_se_golomb(&h->gb) << 1;
            h->slice_beta_offset     += get_se_golomb(&h->gb) << 1;
            if (h->slice_alpha_c0_offset > 104U ||
                h->slice_beta_offset     > 104U) {
                av_log(h->avctx, AV_LOG_ERROR,
                       "deblocking filter parameters %d %d out of range\n",
                       h->slice_alpha_c0_offset, h->slice_beta_offset);
                return -1;
            }
        }
    }

    if (h->avctx->skip_loop_filter >= AVDISCARD_ALL ||
        (h->avctx->skip_loop_filter >= AVDISCARD_NONKEY &&
         h->slice_type_nos != AV_PICTURE_TYPE_I) ||
        (h->avctx->skip_loop_filter >= AVDISCARD_BIDIR  &&
         h->slice_type_nos == AV_PICTURE_TYPE_B) ||
        (h->avctx->skip_loop_filter >= AVDISCARD_NONREF &&
         h->nal_ref_idc == 0))
        h->deblocking_filter = 0;

    if (h->deblocking_filter == 1 && h0->max_contexts > 1) {
        if (h->avctx->flags2 & CODEC_FLAG2_FAST) {
            /* Cheat slightly for speed:
             * Do not bother to deblock across slices. */
            h->deblocking_filter = 2;
        } else {
            h0->max_contexts = 1;
            if (!h0->single_decode_warning) {
                av_log(h->avctx, AV_LOG_INFO,
                       "Cannot parallelize deblocking type 1, decoding such frames in sequential order\n");
                h0->single_decode_warning = 1;
            }
            if (h != h0) {
                av_log(h->avctx, AV_LOG_ERROR,
                       "Deblocking switched inside frame.\n");
                return 1;
            }
        }
    }
    h->qp_thresh = 15 + 52 -
                   FFMIN(h->slice_alpha_c0_offset, h->slice_beta_offset) -
                   FFMAX3(0,
                          h->pps.chroma_qp_index_offset[0],
                          h->pps.chroma_qp_index_offset[1]) +
                   6 * (h->sps.bit_depth_luma - 8);

    h0->last_slice_type = slice_type;
<<<<<<< HEAD
    memcpy(h0->last_ref_count, h0->ref_count, sizeof(h0->last_ref_count));
    h->slice_num = ++h0->current_slice;

    if (h->slice_num)
        h0->slice_row[(h->slice_num-1)&(MAX_SLICES-1)]= h->resync_mb_y;
    if (   h0->slice_row[h->slice_num&(MAX_SLICES-1)] + 3 >= h->resync_mb_y
        && h0->slice_row[h->slice_num&(MAX_SLICES-1)] <= h->resync_mb_y
        && h->slice_num >= MAX_SLICES) {
        //in case of ASO this check needs to be updated depending on how we decide to assign slice numbers in this case
        av_log(h->avctx, AV_LOG_WARNING, "Possibly too many slices (%d >= %d), increase MAX_SLICES and recompile if there are artifacts\n", h->slice_num, MAX_SLICES);
=======
    h->slice_num        = ++h0->current_slice;
    if (h->slice_num >= MAX_SLICES) {
        av_log(h->avctx, AV_LOG_ERROR,
               "Too many slices, increase MAX_SLICES and recompile\n");
>>>>>>> 16c22122
    }

    for (j = 0; j < 2; j++) {
        int id_list[16];
        int *ref2frm = h->ref2frm[h->slice_num & (MAX_SLICES - 1)][j];
        for (i = 0; i < 16; i++) {
            id_list[i] = 60;
            if (j < h->list_count && i < h->ref_count[j] &&
                h->ref_list[j][i].f.buf[0]) {
                int k;
                AVBuffer *buf = h->ref_list[j][i].f.buf[0]->buffer;
                for (k = 0; k < h->short_ref_count; k++)
                    if (h->short_ref[k]->f.buf[0]->buffer == buf) {
                        id_list[i] = k;
                        break;
                    }
                for (k = 0; k < h->long_ref_count; k++)
                    if (h->long_ref[k] && h->long_ref[k]->f.buf[0]->buffer == buf) {
                        id_list[i] = h->short_ref_count + k;
                        break;
                    }
            }
        }

        ref2frm[0] =
        ref2frm[1] = -1;
        for (i = 0; i < 16; i++)
            ref2frm[i + 2] = 4 * id_list[i] + (h->ref_list[j][i].reference & 3);
        ref2frm[18 + 0] =
        ref2frm[18 + 1] = -1;
        for (i = 16; i < 48; i++)
            ref2frm[i + 4] = 4 * id_list[(i - 16) >> 1] +
                             (h->ref_list[j][i].reference & 3);
    }

    if (h->ref_count[0]) h->er.last_pic = &h->ref_list[0][0];
    if (h->ref_count[1]) h->er.next_pic = &h->ref_list[1][0];

    if (h->avctx->debug & FF_DEBUG_PICT_INFO) {
        av_log(h->avctx, AV_LOG_DEBUG,
               "slice:%d %s mb:%d %c%s%s pps:%u frame:%d poc:%d/%d ref:%d/%d qp:%d loop:%d:%d:%d weight:%d%s %s\n",
               h->slice_num,
               (h->picture_structure == PICT_FRAME ? "F" : h->picture_structure == PICT_TOP_FIELD ? "T" : "B"),
               first_mb_in_slice,
               av_get_picture_type_char(h->slice_type),
               h->slice_type_fixed ? " fix" : "",
               h->nal_unit_type == NAL_IDR_SLICE ? " IDR" : "",
               pps_id, h->frame_num,
               h->cur_pic_ptr->field_poc[0],
               h->cur_pic_ptr->field_poc[1],
               h->ref_count[0], h->ref_count[1],
               h->qscale,
               h->deblocking_filter,
               h->slice_alpha_c0_offset / 2 - 26, h->slice_beta_offset / 2 - 26,
               h->use_weight,
               h->use_weight == 1 && h->use_weight_chroma ? "c" : "",
               h->slice_type == AV_PICTURE_TYPE_B ? (h->direct_spatial_mv_pred ? "SPAT" : "TEMP") : "");
    }

    return 0;
}

int ff_h264_get_slice_type(const H264Context *h)
{
    switch (h->slice_type) {
    case AV_PICTURE_TYPE_P:
        return 0;
    case AV_PICTURE_TYPE_B:
        return 1;
    case AV_PICTURE_TYPE_I:
        return 2;
    case AV_PICTURE_TYPE_SP:
        return 3;
    case AV_PICTURE_TYPE_SI:
        return 4;
    default:
        return -1;
    }
}

static av_always_inline void fill_filter_caches_inter(H264Context *h,
                                                      int mb_type, int top_xy,
                                                      int left_xy[LEFT_MBS],
                                                      int top_type,
                                                      int left_type[LEFT_MBS],
                                                      int mb_xy, int list)
{
    int b_stride = h->b_stride;
    int16_t(*mv_dst)[2] = &h->mv_cache[list][scan8[0]];
    int8_t *ref_cache = &h->ref_cache[list][scan8[0]];
    if (IS_INTER(mb_type) || IS_DIRECT(mb_type)) {
        if (USES_LIST(top_type, list)) {
            const int b_xy  = h->mb2b_xy[top_xy] + 3 * b_stride;
            const int b8_xy = 4 * top_xy + 2;
            int (*ref2frm)[64] = (void*)(h->ref2frm[h->slice_table[top_xy] & (MAX_SLICES - 1)][0] + (MB_MBAFF(h) ? 20 : 2));
            AV_COPY128(mv_dst - 1 * 8, h->cur_pic.motion_val[list][b_xy + 0]);
            ref_cache[0 - 1 * 8] =
            ref_cache[1 - 1 * 8] = ref2frm[list][h->cur_pic.ref_index[list][b8_xy + 0]];
            ref_cache[2 - 1 * 8] =
            ref_cache[3 - 1 * 8] = ref2frm[list][h->cur_pic.ref_index[list][b8_xy + 1]];
        } else {
            AV_ZERO128(mv_dst - 1 * 8);
            AV_WN32A(&ref_cache[0 - 1 * 8], ((LIST_NOT_USED) & 0xFF) * 0x01010101u);
        }

        if (!IS_INTERLACED(mb_type ^ left_type[LTOP])) {
            if (USES_LIST(left_type[LTOP], list)) {
                const int b_xy  = h->mb2b_xy[left_xy[LTOP]] + 3;
                const int b8_xy = 4 * left_xy[LTOP] + 1;
                int (*ref2frm)[64] =(void*)( h->ref2frm[h->slice_table[left_xy[LTOP]] & (MAX_SLICES - 1)][0] + (MB_MBAFF(h) ? 20 : 2));
                AV_COPY32(mv_dst - 1 +  0, h->cur_pic.motion_val[list][b_xy + b_stride * 0]);
                AV_COPY32(mv_dst - 1 +  8, h->cur_pic.motion_val[list][b_xy + b_stride * 1]);
                AV_COPY32(mv_dst - 1 + 16, h->cur_pic.motion_val[list][b_xy + b_stride * 2]);
                AV_COPY32(mv_dst - 1 + 24, h->cur_pic.motion_val[list][b_xy + b_stride * 3]);
                ref_cache[-1 +  0] =
                ref_cache[-1 +  8] = ref2frm[list][h->cur_pic.ref_index[list][b8_xy + 2 * 0]];
                ref_cache[-1 + 16] =
                ref_cache[-1 + 24] = ref2frm[list][h->cur_pic.ref_index[list][b8_xy + 2 * 1]];
            } else {
                AV_ZERO32(mv_dst - 1 +  0);
                AV_ZERO32(mv_dst - 1 +  8);
                AV_ZERO32(mv_dst - 1 + 16);
                AV_ZERO32(mv_dst - 1 + 24);
                ref_cache[-1 +  0] =
                ref_cache[-1 +  8] =
                ref_cache[-1 + 16] =
                ref_cache[-1 + 24] = LIST_NOT_USED;
            }
        }
    }

    if (!USES_LIST(mb_type, list)) {
        fill_rectangle(mv_dst, 4, 4, 8, pack16to32(0, 0), 4);
        AV_WN32A(&ref_cache[0 * 8], ((LIST_NOT_USED) & 0xFF) * 0x01010101u);
        AV_WN32A(&ref_cache[1 * 8], ((LIST_NOT_USED) & 0xFF) * 0x01010101u);
        AV_WN32A(&ref_cache[2 * 8], ((LIST_NOT_USED) & 0xFF) * 0x01010101u);
        AV_WN32A(&ref_cache[3 * 8], ((LIST_NOT_USED) & 0xFF) * 0x01010101u);
        return;
    }

    {
        int8_t *ref = &h->cur_pic.ref_index[list][4 * mb_xy];
        int (*ref2frm)[64] = (void*)(h->ref2frm[h->slice_num & (MAX_SLICES - 1)][0] + (MB_MBAFF(h) ? 20 : 2));
        uint32_t ref01 = (pack16to32(ref2frm[list][ref[0]], ref2frm[list][ref[1]]) & 0x00FF00FF) * 0x0101;
        uint32_t ref23 = (pack16to32(ref2frm[list][ref[2]], ref2frm[list][ref[3]]) & 0x00FF00FF) * 0x0101;
        AV_WN32A(&ref_cache[0 * 8], ref01);
        AV_WN32A(&ref_cache[1 * 8], ref01);
        AV_WN32A(&ref_cache[2 * 8], ref23);
        AV_WN32A(&ref_cache[3 * 8], ref23);
    }

    {
        int16_t(*mv_src)[2] = &h->cur_pic.motion_val[list][4 * h->mb_x + 4 * h->mb_y * b_stride];
        AV_COPY128(mv_dst + 8 * 0, mv_src + 0 * b_stride);
        AV_COPY128(mv_dst + 8 * 1, mv_src + 1 * b_stride);
        AV_COPY128(mv_dst + 8 * 2, mv_src + 2 * b_stride);
        AV_COPY128(mv_dst + 8 * 3, mv_src + 3 * b_stride);
    }
}

/**
 *
 * @return non zero if the loop filter can be skipped
 */
static int fill_filter_caches(H264Context *h, int mb_type)
{
    const int mb_xy = h->mb_xy;
    int top_xy, left_xy[LEFT_MBS];
    int top_type, left_type[LEFT_MBS];
    uint8_t *nnz;
    uint8_t *nnz_cache;

    top_xy = mb_xy - (h->mb_stride << MB_FIELD(h));

    /* Wow, what a mess, why didn't they simplify the interlacing & intra
     * stuff, I can't imagine that these complex rules are worth it. */

    left_xy[LBOT] = left_xy[LTOP] = mb_xy - 1;
    if (FRAME_MBAFF(h)) {
        const int left_mb_field_flag = IS_INTERLACED(h->cur_pic.mb_type[mb_xy - 1]);
        const int curr_mb_field_flag = IS_INTERLACED(mb_type);
        if (h->mb_y & 1) {
            if (left_mb_field_flag != curr_mb_field_flag)
                left_xy[LTOP] -= h->mb_stride;
        } else {
            if (curr_mb_field_flag)
                top_xy += h->mb_stride &
                          (((h->cur_pic.mb_type[top_xy] >> 7) & 1) - 1);
            if (left_mb_field_flag != curr_mb_field_flag)
                left_xy[LBOT] += h->mb_stride;
        }
    }

    h->top_mb_xy        = top_xy;
    h->left_mb_xy[LTOP] = left_xy[LTOP];
    h->left_mb_xy[LBOT] = left_xy[LBOT];
    {
        /* For sufficiently low qp, filtering wouldn't do anything.
         * This is a conservative estimate: could also check beta_offset
         * and more accurate chroma_qp. */
        int qp_thresh = h->qp_thresh; // FIXME strictly we should store qp_thresh for each mb of a slice
        int qp        = h->cur_pic.qscale_table[mb_xy];
        if (qp <= qp_thresh &&
            (left_xy[LTOP] < 0 ||
             ((qp + h->cur_pic.qscale_table[left_xy[LTOP]] + 1) >> 1) <= qp_thresh) &&
            (top_xy < 0 ||
             ((qp + h->cur_pic.qscale_table[top_xy] + 1) >> 1) <= qp_thresh)) {
            if (!FRAME_MBAFF(h))
                return 1;
            if ((left_xy[LTOP] < 0 ||
                 ((qp + h->cur_pic.qscale_table[left_xy[LBOT]] + 1) >> 1) <= qp_thresh) &&
                (top_xy < h->mb_stride ||
                 ((qp + h->cur_pic.qscale_table[top_xy - h->mb_stride] + 1) >> 1) <= qp_thresh))
                return 1;
        }
    }

    top_type        = h->cur_pic.mb_type[top_xy];
    left_type[LTOP] = h->cur_pic.mb_type[left_xy[LTOP]];
    left_type[LBOT] = h->cur_pic.mb_type[left_xy[LBOT]];
    if (h->deblocking_filter == 2) {
        if (h->slice_table[top_xy] != h->slice_num)
            top_type = 0;
        if (h->slice_table[left_xy[LBOT]] != h->slice_num)
            left_type[LTOP] = left_type[LBOT] = 0;
    } else {
        if (h->slice_table[top_xy] == 0xFFFF)
            top_type = 0;
        if (h->slice_table[left_xy[LBOT]] == 0xFFFF)
            left_type[LTOP] = left_type[LBOT] = 0;
    }
    h->top_type        = top_type;
    h->left_type[LTOP] = left_type[LTOP];
    h->left_type[LBOT] = left_type[LBOT];

    if (IS_INTRA(mb_type))
        return 0;

    fill_filter_caches_inter(h, mb_type, top_xy, left_xy,
                             top_type, left_type, mb_xy, 0);
    if (h->list_count == 2)
        fill_filter_caches_inter(h, mb_type, top_xy, left_xy,
                                 top_type, left_type, mb_xy, 1);

    nnz       = h->non_zero_count[mb_xy];
    nnz_cache = h->non_zero_count_cache;
    AV_COPY32(&nnz_cache[4 + 8 * 1], &nnz[0]);
    AV_COPY32(&nnz_cache[4 + 8 * 2], &nnz[4]);
    AV_COPY32(&nnz_cache[4 + 8 * 3], &nnz[8]);
    AV_COPY32(&nnz_cache[4 + 8 * 4], &nnz[12]);
    h->cbp = h->cbp_table[mb_xy];

    if (top_type) {
        nnz = h->non_zero_count[top_xy];
        AV_COPY32(&nnz_cache[4 + 8 * 0], &nnz[3 * 4]);
    }

    if (left_type[LTOP]) {
        nnz = h->non_zero_count[left_xy[LTOP]];
        nnz_cache[3 + 8 * 1] = nnz[3 + 0 * 4];
        nnz_cache[3 + 8 * 2] = nnz[3 + 1 * 4];
        nnz_cache[3 + 8 * 3] = nnz[3 + 2 * 4];
        nnz_cache[3 + 8 * 4] = nnz[3 + 3 * 4];
    }

    /* CAVLC 8x8dct requires NNZ values for residual decoding that differ
     * from what the loop filter needs */
    if (!CABAC(h) && h->pps.transform_8x8_mode) {
        if (IS_8x8DCT(top_type)) {
            nnz_cache[4 + 8 * 0] =
            nnz_cache[5 + 8 * 0] = (h->cbp_table[top_xy] & 0x4000) >> 12;
            nnz_cache[6 + 8 * 0] =
            nnz_cache[7 + 8 * 0] = (h->cbp_table[top_xy] & 0x8000) >> 12;
        }
        if (IS_8x8DCT(left_type[LTOP])) {
            nnz_cache[3 + 8 * 1] =
            nnz_cache[3 + 8 * 2] = (h->cbp_table[left_xy[LTOP]] & 0x2000) >> 12; // FIXME check MBAFF
        }
        if (IS_8x8DCT(left_type[LBOT])) {
            nnz_cache[3 + 8 * 3] =
            nnz_cache[3 + 8 * 4] = (h->cbp_table[left_xy[LBOT]] & 0x8000) >> 12; // FIXME check MBAFF
        }

        if (IS_8x8DCT(mb_type)) {
            nnz_cache[scan8[0]] =
            nnz_cache[scan8[1]] =
            nnz_cache[scan8[2]] =
            nnz_cache[scan8[3]] = (h->cbp & 0x1000) >> 12;

            nnz_cache[scan8[0 + 4]] =
            nnz_cache[scan8[1 + 4]] =
            nnz_cache[scan8[2 + 4]] =
            nnz_cache[scan8[3 + 4]] = (h->cbp & 0x2000) >> 12;

            nnz_cache[scan8[0 + 8]] =
            nnz_cache[scan8[1 + 8]] =
            nnz_cache[scan8[2 + 8]] =
            nnz_cache[scan8[3 + 8]] = (h->cbp & 0x4000) >> 12;

            nnz_cache[scan8[0 + 12]] =
            nnz_cache[scan8[1 + 12]] =
            nnz_cache[scan8[2 + 12]] =
            nnz_cache[scan8[3 + 12]] = (h->cbp & 0x8000) >> 12;
        }
    }

    return 0;
}

static void loop_filter(H264Context *h, int start_x, int end_x)
{
    uint8_t *dest_y, *dest_cb, *dest_cr;
    int linesize, uvlinesize, mb_x, mb_y;
    const int end_mb_y       = h->mb_y + FRAME_MBAFF(h);
    const int old_slice_type = h->slice_type;
    const int pixel_shift    = h->pixel_shift;
    const int block_h        = 16 >> h->chroma_y_shift;

    if (h->deblocking_filter) {
        for (mb_x = start_x; mb_x < end_x; mb_x++)
            for (mb_y = end_mb_y - FRAME_MBAFF(h); mb_y <= end_mb_y; mb_y++) {
                int mb_xy, mb_type;
                mb_xy         = h->mb_xy = mb_x + mb_y * h->mb_stride;
                h->slice_num  = h->slice_table[mb_xy];
                mb_type       = h->cur_pic.mb_type[mb_xy];
                h->list_count = h->list_counts[mb_xy];

                if (FRAME_MBAFF(h))
                    h->mb_mbaff               =
                    h->mb_field_decoding_flag = !!IS_INTERLACED(mb_type);

                h->mb_x = mb_x;
                h->mb_y = mb_y;
                dest_y  = h->cur_pic.f.data[0] +
                          ((mb_x << pixel_shift) + mb_y * h->linesize) * 16;
                dest_cb = h->cur_pic.f.data[1] +
                          (mb_x << pixel_shift) * (8 << CHROMA444(h)) +
                          mb_y * h->uvlinesize * block_h;
                dest_cr = h->cur_pic.f.data[2] +
                          (mb_x << pixel_shift) * (8 << CHROMA444(h)) +
                          mb_y * h->uvlinesize * block_h;
                // FIXME simplify above

                if (MB_FIELD(h)) {
                    linesize   = h->mb_linesize   = h->linesize   * 2;
                    uvlinesize = h->mb_uvlinesize = h->uvlinesize * 2;
                    if (mb_y & 1) { // FIXME move out of this function?
                        dest_y  -= h->linesize   * 15;
                        dest_cb -= h->uvlinesize * (block_h - 1);
                        dest_cr -= h->uvlinesize * (block_h - 1);
                    }
                } else {
                    linesize   = h->mb_linesize   = h->linesize;
                    uvlinesize = h->mb_uvlinesize = h->uvlinesize;
                }
                backup_mb_border(h, dest_y, dest_cb, dest_cr, linesize,
                                 uvlinesize, 0);
                if (fill_filter_caches(h, mb_type))
                    continue;
                h->chroma_qp[0] = get_chroma_qp(h, 0, h->cur_pic.qscale_table[mb_xy]);
                h->chroma_qp[1] = get_chroma_qp(h, 1, h->cur_pic.qscale_table[mb_xy]);

                if (FRAME_MBAFF(h)) {
                    ff_h264_filter_mb(h, mb_x, mb_y, dest_y, dest_cb, dest_cr,
                                      linesize, uvlinesize);
                } else {
                    ff_h264_filter_mb_fast(h, mb_x, mb_y, dest_y, dest_cb,
                                           dest_cr, linesize, uvlinesize);
                }
            }
    }
    h->slice_type   = old_slice_type;
    h->mb_x         = end_x;
    h->mb_y         = end_mb_y - FRAME_MBAFF(h);
    h->chroma_qp[0] = get_chroma_qp(h, 0, h->qscale);
    h->chroma_qp[1] = get_chroma_qp(h, 1, h->qscale);
}

static void predict_field_decoding_flag(H264Context *h)
{
    const int mb_xy = h->mb_x + h->mb_y * h->mb_stride;
    int mb_type     = (h->slice_table[mb_xy - 1] == h->slice_num) ?
                      h->cur_pic.mb_type[mb_xy - 1] :
                      (h->slice_table[mb_xy - h->mb_stride] == h->slice_num) ?
                      h->cur_pic.mb_type[mb_xy - h->mb_stride] : 0;
    h->mb_mbaff     = h->mb_field_decoding_flag = IS_INTERLACED(mb_type) ? 1 : 0;
}

/**
 * Draw edges and report progress for the last MB row.
 */
static void decode_finish_row(H264Context *h)
{
    int top            = 16 * (h->mb_y      >> FIELD_PICTURE(h));
    int pic_height     = 16 *  h->mb_height >> FIELD_PICTURE(h);
    int height         =  16      << FRAME_MBAFF(h);
    int deblock_border = (16 + 4) << FRAME_MBAFF(h);

    if (h->deblocking_filter) {
        if ((top + height) >= pic_height)
            height += deblock_border;
        top -= deblock_border;
    }

    if (top >= pic_height || (top + height) < 0)
        return;

    height = FFMIN(height, pic_height - top);
    if (top < 0) {
        height = top + height;
        top    = 0;
    }

    ff_h264_draw_horiz_band(h, top, height);

    if (h->droppable || h->er.error_occurred)
        return;

    ff_thread_report_progress(&h->cur_pic_ptr->tf, top + height - 1,
                              h->picture_structure == PICT_BOTTOM_FIELD);
}

static void er_add_slice(H264Context *h, int startx, int starty,
                         int endx, int endy, int status)
{
    if (CONFIG_ERROR_RESILIENCE) {
        ERContext *er = &h->er;

        er->ref_count = h->ref_count[0];
        ff_er_add_slice(er, startx, starty, endx, endy, status);
    }
}

static int decode_slice(struct AVCodecContext *avctx, void *arg)
{
    H264Context *h = *(void **)arg;
    int lf_x_start = h->mb_x;

    h->mb_skip_run = -1;

    av_assert0(h->block_offset[15] == (4 * ((scan8[15] - scan8[0]) & 7) << h->pixel_shift) + 4 * h->linesize * ((scan8[15] - scan8[0]) >> 3));

    h->is_complex = FRAME_MBAFF(h) || h->picture_structure != PICT_FRAME ||
                    avctx->codec_id != AV_CODEC_ID_H264 ||
                    (CONFIG_GRAY && (h->flags & CODEC_FLAG_GRAY));

    if (!(h->avctx->active_thread_type & FF_THREAD_SLICE) && h->picture_structure == PICT_FRAME && h->er.error_status_table) {
        const int start_i  = av_clip(h->resync_mb_x + h->resync_mb_y * h->mb_width, 0, h->mb_num - 1);
        if (start_i) {
            int prev_status = h->er.error_status_table[h->er.mb_index2xy[start_i - 1]];
            prev_status &= ~ VP_START;
            if (prev_status != (ER_MV_END | ER_DC_END | ER_AC_END))
                h->er.error_occurred = 1;
        }
    }

    if (h->pps.cabac) {
        /* realign */
        align_get_bits(&h->gb);

        /* init cabac */
        ff_init_cabac_decoder(&h->cabac,
                              h->gb.buffer + get_bits_count(&h->gb) / 8,
                              (get_bits_left(&h->gb) + 7) / 8);

        ff_h264_init_cabac_states(h);

        for (;;) {
            // START_TIMER
            int ret = ff_h264_decode_mb_cabac(h);
            int eos;
            // STOP_TIMER("decode_mb_cabac")

            if (ret >= 0)
                ff_h264_hl_decode_mb(h);

            // FIXME optimal? or let mb_decode decode 16x32 ?
            if (ret >= 0 && FRAME_MBAFF(h)) {
                h->mb_y++;

                ret = ff_h264_decode_mb_cabac(h);

                if (ret >= 0)
                    ff_h264_hl_decode_mb(h);
                h->mb_y--;
            }
            eos = get_cabac_terminate(&h->cabac);

            if ((h->workaround_bugs & FF_BUG_TRUNCATED) &&
                h->cabac.bytestream > h->cabac.bytestream_end + 2) {
                er_add_slice(h, h->resync_mb_x, h->resync_mb_y, h->mb_x - 1,
                             h->mb_y, ER_MB_END);
                if (h->mb_x >= lf_x_start)
                    loop_filter(h, lf_x_start, h->mb_x + 1);
                return 0;
            }
            if (h->cabac.bytestream > h->cabac.bytestream_end + 2 )
                av_log(h->avctx, AV_LOG_DEBUG, "bytestream overread %td\n", h->cabac.bytestream_end - h->cabac.bytestream);
            if (ret < 0 || h->cabac.bytestream > h->cabac.bytestream_end + 4) {
                av_log(h->avctx, AV_LOG_ERROR,
                       "error while decoding MB %d %d, bytestream (%td)\n",
                       h->mb_x, h->mb_y,
                       h->cabac.bytestream_end - h->cabac.bytestream);
                er_add_slice(h, h->resync_mb_x, h->resync_mb_y, h->mb_x,
                             h->mb_y, ER_MB_ERROR);
                return -1;
            }

            if (++h->mb_x >= h->mb_width) {
                loop_filter(h, lf_x_start, h->mb_x);
                h->mb_x = lf_x_start = 0;
                decode_finish_row(h);
                ++h->mb_y;
                if (FIELD_OR_MBAFF_PICTURE(h)) {
                    ++h->mb_y;
                    if (FRAME_MBAFF(h) && h->mb_y < h->mb_height)
                        predict_field_decoding_flag(h);
                }
            }

            if (eos || h->mb_y >= h->mb_height) {
                tprintf(h->avctx, "slice end %d %d\n",
                        get_bits_count(&h->gb), h->gb.size_in_bits);
                er_add_slice(h, h->resync_mb_x, h->resync_mb_y, h->mb_x - 1,
                             h->mb_y, ER_MB_END);
                if (h->mb_x > lf_x_start)
                    loop_filter(h, lf_x_start, h->mb_x);
                return 0;
            }
        }
    } else {
        for (;;) {
            int ret = ff_h264_decode_mb_cavlc(h);

            if (ret >= 0)
                ff_h264_hl_decode_mb(h);

            // FIXME optimal? or let mb_decode decode 16x32 ?
            if (ret >= 0 && FRAME_MBAFF(h)) {
                h->mb_y++;
                ret = ff_h264_decode_mb_cavlc(h);

                if (ret >= 0)
                    ff_h264_hl_decode_mb(h);
                h->mb_y--;
            }

            if (ret < 0) {
                av_log(h->avctx, AV_LOG_ERROR,
                       "error while decoding MB %d %d\n", h->mb_x, h->mb_y);
                er_add_slice(h, h->resync_mb_x, h->resync_mb_y, h->mb_x,
                             h->mb_y, ER_MB_ERROR);
                return -1;
            }

            if (++h->mb_x >= h->mb_width) {
                loop_filter(h, lf_x_start, h->mb_x);
                h->mb_x = lf_x_start = 0;
                decode_finish_row(h);
                ++h->mb_y;
                if (FIELD_OR_MBAFF_PICTURE(h)) {
                    ++h->mb_y;
                    if (FRAME_MBAFF(h) && h->mb_y < h->mb_height)
                        predict_field_decoding_flag(h);
                }
                if (h->mb_y >= h->mb_height) {
                    tprintf(h->avctx, "slice end %d %d\n",
                            get_bits_count(&h->gb), h->gb.size_in_bits);

                    if (   get_bits_left(&h->gb) == 0
                        || get_bits_left(&h->gb) > 0 && !(h->avctx->err_recognition & AV_EF_AGGRESSIVE)) {
                        er_add_slice(h, h->resync_mb_x, h->resync_mb_y,
                                     h->mb_x - 1, h->mb_y,
                                     ER_MB_END);

                        return 0;
                    } else {
                        er_add_slice(h, h->resync_mb_x, h->resync_mb_y,
<<<<<<< HEAD
                                        h->mb_x, h->mb_y,
                                        ER_MB_END);
=======
                                     h->mb_x - 1, h->mb_y,
                                     ER_MB_END);
>>>>>>> 16c22122

                        return -1;
                    }
                }
            }

            if (get_bits_left(&h->gb) <= 0 && h->mb_skip_run <= 0) {
                tprintf(h->avctx, "slice end %d %d\n",
                        get_bits_count(&h->gb), h->gb.size_in_bits);
                if (get_bits_left(&h->gb) == 0) {
                    er_add_slice(h, h->resync_mb_x, h->resync_mb_y,
                                 h->mb_x - 1, h->mb_y,
                                 ER_MB_END);
                    if (h->mb_x > lf_x_start)
                        loop_filter(h, lf_x_start, h->mb_x);

                    return 0;
                } else {
                    er_add_slice(h, h->resync_mb_x, h->resync_mb_y, h->mb_x,
                                 h->mb_y, ER_MB_ERROR);

                    return -1;
                }
            }
        }
    }
}

/**
 * Call decode_slice() for each context.
 *
 * @param h h264 master context
 * @param context_count number of contexts to execute
 */
static int execute_decode_slices(H264Context *h, int context_count)
{
    AVCodecContext *const avctx = h->avctx;
    H264Context *hx;
    int i;

    if (h->avctx->hwaccel ||
        h->avctx->codec->capabilities & CODEC_CAP_HWACCEL_VDPAU)
        return 0;
    if (context_count == 1) {
        return decode_slice(avctx, &h);
    } else {
        av_assert0(context_count > 0);
        for (i = 1; i < context_count; i++) {
<<<<<<< HEAD
            hx                    = h->thread_context[i];
            if (CONFIG_ERROR_RESILIENCE) {
                hx->er.error_count = 0;
            }
            hx->x264_build        = h->x264_build;
=======
            hx                 = h->thread_context[i];
            hx->er.error_count = 0;
>>>>>>> 16c22122
        }

        avctx->execute(avctx, decode_slice, h->thread_context,
                       NULL, context_count, sizeof(void *));

        /* pull back stuff from slices to master context */
        hx                   = h->thread_context[context_count - 1];
        h->mb_x              = hx->mb_x;
        h->mb_y              = hx->mb_y;
        h->droppable         = hx->droppable;
        h->picture_structure = hx->picture_structure;
        if (CONFIG_ERROR_RESILIENCE) {
            for (i = 1; i < context_count; i++)
                h->er.error_count += h->thread_context[i]->er.error_count;
        }
    }

    return 0;
}

static const uint8_t start_code[] = { 0x00, 0x00, 0x01 };

static int decode_nal_units(H264Context *h, const uint8_t *buf, int buf_size,
                            int parse_extradata)
{
    AVCodecContext *const avctx = h->avctx;
    H264Context *hx; ///< thread context
    int buf_index;
    int context_count;
    int next_avc;
    int pass = !(avctx->active_thread_type & FF_THREAD_FRAME);
    int nals_needed = 0; ///< number of NALs that need decoding before the next frame thread starts
    int nal_index;
    int idr_cleared=0;
    int first_slice = 0;

    h->nal_unit_type= 0;

    if(!h->slice_context_count)
         h->slice_context_count= 1;
    h->max_contexts = h->slice_context_count;
    if (!(avctx->flags2 & CODEC_FLAG2_CHUNKS)) {
        h->current_slice = 0;
        if (!h->first_field)
            h->cur_pic_ptr = NULL;
        ff_h264_reset_sei(h);
    }

    if (h->nal_length_size == 4) {
        if (buf_size > 8 && AV_RB32(buf) == 1 && AV_RB32(buf+5) > (unsigned)buf_size) {
            h->is_avc = 0;
        }else if(buf_size > 3 && AV_RB32(buf) > 1 && AV_RB32(buf) <= (unsigned)buf_size)
            h->is_avc = 1;
    }

    for (; pass <= 1; pass++) {
        buf_index     = 0;
        context_count = 0;
        next_avc      = h->is_avc ? 0 : buf_size;
        nal_index     = 0;
        for (;;) {
            int consumed;
            int dst_length;
            int bit_length;
            const uint8_t *ptr;
            int i, nalsize = 0;
            int err;

            if (buf_index >= next_avc) {
                if (buf_index >= buf_size - h->nal_length_size)
                    break;
                nalsize = 0;
                for (i = 0; i < h->nal_length_size; i++)
                    nalsize = (nalsize << 8) | buf[buf_index++];
                if (nalsize <= 0 || nalsize > buf_size - buf_index) {
                    av_log(h->avctx, AV_LOG_ERROR,
                           "AVC: nal size %d\n", nalsize);
                    break;
                }
                next_avc = buf_index + nalsize;
            } else {
                // start code prefix search
                for (; buf_index + 3 < next_avc; buf_index++)
                    // This should always succeed in the first iteration.
                    if (buf[buf_index]     == 0 &&
                        buf[buf_index + 1] == 0 &&
                        buf[buf_index + 2] == 1)
                        break;

                if (buf_index + 3 >= buf_size) {
                    buf_index = buf_size;
                    break;
                }

                buf_index += 3;
                if (buf_index >= next_avc)
                    continue;
            }

            hx = h->thread_context[context_count];

            ptr = ff_h264_decode_nal(hx, buf + buf_index, &dst_length,
                                     &consumed, next_avc - buf_index);
            if (ptr == NULL || dst_length < 0) {
                buf_index = -1;
                goto end;
            }
            i = buf_index + consumed;
            if ((h->workaround_bugs & FF_BUG_AUTODETECT) && i + 3 < next_avc &&
                buf[i]     == 0x00 && buf[i + 1] == 0x00 &&
                buf[i + 2] == 0x01 && buf[i + 3] == 0xE0)
                h->workaround_bugs |= FF_BUG_TRUNCATED;

            if (!(h->workaround_bugs & FF_BUG_TRUNCATED))
                while(dst_length > 0 && ptr[dst_length - 1] == 0)
                    dst_length--;
            bit_length = !dst_length ? 0
                                     : (8 * dst_length -
                                        decode_rbsp_trailing(h, ptr + dst_length - 1));

            if (h->avctx->debug & FF_DEBUG_STARTCODE)
                av_log(h->avctx, AV_LOG_DEBUG, "NAL %d/%d at %d/%d length %d pass %d\n", hx->nal_unit_type, hx->nal_ref_idc, buf_index, buf_size, dst_length, pass);

            if (h->is_avc && (nalsize != consumed) && nalsize)
                av_log(h->avctx, AV_LOG_DEBUG,
                       "AVC: Consumed only %d bytes instead of %d\n",
                       consumed, nalsize);

            buf_index += consumed;
            nal_index++;

            if (pass == 0) {
                /* packets can sometimes contain multiple PPS/SPS,
                 * e.g. two PAFF field pictures in one packet, or a demuxer
                 * which splits NALs strangely if so, when frame threading we
                 * can't start the next thread until we've read all of them */
                switch (hx->nal_unit_type) {
                case NAL_SPS:
                case NAL_PPS:
                    nals_needed = nal_index;
                    break;
                case NAL_DPA:
                case NAL_IDR_SLICE:
                case NAL_SLICE:
                    init_get_bits(&hx->gb, ptr, bit_length);
                    if (!get_ue_golomb(&hx->gb) || !first_slice)
                        nals_needed = nal_index;
                    if (!first_slice)
                        first_slice = hx->nal_unit_type;
                }
                continue;
            }

            if (!first_slice)
                switch (hx->nal_unit_type) {
                case NAL_DPA:
                case NAL_IDR_SLICE:
                case NAL_SLICE:
                    first_slice = hx->nal_unit_type;
                }

            // FIXME do not discard SEI id
            if (avctx->skip_frame >= AVDISCARD_NONREF && h->nal_ref_idc == 0)
                continue;

again:
            /* Ignore per frame NAL unit type during extradata
             * parsing. Decoding slices is not possible in codec init
             * with frame-mt */
            if (parse_extradata) {
                switch (hx->nal_unit_type) {
                case NAL_IDR_SLICE:
                case NAL_SLICE:
                case NAL_DPA:
                case NAL_DPB:
                case NAL_DPC:
                case NAL_AUXILIARY_SLICE:
                    av_log(h->avctx, AV_LOG_WARNING, "Ignoring NAL %d in global header/extradata\n", hx->nal_unit_type);
                    hx->nal_unit_type = NAL_FF_IGNORE;
                }
            }

            err = 0;

            switch (hx->nal_unit_type) {
            case NAL_IDR_SLICE:
                if (first_slice != NAL_IDR_SLICE) {
                    av_log(h->avctx, AV_LOG_ERROR,
                           "Invalid mix of idr and non-idr slices\n");
                    buf_index = -1;
                    goto end;
                }
                if(!idr_cleared)
                    idr(h); // FIXME ensure we don't lose some frames if there is reordering
                idr_cleared = 1;
            case NAL_SLICE:
                init_get_bits(&hx->gb, ptr, bit_length);
                hx->intra_gb_ptr      =
                hx->inter_gb_ptr      = &hx->gb;
                hx->data_partitioning = 0;

                if ((err = decode_slice_header(hx, h)))
                    break;

                if (h->sei_recovery_frame_cnt >= 0 && (h->frame_num != h->sei_recovery_frame_cnt || hx->slice_type_nos != AV_PICTURE_TYPE_I))
                    h->valid_recovery_point = 1;

                if (   h->sei_recovery_frame_cnt >= 0
                    && (   h->recovery_frame<0
                        || ((h->recovery_frame - h->frame_num) & ((1 << h->sps.log2_max_frame_num)-1)) > h->sei_recovery_frame_cnt)) {
                    h->recovery_frame = (h->frame_num + h->sei_recovery_frame_cnt) %
                                        (1 << h->sps.log2_max_frame_num);

                    if (!h->valid_recovery_point)
                        h->recovery_frame = h->frame_num;
                }

                h->cur_pic_ptr->f.key_frame |=
                        (hx->nal_unit_type == NAL_IDR_SLICE);

                if (h->recovery_frame == h->frame_num) {
                    h->cur_pic_ptr->sync |= 1;
                    h->recovery_frame = -1;
                }

                h->sync |= !!h->cur_pic_ptr->f.key_frame;
                h->sync |= 3*!!(avctx->flags2 & CODEC_FLAG2_SHOW_ALL);
                h->cur_pic_ptr->sync |= h->sync;

                if (h->current_slice == 1) {
                    if (!(avctx->flags2 & CODEC_FLAG2_CHUNKS))
                        decode_postinit(h, nal_index >= nals_needed);

                    if (h->avctx->hwaccel &&
                        h->avctx->hwaccel->start_frame(h->avctx, NULL, 0) < 0)
                        return -1;
                    if (CONFIG_H264_VDPAU_DECODER &&
                        h->avctx->codec->capabilities & CODEC_CAP_HWACCEL_VDPAU)
                        ff_vdpau_h264_picture_start(h);
                }

                if (hx->redundant_pic_count == 0 &&
                    (avctx->skip_frame < AVDISCARD_NONREF ||
                     hx->nal_ref_idc) &&
                    (avctx->skip_frame < AVDISCARD_BIDIR  ||
                     hx->slice_type_nos != AV_PICTURE_TYPE_B) &&
                    (avctx->skip_frame < AVDISCARD_NONKEY ||
                     hx->slice_type_nos == AV_PICTURE_TYPE_I) &&
                    avctx->skip_frame < AVDISCARD_ALL) {
                    if (avctx->hwaccel) {
                        if (avctx->hwaccel->decode_slice(avctx,
                                                         &buf[buf_index - consumed],
                                                         consumed) < 0)
                            return -1;
                    } else if (CONFIG_H264_VDPAU_DECODER &&
                               h->avctx->codec->capabilities & CODEC_CAP_HWACCEL_VDPAU) {
                        ff_vdpau_add_data_chunk(h->cur_pic_ptr->f.data[0],
                                                start_code,
                                                sizeof(start_code));
                        ff_vdpau_add_data_chunk(h->cur_pic_ptr->f.data[0],
                                                &buf[buf_index - consumed],
                                                consumed);
                    } else
                        context_count++;
                }
                break;
            case NAL_DPA:
                init_get_bits(&hx->gb, ptr, bit_length);
                hx->intra_gb_ptr =
                hx->inter_gb_ptr = NULL;

                if ((err = decode_slice_header(hx, h)) < 0)
                    break;

                hx->data_partitioning = 1;
                break;
            case NAL_DPB:
                init_get_bits(&hx->intra_gb, ptr, bit_length);
                hx->intra_gb_ptr = &hx->intra_gb;
                break;
            case NAL_DPC:
                init_get_bits(&hx->inter_gb, ptr, bit_length);
                hx->inter_gb_ptr = &hx->inter_gb;

                av_log(h->avctx, AV_LOG_ERROR, "Partitioned H.264 support is incomplete\n");
                break;

                if (hx->redundant_pic_count == 0 &&
                    hx->intra_gb_ptr &&
                    hx->data_partitioning &&
                    h->cur_pic_ptr && h->context_initialized &&
                    (avctx->skip_frame < AVDISCARD_NONREF || hx->nal_ref_idc) &&
                    (avctx->skip_frame < AVDISCARD_BIDIR  ||
                     hx->slice_type_nos != AV_PICTURE_TYPE_B) &&
                    (avctx->skip_frame < AVDISCARD_NONKEY ||
                     hx->slice_type_nos == AV_PICTURE_TYPE_I) &&
                    avctx->skip_frame < AVDISCARD_ALL)
                    context_count++;
                break;
            case NAL_SEI:
                init_get_bits(&h->gb, ptr, bit_length);
                ff_h264_decode_sei(h);
                break;
            case NAL_SPS:
                init_get_bits(&h->gb, ptr, bit_length);
                if (ff_h264_decode_seq_parameter_set(h) < 0 && (h->is_avc ? nalsize : 1)) {
                    av_log(h->avctx, AV_LOG_DEBUG,
                           "SPS decoding failure, trying again with the complete NAL\n");
                    if (h->is_avc)
                        av_assert0(next_avc - buf_index + consumed == nalsize);
                    if ((next_avc - buf_index + consumed - 1) >= INT_MAX/8)
                        break;
                    init_get_bits(&h->gb, &buf[buf_index + 1 - consumed],
                                  8*(next_avc - buf_index + consumed - 1));
                    ff_h264_decode_seq_parameter_set(h);
                }

                break;
            case NAL_PPS:
                init_get_bits(&h->gb, ptr, bit_length);
                ff_h264_decode_picture_parameter_set(h, bit_length);
                break;
            case NAL_AUD:
            case NAL_END_SEQUENCE:
            case NAL_END_STREAM:
            case NAL_FILLER_DATA:
            case NAL_SPS_EXT:
            case NAL_AUXILIARY_SLICE:
                break;
            case NAL_FF_IGNORE:
                break;
            default:
                av_log(avctx, AV_LOG_DEBUG, "Unknown NAL code: %d (%d bits)\n",
                       hx->nal_unit_type, bit_length);
            }

            if (context_count == h->max_contexts) {
                execute_decode_slices(h, context_count);
                context_count = 0;
            }

            if (err < 0)
                av_log(h->avctx, AV_LOG_ERROR, "decode_slice_header error\n");
            else if (err == 1) {
                /* Slice could not be decoded in parallel mode, copy down
                 * NAL unit stuff to context 0 and restart. Note that
                 * rbsp_buffer is not transferred, but since we no longer
                 * run in parallel mode this should not be an issue. */
                h->nal_unit_type = hx->nal_unit_type;
                h->nal_ref_idc   = hx->nal_ref_idc;
                hx               = h;
                goto again;
            }
        }
    }
    if (context_count)
        execute_decode_slices(h, context_count);

end:
    /* clean up */
    if (h->cur_pic_ptr && !h->droppable) {
        ff_thread_report_progress(&h->cur_pic_ptr->tf, INT_MAX,
                                  h->picture_structure == PICT_BOTTOM_FIELD);
    }

    return buf_index;
}

/**
 * Return the number of bytes consumed for building the current frame.
 */
static int get_consumed_bytes(int pos, int buf_size)
{
    if (pos == 0)
        pos = 1;          // avoid infinite loops (i doubt that is needed but ...)
    if (pos + 10 > buf_size)
        pos = buf_size;                   // oops ;)

    return pos;
}

static int output_frame(H264Context *h, AVFrame *dst, Picture *srcp)
{
    AVFrame *src = &srcp->f;
    int i;
    int ret = av_frame_ref(dst, src);
    if (ret < 0)
        return ret;

    av_dict_set(&dst->metadata, "stereo_mode", ff_h264_sei_stereo_mode(h), 0);

    if (!srcp->crop)
        return 0;

    for (i = 0; i < 3; i++) {
        int hshift = (i > 0) ? h->chroma_x_shift : 0;
        int vshift = (i > 0) ? h->chroma_y_shift : 0;
<<<<<<< HEAD
        int off    = ((srcp->crop_left >> hshift) << h->pixel_shift) +
            (srcp->crop_top  >> vshift) * dst->linesize[i];
=======
        int off    = ((h->sps.crop_left >> hshift) << h->pixel_shift) +
                     (h->sps.crop_top >> vshift) * dst->linesize[i];
>>>>>>> 16c22122
        dst->data[i] += off;
    }
    return 0;
}

static int decode_frame(AVCodecContext *avctx, void *data,
                        int *got_frame, AVPacket *avpkt)
{
    const uint8_t *buf = avpkt->data;
    int buf_size       = avpkt->size;
    H264Context *h     = avctx->priv_data;
    AVFrame *pict      = data;
    int buf_index      = 0;
    Picture *out;
    int i, out_idx;
    int ret;

    h->flags = avctx->flags;

    /* end of stream, output what is still in the buffers */
    if (buf_size == 0) {
 out:

        h->cur_pic_ptr = NULL;
        h->first_field = 0;

        // FIXME factorize this with the output code below
        out     = h->delayed_pic[0];
        out_idx = 0;
        for (i = 1;
             h->delayed_pic[i] &&
             !h->delayed_pic[i]->f.key_frame &&
             !h->delayed_pic[i]->mmco_reset;
             i++)
            if (h->delayed_pic[i]->poc < out->poc) {
                out     = h->delayed_pic[i];
                out_idx = i;
            }

        for (i = out_idx; h->delayed_pic[i]; i++)
            h->delayed_pic[i] = h->delayed_pic[i + 1];

        if (out) {
            out->reference &= ~DELAYED_PIC_REF;
            ret = output_frame(h, pict, out);
            if (ret < 0)
                return ret;
            *got_frame = 1;
        }

        return buf_index;
    }
    if(h->is_avc && buf_size >= 9 && buf[0]==1 && buf[2]==0 && (buf[4]&0xFC)==0xFC && (buf[5]&0x1F) && buf[8]==0x67){
        int cnt= buf[5]&0x1f;
        const uint8_t *p= buf+6;
        while(cnt--){
            int nalsize= AV_RB16(p) + 2;
            if(nalsize > buf_size - (p-buf) || p[2]!=0x67)
                goto not_extra;
            p += nalsize;
        }
        cnt = *(p++);
        if(!cnt)
            goto not_extra;
        while(cnt--){
            int nalsize= AV_RB16(p) + 2;
            if(nalsize > buf_size - (p-buf) || p[2]!=0x68)
                goto not_extra;
            p += nalsize;
        }

        return ff_h264_decode_extradata(h, buf, buf_size);
    }
not_extra:

    buf_index = decode_nal_units(h, buf, buf_size, 0);
    if (buf_index < 0)
        return -1;

    if (!h->cur_pic_ptr && h->nal_unit_type == NAL_END_SEQUENCE) {
        av_assert0(buf_index <= buf_size);
        goto out;
    }

    if (!(avctx->flags2 & CODEC_FLAG2_CHUNKS) && !h->cur_pic_ptr) {
        if (avctx->skip_frame >= AVDISCARD_NONREF ||
            buf_size >= 4 && !memcmp("Q264", buf, 4))
            return buf_size;
        av_log(avctx, AV_LOG_ERROR, "no frame!\n");
        return -1;
    }

    if (!(avctx->flags2 & CODEC_FLAG2_CHUNKS) ||
        (h->mb_y >= h->mb_height && h->mb_height)) {
        if (avctx->flags2 & CODEC_FLAG2_CHUNKS)
            decode_postinit(h, 1);

        field_end(h, 0);

        /* Wait for second field. */
        *got_frame = 0;
        if (h->next_output_pic && (h->next_output_pic->sync || h->sync>1)) {
            ret = output_frame(h, pict, h->next_output_pic);
            if (ret < 0)
                return ret;
            *got_frame = 1;
            if (CONFIG_MPEGVIDEO) {
                ff_print_debug_info2(h->avctx, h->next_output_pic, pict, h->er.mbskip_table,
                                    &h->low_delay,
                                    h->mb_width, h->mb_height, h->mb_stride, 1);
            }
        }
    }

    assert(pict->data[0] || !*got_frame);

    return get_consumed_bytes(buf_index, buf_size);
}

av_cold void ff_h264_free_context(H264Context *h)
{
    int i;

    free_tables(h, 1); // FIXME cleanup init stuff perhaps

    for (i = 0; i < MAX_SPS_COUNT; i++)
        av_freep(h->sps_buffers + i);

    for (i = 0; i < MAX_PPS_COUNT; i++)
        av_freep(h->pps_buffers + i);
}

static av_cold int h264_decode_end(AVCodecContext *avctx)
{
    H264Context *h = avctx->priv_data;

    ff_h264_remove_all_refs(h);
    ff_h264_free_context(h);

    unref_picture(h, &h->cur_pic);

    return 0;
}

static const AVProfile profiles[] = {
    { FF_PROFILE_H264_BASELINE,             "Baseline"              },
    { FF_PROFILE_H264_CONSTRAINED_BASELINE, "Constrained Baseline"  },
    { FF_PROFILE_H264_MAIN,                 "Main"                  },
    { FF_PROFILE_H264_EXTENDED,             "Extended"              },
    { FF_PROFILE_H264_HIGH,                 "High"                  },
    { FF_PROFILE_H264_HIGH_10,              "High 10"               },
    { FF_PROFILE_H264_HIGH_10_INTRA,        "High 10 Intra"         },
    { FF_PROFILE_H264_HIGH_422,             "High 4:2:2"            },
    { FF_PROFILE_H264_HIGH_422_INTRA,       "High 4:2:2 Intra"      },
    { FF_PROFILE_H264_HIGH_444,             "High 4:4:4"            },
    { FF_PROFILE_H264_HIGH_444_PREDICTIVE,  "High 4:4:4 Predictive" },
    { FF_PROFILE_H264_HIGH_444_INTRA,       "High 4:4:4 Intra"      },
    { FF_PROFILE_H264_CAVLC_444,            "CAVLC 4:4:4"           },
    { FF_PROFILE_UNKNOWN },
};

static const AVOption h264_options[] = {
    {"is_avc", "is avc", offsetof(H264Context, is_avc), FF_OPT_TYPE_INT, {.i64 = 0}, 0, 1, 0},
    {"nal_length_size", "nal_length_size", offsetof(H264Context, nal_length_size), FF_OPT_TYPE_INT, {.i64 = 0}, 0, 4, 0},
    {NULL}
};

static const AVClass h264_class = {
    .class_name = "H264 Decoder",
    .item_name  = av_default_item_name,
    .option     = h264_options,
    .version    = LIBAVUTIL_VERSION_INT,
};

static const AVClass h264_vdpau_class = {
    .class_name = "H264 VDPAU Decoder",
    .item_name  = av_default_item_name,
    .option     = h264_options,
    .version    = LIBAVUTIL_VERSION_INT,
};

AVCodec ff_h264_decoder = {
    .name                  = "h264",
    .type                  = AVMEDIA_TYPE_VIDEO,
    .id                    = AV_CODEC_ID_H264,
    .priv_data_size        = sizeof(H264Context),
    .init                  = ff_h264_decode_init,
    .close                 = h264_decode_end,
    .decode                = decode_frame,
    .capabilities          = /*CODEC_CAP_DRAW_HORIZ_BAND |*/ CODEC_CAP_DR1 |
                             CODEC_CAP_DELAY | CODEC_CAP_SLICE_THREADS |
                             CODEC_CAP_FRAME_THREADS,
    .flush                 = flush_dpb,
    .long_name             = NULL_IF_CONFIG_SMALL("H.264 / AVC / MPEG-4 AVC / MPEG-4 part 10"),
    .init_thread_copy      = ONLY_IF_THREADS_ENABLED(decode_init_thread_copy),
    .update_thread_context = ONLY_IF_THREADS_ENABLED(decode_update_thread_context),
    .profiles              = NULL_IF_CONFIG_SMALL(profiles),
    .priv_class            = &h264_class,
};

#if CONFIG_H264_VDPAU_DECODER
AVCodec ff_h264_vdpau_decoder = {
    .name           = "h264_vdpau",
    .type           = AVMEDIA_TYPE_VIDEO,
    .id             = AV_CODEC_ID_H264,
    .priv_data_size = sizeof(H264Context),
    .init           = ff_h264_decode_init,
    .close          = h264_decode_end,
    .decode         = decode_frame,
    .capabilities   = CODEC_CAP_DR1 | CODEC_CAP_DELAY | CODEC_CAP_HWACCEL_VDPAU,
    .flush          = flush_dpb,
    .long_name      = NULL_IF_CONFIG_SMALL("H.264 / AVC / MPEG-4 AVC / MPEG-4 part 10 (VDPAU acceleration)"),
    .pix_fmts       = (const enum AVPixelFormat[]) { AV_PIX_FMT_VDPAU_H264,
                                                     AV_PIX_FMT_NONE},
    .profiles       = NULL_IF_CONFIG_SMALL(profiles),
    .priv_class     = &h264_vdpau_class,
};
#endif<|MERGE_RESOLUTION|>--- conflicted
+++ resolved
@@ -25,12 +25,9 @@
  * @author Michael Niedermayer <michaelni@gmx.at>
  */
 
-<<<<<<< HEAD
 #define UNCHECKED_BITSTREAM_READER 1
 
-=======
 #include "libavutil/avassert.h"
->>>>>>> 16c22122
 #include "libavutil/imgutils.h"
 #include "libavutil/opt.h"
 #include "internal.h"
@@ -267,21 +264,6 @@
     memcpy(dst->ref_poc,   src->ref_poc,   sizeof(src->ref_poc));
     memcpy(dst->ref_count, src->ref_count, sizeof(src->ref_count));
 
-<<<<<<< HEAD
-    dst->poc                     = src->poc;
-    dst->frame_num               = src->frame_num;
-    dst->mmco_reset              = src->mmco_reset;
-    dst->pic_id                  = src->pic_id;
-    dst->long_ref                = src->long_ref;
-    dst->mbaff                   = src->mbaff;
-    dst->field_picture           = src->field_picture;
-    dst->needs_realloc           = src->needs_realloc;
-    dst->reference               = src->reference;
-    dst->sync                    = src->sync;
-    dst->crop                    = src->crop;
-    dst->crop_left               = src->crop_left;
-    dst->crop_top                = src->crop_top;
-=======
     dst->poc           = src->poc;
     dst->frame_num     = src->frame_num;
     dst->mmco_reset    = src->mmco_reset;
@@ -291,7 +273,10 @@
     dst->field_picture = src->field_picture;
     dst->needs_realloc = src->needs_realloc;
     dst->reference     = src->reference;
->>>>>>> 16c22122
+    dst->sync          = src->sync;
+    dst->crop          = src->crop;
+    dst->crop_left     = src->crop_left;
+    dst->crop_top      = src->crop_top;
 
     return 0;
 fail:
@@ -666,19 +651,10 @@
 static inline int get_lowest_part_list_y(H264Context *h, Picture *pic, int n,
                                          int height, int y_offset, int list)
 {
-<<<<<<< HEAD
-    int raw_my        = h->mv_cache[list][scan8[n]][1];
-    int filter_height_down = (raw_my & 3) ? 3 : 0;
-    int full_my       = (raw_my >> 2) + y_offset;
-    int bottom        = full_my + filter_height_down + height;
-=======
     int raw_my             = h->mv_cache[list][scan8[n]][1];
-    int filter_height_up   = (raw_my & 3) ? 2 : 0;
     int filter_height_down = (raw_my & 3) ? 3 : 0;
     int full_my            = (raw_my >> 2) + y_offset;
-    int top                = full_my - filter_height_up;
     int bottom             = full_my + filter_height_down + height;
->>>>>>> 16c22122
 
     av_assert2(height >= 0);
 
@@ -1264,13 +1240,8 @@
 
 int ff_h264_alloc_tables(H264Context *h)
 {
-<<<<<<< HEAD
-    const int big_mb_num    = h->mb_stride * (h->mb_height + 1);
-    const int row_mb_num    = 2*h->mb_stride*FFMAX(h->avctx->thread_count, 1);
-=======
     const int big_mb_num = h->mb_stride * (h->mb_height + 1);
-    const int row_mb_num = h->mb_stride * 2 * h->avctx->thread_count;
->>>>>>> 16c22122
+    const int row_mb_num = 2*h->mb_stride*FFMAX(h->avctx->thread_count, 1);
     int x, y, i;
 
     FF_ALLOCZ_OR_GOTO(h->avctx, h->intra4x4_pred_mode,
@@ -2668,16 +2639,9 @@
 /* forget old pics after a seek */
 static void flush_change(H264Context *h)
 {
-<<<<<<< HEAD
     int i, j;
 
-    h->outputed_poc = h->next_outputed_poc = INT_MIN;
-=======
-    int i;
-    for (i = 0; i < MAX_DELAYED_PIC_COUNT; i++)
-        h->last_pocs[i] = INT_MIN;
     h->outputed_poc          = h->next_outputed_poc = INT_MIN;
->>>>>>> 16c22122
     h->prev_interlaced_frame = 1;
     idr(h);
 
@@ -3188,32 +3152,11 @@
     } else {
         for (i = 1; i < h->slice_context_count; i++) {
             H264Context *c;
-<<<<<<< HEAD
-            c = h->thread_context[i] = av_mallocz(sizeof(H264Context));
-            c->avctx       = h->avctx;
-            if (CONFIG_ERROR_RESILIENCE) {
-                c->dsp         = h->dsp;
-            }
-            c->vdsp        = h->vdsp;
-            c->h264dsp     = h->h264dsp;
-            c->h264qpel    = h->h264qpel;
-            c->h264chroma  = h->h264chroma;
-            c->sps         = h->sps;
-            c->pps         = h->pps;
-            c->pixel_shift = h->pixel_shift;
-            c->cur_chroma_format_idc = h->cur_chroma_format_idc;
-            c->width       = h->width;
-            c->height      = h->height;
-            c->linesize    = h->linesize;
-            c->uvlinesize  = h->uvlinesize;
-            c->chroma_x_shift = h->chroma_x_shift;
-            c->chroma_y_shift = h->chroma_y_shift;
-            c->qscale      = h->qscale;
-            c->droppable   = h->droppable;
-=======
             c                    = h->thread_context[i] = av_mallocz(sizeof(H264Context));
             c->avctx             = h->avctx;
-            c->dsp               = h->dsp;
+            if (CONFIG_ERROR_RESILIENCE) {
+                c->dsp               = h->dsp;
+            }
             c->vdsp              = h->vdsp;
             c->h264dsp           = h->h264dsp;
             c->h264qpel          = h->h264qpel;
@@ -3221,15 +3164,15 @@
             c->sps               = h->sps;
             c->pps               = h->pps;
             c->pixel_shift       = h->pixel_shift;
+            c->cur_chroma_format_idc = h->cur_chroma_format_idc;
             c->width             = h->width;
             c->height            = h->height;
             c->linesize          = h->linesize;
             c->uvlinesize        = h->uvlinesize;
-            c->chroma_x_shift    = h->chroma_x_shift;
-            c->chroma_y_shift    = h->chroma_y_shift;
+            c->chroma_x_shift = h->chroma_x_shift;
+            c->chroma_y_shift = h->chroma_y_shift;
             c->qscale            = h->qscale;
             c->droppable         = h->droppable;
->>>>>>> 16c22122
             c->data_partitioning = h->data_partitioning;
             c->low_delay         = h->low_delay;
             c->mb_width          = h->mb_width;
@@ -3755,23 +3698,10 @@
         h->list_count   = 0;
         h->ref_count[0] = h->ref_count[1] = 0;
     }
-<<<<<<< HEAD
     if (slice_type != AV_PICTURE_TYPE_I &&
         (h0->current_slice == 0 ||
          slice_type != h0->last_slice_type ||
          memcmp(h0->last_ref_count, h0->ref_count, sizeof(h0->ref_count)))) {
-=======
-
-    max_refs = h->picture_structure == PICT_FRAME ? 16 : 32;
-
-    if (h->ref_count[0] > max_refs || h->ref_count[1] > max_refs) {
-        av_log(h->avctx, AV_LOG_ERROR, "reference overflow\n");
-        h->ref_count[0] = h->ref_count[1] = 0;
-        return AVERROR_INVALIDDATA;
-    }
-
-    if (!default_ref_list_done)
->>>>>>> 16c22122
         ff_h264_fill_default_ref_list(h);
     }
 
@@ -3909,9 +3839,8 @@
                    6 * (h->sps.bit_depth_luma - 8);
 
     h0->last_slice_type = slice_type;
-<<<<<<< HEAD
     memcpy(h0->last_ref_count, h0->ref_count, sizeof(h0->last_ref_count));
-    h->slice_num = ++h0->current_slice;
+    h->slice_num        = ++h0->current_slice;
 
     if (h->slice_num)
         h0->slice_row[(h->slice_num-1)&(MAX_SLICES-1)]= h->resync_mb_y;
@@ -3920,12 +3849,6 @@
         && h->slice_num >= MAX_SLICES) {
         //in case of ASO this check needs to be updated depending on how we decide to assign slice numbers in this case
         av_log(h->avctx, AV_LOG_WARNING, "Possibly too many slices (%d >= %d), increase MAX_SLICES and recompile if there are artifacts\n", h->slice_num, MAX_SLICES);
-=======
-    h->slice_num        = ++h0->current_slice;
-    if (h->slice_num >= MAX_SLICES) {
-        av_log(h->avctx, AV_LOG_ERROR,
-               "Too many slices, increase MAX_SLICES and recompile\n");
->>>>>>> 16c22122
     }
 
     for (j = 0; j < 2; j++) {
@@ -4504,13 +4427,8 @@
                         return 0;
                     } else {
                         er_add_slice(h, h->resync_mb_x, h->resync_mb_y,
-<<<<<<< HEAD
-                                        h->mb_x, h->mb_y,
-                                        ER_MB_END);
-=======
-                                     h->mb_x - 1, h->mb_y,
+                                     h->mb_x, h->mb_y,
                                      ER_MB_END);
->>>>>>> 16c22122
 
                         return -1;
                     }
@@ -4559,16 +4477,11 @@
     } else {
         av_assert0(context_count > 0);
         for (i = 1; i < context_count; i++) {
-<<<<<<< HEAD
-            hx                    = h->thread_context[i];
+            hx                 = h->thread_context[i];
             if (CONFIG_ERROR_RESILIENCE) {
                 hx->er.error_count = 0;
             }
-            hx->x264_build        = h->x264_build;
-=======
-            hx                 = h->thread_context[i];
-            hx->er.error_count = 0;
->>>>>>> 16c22122
+            hx->x264_build     = h->x264_build;
         }
 
         avctx->execute(avctx, decode_slice, h->thread_context,
@@ -4966,13 +4879,8 @@
     for (i = 0; i < 3; i++) {
         int hshift = (i > 0) ? h->chroma_x_shift : 0;
         int vshift = (i > 0) ? h->chroma_y_shift : 0;
-<<<<<<< HEAD
         int off    = ((srcp->crop_left >> hshift) << h->pixel_shift) +
-            (srcp->crop_top  >> vshift) * dst->linesize[i];
-=======
-        int off    = ((h->sps.crop_left >> hshift) << h->pixel_shift) +
-                     (h->sps.crop_top >> vshift) * dst->linesize[i];
->>>>>>> 16c22122
+                      (srcp->crop_top  >> vshift) * dst->linesize[i];
         dst->data[i] += off;
     }
     return 0;
