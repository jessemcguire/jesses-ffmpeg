OBJS                                   += ppc/fmtconvert_altivec.o      \

# subsystems
OBJS-$(CONFIG_AUDIODSP)                += ppc/audiodsp.o
OBJS-$(CONFIG_BLOCKDSP)                += ppc/blockdsp.o
OBJS-$(CONFIG_FFT)                     += ppc/fft_init.o                \
                                          ppc/fft_altivec.o             \
                                          ppc/fft_vsx.o
OBJS-$(CONFIG_H264CHROMA)              += ppc/h264chroma_init.o
OBJS-$(CONFIG_H264DSP)                 += ppc/h264dsp.o ppc/hpeldsp_altivec.o
OBJS-$(CONFIG_H264QPEL)                += ppc/h264qpel.o
OBJS-$(CONFIG_HPELDSP)                 += ppc/hpeldsp_altivec.o
OBJS-$(CONFIG_HUFFYUVDSP)              += ppc/huffyuvdsp_altivec.o
OBJS-$(CONFIG_FDCTDSP)                 += ppc/fdctdsp.o
OBJS-$(CONFIG_IDCTDSP)                 += ppc/idctdsp.o
OBJS-$(CONFIG_ME_CMP)                  += ppc/me_cmp.o
OBJS-$(CONFIG_MPEGAUDIODSP)            += ppc/mpegaudiodsp_altivec.o
OBJS-$(CONFIG_MPEGVIDEO)               += ppc/mpegvideo_altivec.o      \
                                          ppc/mpegvideodsp.o
OBJS-$(CONFIG_MPEGVIDEOENC)            += ppc/mpegvideoencdsp.o
OBJS-$(CONFIG_PIXBLOCKDSP)             += ppc/pixblockdsp.o
OBJS-$(CONFIG_VIDEODSP)                += ppc/videodsp_ppc.o
OBJS-$(CONFIG_VP3DSP)                  += ppc/vp3dsp_altivec.o

<<<<<<< HEAD
OBJS-$(CONFIG_LLAUDDSP)                += ppc/lossless_audiodsp_altivec.o
=======
# decoders/encoders
OBJS-$(CONFIG_APE_DECODER)             += ppc/apedsp_altivec.o
>>>>>>> efd26bed
OBJS-$(CONFIG_SVQ1_ENCODER)            += ppc/svq1enc_altivec.o
OBJS-$(CONFIG_VC1_DECODER)             += ppc/vc1dsp_altivec.o
OBJS-$(CONFIG_VORBIS_DECODER)          += ppc/vorbisdsp_altivec.o
OBJS-$(CONFIG_VP7_DECODER)             += ppc/vp8dsp_altivec.o
OBJS-$(CONFIG_VP8_DECODER)             += ppc/vp8dsp_altivec.o<|MERGE_RESOLUTION|>--- conflicted
+++ resolved
@@ -22,12 +22,8 @@
 OBJS-$(CONFIG_VIDEODSP)                += ppc/videodsp_ppc.o
 OBJS-$(CONFIG_VP3DSP)                  += ppc/vp3dsp_altivec.o
 
-<<<<<<< HEAD
+# decoders/encoders
 OBJS-$(CONFIG_LLAUDDSP)                += ppc/lossless_audiodsp_altivec.o
-=======
-# decoders/encoders
-OBJS-$(CONFIG_APE_DECODER)             += ppc/apedsp_altivec.o
->>>>>>> efd26bed
 OBJS-$(CONFIG_SVQ1_ENCODER)            += ppc/svq1enc_altivec.o
 OBJS-$(CONFIG_VC1_DECODER)             += ppc/vc1dsp_altivec.o
 OBJS-$(CONFIG_VORBIS_DECODER)          += ppc/vorbisdsp_altivec.o
