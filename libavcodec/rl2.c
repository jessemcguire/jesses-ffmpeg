--- conflicted
+++ resolved
@@ -134,12 +134,8 @@
     int back_size;
     int i;
     s->avctx = avctx;
-<<<<<<< HEAD
-    avctx->pix_fmt = PIX_FMT_PAL8;
+    avctx->pix_fmt = AV_PIX_FMT_PAL8;
     avcodec_get_frame_defaults(&s->frame);
-=======
-    avctx->pix_fmt = AV_PIX_FMT_PAL8;
->>>>>>> 716d413c
 
     /** parse extra data */
     if(!avctx->extradata || avctx->extradata_size < EXTRADATA1_SIZE){
