/*
 * VC-1 and WMV3 decoder
 * Copyright (c) 2011 Mashiat Sarker Shakkhar
 * Copyright (c) 2006-2007 Konstantin Shishkov
 * Partly based on vc9.c (c) 2005 Anonymous, Alex Beregszaszi, Michael Niedermayer
 *
 * This file is part of FFmpeg.
 *
 * FFmpeg is free software; you can redistribute it and/or
 * modify it under the terms of the GNU Lesser General Public
 * License as published by the Free Software Foundation; either
 * version 2.1 of the License, or (at your option) any later version.
 *
 * FFmpeg is distributed in the hope that it will be useful,
 * but WITHOUT ANY WARRANTY; without even the implied warranty of
 * MERCHANTABILITY or FITNESS FOR A PARTICULAR PURPOSE.  See the GNU
 * Lesser General Public License for more details.
 *
 * You should have received a copy of the GNU Lesser General Public
 * License along with FFmpeg; if not, write to the Free Software
 * Foundation, Inc., 51 Franklin Street, Fifth Floor, Boston, MA 02110-1301 USA
 */

/**
 * @file
 * VC-1 and WMV3 decoder
 */

#include "internal.h"
#include "avcodec.h"
#include "error_resilience.h"
#include "mpegutils.h"
#include "mpegvideo.h"
#include "h263.h"
#include "h264chroma.h"
#include "qpeldsp.h"
#include "vc1.h"
#include "vc1data.h"
#include "vc1acdata.h"
#include "msmpeg4data.h"
#include "unary.h"
#include "mathops.h"
#include "vdpau_internal.h"
#include "libavutil/avassert.h"

#undef NDEBUG
#include <assert.h>

#define MB_INTRA_VLC_BITS 9
#define DC_VLC_BITS 9


// offset tables for interlaced picture MVDATA decoding
static const int offset_table1[9] = {  0,  1,  2,  4,  8, 16, 32,  64, 128 };
static const int offset_table2[9] = {  0,  1,  3,  7, 15, 31, 63, 127, 255 };

/***********************************************************************/
/**
 * @name VC-1 Bitplane decoding
 * @see 8.7, p56
 * @{
 */


static void init_block_index(VC1Context *v)
{
    MpegEncContext *s = &v->s;
    ff_init_block_index(s);
    if (v->field_mode && !(v->second_field ^ v->tff)) {
        s->dest[0] += s->current_picture_ptr->f->linesize[0];
        s->dest[1] += s->current_picture_ptr->f->linesize[1];
        s->dest[2] += s->current_picture_ptr->f->linesize[2];
    }
}

/** @} */ //Bitplane group

static void vc1_put_signed_blocks_clamped(VC1Context *v)
{
    MpegEncContext *s = &v->s;
    int topleft_mb_pos, top_mb_pos;
    int stride_y, fieldtx = 0;
    int v_dist;

    /* The put pixels loop is always one MB row behind the decoding loop,
     * because we can only put pixels when overlap filtering is done, and
     * for filtering of the bottom edge of a MB, we need the next MB row
     * present as well.
     * Within the row, the put pixels loop is also one MB col behind the
     * decoding loop. The reason for this is again, because for filtering
     * of the right MB edge, we need the next MB present. */
    if (!s->first_slice_line) {
        if (s->mb_x) {
            topleft_mb_pos = (s->mb_y - 1) * s->mb_stride + s->mb_x - 1;
            if (v->fcm == ILACE_FRAME)
                fieldtx = v->fieldtx_plane[topleft_mb_pos];
            stride_y       = s->linesize << fieldtx;
            v_dist         = (16 - fieldtx) >> (fieldtx == 0);
            s->dsp.put_signed_pixels_clamped(v->block[v->topleft_blk_idx][0],
                                             s->dest[0] - 16 * s->linesize - 16,
                                             stride_y);
            s->dsp.put_signed_pixels_clamped(v->block[v->topleft_blk_idx][1],
                                             s->dest[0] - 16 * s->linesize - 8,
                                             stride_y);
            s->dsp.put_signed_pixels_clamped(v->block[v->topleft_blk_idx][2],
                                             s->dest[0] - v_dist * s->linesize - 16,
                                             stride_y);
            s->dsp.put_signed_pixels_clamped(v->block[v->topleft_blk_idx][3],
                                             s->dest[0] - v_dist * s->linesize - 8,
                                             stride_y);
            s->dsp.put_signed_pixels_clamped(v->block[v->topleft_blk_idx][4],
                                             s->dest[1] - 8 * s->uvlinesize - 8,
                                             s->uvlinesize);
            s->dsp.put_signed_pixels_clamped(v->block[v->topleft_blk_idx][5],
                                             s->dest[2] - 8 * s->uvlinesize - 8,
                                             s->uvlinesize);
        }
        if (s->mb_x == s->mb_width - 1) {
            top_mb_pos = (s->mb_y - 1) * s->mb_stride + s->mb_x;
            if (v->fcm == ILACE_FRAME)
                fieldtx = v->fieldtx_plane[top_mb_pos];
            stride_y   = s->linesize << fieldtx;
            v_dist     = fieldtx ? 15 : 8;
            s->dsp.put_signed_pixels_clamped(v->block[v->top_blk_idx][0],
                                             s->dest[0] - 16 * s->linesize,
                                             stride_y);
            s->dsp.put_signed_pixels_clamped(v->block[v->top_blk_idx][1],
                                             s->dest[0] - 16 * s->linesize + 8,
                                             stride_y);
            s->dsp.put_signed_pixels_clamped(v->block[v->top_blk_idx][2],
                                             s->dest[0] - v_dist * s->linesize,
                                             stride_y);
            s->dsp.put_signed_pixels_clamped(v->block[v->top_blk_idx][3],
                                             s->dest[0] - v_dist * s->linesize + 8,
                                             stride_y);
            s->dsp.put_signed_pixels_clamped(v->block[v->top_blk_idx][4],
                                             s->dest[1] - 8 * s->uvlinesize,
                                             s->uvlinesize);
            s->dsp.put_signed_pixels_clamped(v->block[v->top_blk_idx][5],
                                             s->dest[2] - 8 * s->uvlinesize,
                                             s->uvlinesize);
        }
    }

#define inc_blk_idx(idx) do { \
        idx++; \
        if (idx >= v->n_allocated_blks) \
            idx = 0; \
    } while (0)

    inc_blk_idx(v->topleft_blk_idx);
    inc_blk_idx(v->top_blk_idx);
    inc_blk_idx(v->left_blk_idx);
    inc_blk_idx(v->cur_blk_idx);
}

static void vc1_loop_filter_iblk(VC1Context *v, int pq)
{
    MpegEncContext *s = &v->s;
    int j;
    if (!s->first_slice_line) {
        v->vc1dsp.vc1_v_loop_filter16(s->dest[0], s->linesize, pq);
        if (s->mb_x)
            v->vc1dsp.vc1_h_loop_filter16(s->dest[0] - 16 * s->linesize, s->linesize, pq);
        v->vc1dsp.vc1_h_loop_filter16(s->dest[0] - 16 * s->linesize + 8, s->linesize, pq);
        for (j = 0; j < 2; j++) {
            v->vc1dsp.vc1_v_loop_filter8(s->dest[j + 1], s->uvlinesize, pq);
            if (s->mb_x)
                v->vc1dsp.vc1_h_loop_filter8(s->dest[j + 1] - 8 * s->uvlinesize, s->uvlinesize, pq);
        }
    }
    v->vc1dsp.vc1_v_loop_filter16(s->dest[0] + 8 * s->linesize, s->linesize, pq);

    if (s->mb_y == s->end_mb_y - 1) {
        if (s->mb_x) {
            v->vc1dsp.vc1_h_loop_filter16(s->dest[0], s->linesize, pq);
            v->vc1dsp.vc1_h_loop_filter8(s->dest[1], s->uvlinesize, pq);
            v->vc1dsp.vc1_h_loop_filter8(s->dest[2], s->uvlinesize, pq);
        }
        v->vc1dsp.vc1_h_loop_filter16(s->dest[0] + 8, s->linesize, pq);
    }
}

static void vc1_loop_filter_iblk_delayed(VC1Context *v, int pq)
{
    MpegEncContext *s = &v->s;
    int j;

    /* The loopfilter runs 1 row and 1 column behind the overlap filter, which
     * means it runs two rows/cols behind the decoding loop. */
    if (!s->first_slice_line) {
        if (s->mb_x) {
            if (s->mb_y >= s->start_mb_y + 2) {
                v->vc1dsp.vc1_v_loop_filter16(s->dest[0] - 16 * s->linesize - 16, s->linesize, pq);

                if (s->mb_x >= 2)
                    v->vc1dsp.vc1_h_loop_filter16(s->dest[0] - 32 * s->linesize - 16, s->linesize, pq);
                v->vc1dsp.vc1_h_loop_filter16(s->dest[0] - 32 * s->linesize - 8, s->linesize, pq);
                for (j = 0; j < 2; j++) {
                    v->vc1dsp.vc1_v_loop_filter8(s->dest[j + 1] - 8 * s->uvlinesize - 8, s->uvlinesize, pq);
                    if (s->mb_x >= 2) {
                        v->vc1dsp.vc1_h_loop_filter8(s->dest[j + 1] - 16 * s->uvlinesize - 8, s->uvlinesize, pq);
                    }
                }
            }
            v->vc1dsp.vc1_v_loop_filter16(s->dest[0] - 8 * s->linesize - 16, s->linesize, pq);
        }

        if (s->mb_x == s->mb_width - 1) {
            if (s->mb_y >= s->start_mb_y + 2) {
                v->vc1dsp.vc1_v_loop_filter16(s->dest[0] - 16 * s->linesize, s->linesize, pq);

                if (s->mb_x)
                    v->vc1dsp.vc1_h_loop_filter16(s->dest[0] - 32 * s->linesize, s->linesize, pq);
                v->vc1dsp.vc1_h_loop_filter16(s->dest[0] - 32 * s->linesize + 8, s->linesize, pq);
                for (j = 0; j < 2; j++) {
                    v->vc1dsp.vc1_v_loop_filter8(s->dest[j + 1] - 8 * s->uvlinesize, s->uvlinesize, pq);
                    if (s->mb_x >= 2) {
                        v->vc1dsp.vc1_h_loop_filter8(s->dest[j + 1] - 16 * s->uvlinesize, s->uvlinesize, pq);
                    }
                }
            }
            v->vc1dsp.vc1_v_loop_filter16(s->dest[0] - 8 * s->linesize, s->linesize, pq);
        }

        if (s->mb_y == s->end_mb_y) {
            if (s->mb_x) {
                if (s->mb_x >= 2)
                    v->vc1dsp.vc1_h_loop_filter16(s->dest[0] - 16 * s->linesize - 16, s->linesize, pq);
                v->vc1dsp.vc1_h_loop_filter16(s->dest[0] - 16 * s->linesize - 8, s->linesize, pq);
                if (s->mb_x >= 2) {
                    for (j = 0; j < 2; j++) {
                        v->vc1dsp.vc1_h_loop_filter8(s->dest[j + 1] - 8 * s->uvlinesize - 8, s->uvlinesize, pq);
                    }
                }
            }

            if (s->mb_x == s->mb_width - 1) {
                if (s->mb_x)
                    v->vc1dsp.vc1_h_loop_filter16(s->dest[0] - 16 * s->linesize, s->linesize, pq);
                v->vc1dsp.vc1_h_loop_filter16(s->dest[0] - 16 * s->linesize + 8, s->linesize, pq);
                if (s->mb_x) {
                    for (j = 0; j < 2; j++) {
                        v->vc1dsp.vc1_h_loop_filter8(s->dest[j + 1] - 8 * s->uvlinesize, s->uvlinesize, pq);
                    }
                }
            }
        }
    }
}

static void vc1_smooth_overlap_filter_iblk(VC1Context *v)
{
    MpegEncContext *s = &v->s;
    int mb_pos;

    if (v->condover == CONDOVER_NONE)
        return;

    mb_pos = s->mb_x + s->mb_y * s->mb_stride;

    /* Within a MB, the horizontal overlap always runs before the vertical.
     * To accomplish that, we run the H on left and internal borders of the
     * currently decoded MB. Then, we wait for the next overlap iteration
     * to do H overlap on the right edge of this MB, before moving over and
     * running the V overlap. Therefore, the V overlap makes us trail by one
     * MB col and the H overlap filter makes us trail by one MB row. This
     * is reflected in the time at which we run the put_pixels loop. */
    if (v->condover == CONDOVER_ALL || v->pq >= 9 || v->over_flags_plane[mb_pos]) {
        if (s->mb_x && (v->condover == CONDOVER_ALL || v->pq >= 9 ||
                        v->over_flags_plane[mb_pos - 1])) {
            v->vc1dsp.vc1_h_s_overlap(v->block[v->left_blk_idx][1],
                                      v->block[v->cur_blk_idx][0]);
            v->vc1dsp.vc1_h_s_overlap(v->block[v->left_blk_idx][3],
                                      v->block[v->cur_blk_idx][2]);
            if (!(s->flags & CODEC_FLAG_GRAY)) {
                v->vc1dsp.vc1_h_s_overlap(v->block[v->left_blk_idx][4],
                                          v->block[v->cur_blk_idx][4]);
                v->vc1dsp.vc1_h_s_overlap(v->block[v->left_blk_idx][5],
                                          v->block[v->cur_blk_idx][5]);
            }
        }
        v->vc1dsp.vc1_h_s_overlap(v->block[v->cur_blk_idx][0],
                                  v->block[v->cur_blk_idx][1]);
        v->vc1dsp.vc1_h_s_overlap(v->block[v->cur_blk_idx][2],
                                  v->block[v->cur_blk_idx][3]);

        if (s->mb_x == s->mb_width - 1) {
            if (!s->first_slice_line && (v->condover == CONDOVER_ALL || v->pq >= 9 ||
                                         v->over_flags_plane[mb_pos - s->mb_stride])) {
                v->vc1dsp.vc1_v_s_overlap(v->block[v->top_blk_idx][2],
                                          v->block[v->cur_blk_idx][0]);
                v->vc1dsp.vc1_v_s_overlap(v->block[v->top_blk_idx][3],
                                          v->block[v->cur_blk_idx][1]);
                if (!(s->flags & CODEC_FLAG_GRAY)) {
                    v->vc1dsp.vc1_v_s_overlap(v->block[v->top_blk_idx][4],
                                              v->block[v->cur_blk_idx][4]);
                    v->vc1dsp.vc1_v_s_overlap(v->block[v->top_blk_idx][5],
                                              v->block[v->cur_blk_idx][5]);
                }
            }
            v->vc1dsp.vc1_v_s_overlap(v->block[v->cur_blk_idx][0],
                                      v->block[v->cur_blk_idx][2]);
            v->vc1dsp.vc1_v_s_overlap(v->block[v->cur_blk_idx][1],
                                      v->block[v->cur_blk_idx][3]);
        }
    }
    if (s->mb_x && (v->condover == CONDOVER_ALL || v->over_flags_plane[mb_pos - 1])) {
        if (!s->first_slice_line && (v->condover == CONDOVER_ALL || v->pq >= 9 ||
                                     v->over_flags_plane[mb_pos - s->mb_stride - 1])) {
            v->vc1dsp.vc1_v_s_overlap(v->block[v->topleft_blk_idx][2],
                                      v->block[v->left_blk_idx][0]);
            v->vc1dsp.vc1_v_s_overlap(v->block[v->topleft_blk_idx][3],
                                      v->block[v->left_blk_idx][1]);
            if (!(s->flags & CODEC_FLAG_GRAY)) {
                v->vc1dsp.vc1_v_s_overlap(v->block[v->topleft_blk_idx][4],
                                          v->block[v->left_blk_idx][4]);
                v->vc1dsp.vc1_v_s_overlap(v->block[v->topleft_blk_idx][5],
                                          v->block[v->left_blk_idx][5]);
            }
        }
        v->vc1dsp.vc1_v_s_overlap(v->block[v->left_blk_idx][0],
                                  v->block[v->left_blk_idx][2]);
        v->vc1dsp.vc1_v_s_overlap(v->block[v->left_blk_idx][1],
                                  v->block[v->left_blk_idx][3]);
    }
}

/** Do motion compensation over 1 macroblock
 * Mostly adapted hpel_motion and qpel_motion from mpegvideo.c
 */
static void vc1_mc_1mv(VC1Context *v, int dir)
{
    MpegEncContext *s = &v->s;
    H264ChromaContext *h264chroma = &v->h264chroma;
    uint8_t *srcY, *srcU, *srcV;
    int dxy, mx, my, uvmx, uvmy, src_x, src_y, uvsrc_x, uvsrc_y;
    int v_edge_pos = s->v_edge_pos >> v->field_mode;
    int i;
    uint8_t (*luty)[256], (*lutuv)[256];
    int use_ic;

    if ((!v->field_mode ||
         (v->ref_field_type[dir] == 1 && v->cur_field_type == 1)) &&
        !v->s.last_picture.f->data[0])
        return;

    mx = s->mv[dir][0][0];
    my = s->mv[dir][0][1];

    // store motion vectors for further use in B frames
    if (s->pict_type == AV_PICTURE_TYPE_P) {
        for (i = 0; i < 4; i++) {
            s->current_picture.motion_val[1][s->block_index[i] + v->blocks_off][0] = mx;
            s->current_picture.motion_val[1][s->block_index[i] + v->blocks_off][1] = my;
        }
    }

    uvmx = (mx + ((mx & 3) == 3)) >> 1;
    uvmy = (my + ((my & 3) == 3)) >> 1;
    v->luma_mv[s->mb_x][0] = uvmx;
    v->luma_mv[s->mb_x][1] = uvmy;

    if (v->field_mode &&
        v->cur_field_type != v->ref_field_type[dir]) {
        my   = my   - 2 + 4 * v->cur_field_type;
        uvmy = uvmy - 2 + 4 * v->cur_field_type;
    }

    // fastuvmc shall be ignored for interlaced frame picture
    if (v->fastuvmc && (v->fcm != ILACE_FRAME)) {
        uvmx = uvmx + ((uvmx < 0) ? (uvmx & 1) : -(uvmx & 1));
        uvmy = uvmy + ((uvmy < 0) ? (uvmy & 1) : -(uvmy & 1));
    }
    if (!dir) {
        if (v->field_mode && (v->cur_field_type != v->ref_field_type[dir]) && v->second_field) {
            srcY = s->current_picture.f->data[0];
            srcU = s->current_picture.f->data[1];
            srcV = s->current_picture.f->data[2];
            luty  = v->curr_luty;
            lutuv = v->curr_lutuv;
            use_ic = *v->curr_use_ic;
        } else {
            srcY = s->last_picture.f->data[0];
            srcU = s->last_picture.f->data[1];
            srcV = s->last_picture.f->data[2];
            luty  = v->last_luty;
            lutuv = v->last_lutuv;
            use_ic = v->last_use_ic;
        }
    } else {
        srcY = s->next_picture.f->data[0];
        srcU = s->next_picture.f->data[1];
        srcV = s->next_picture.f->data[2];
        luty  = v->next_luty;
        lutuv = v->next_lutuv;
        use_ic = v->next_use_ic;
    }

    if (!srcY || !srcU) {
        av_log(v->s.avctx, AV_LOG_ERROR, "Referenced frame missing.\n");
        return;
    }

    src_x   = s->mb_x * 16 + (mx   >> 2);
    src_y   = s->mb_y * 16 + (my   >> 2);
    uvsrc_x = s->mb_x *  8 + (uvmx >> 2);
    uvsrc_y = s->mb_y *  8 + (uvmy >> 2);

    if (v->profile != PROFILE_ADVANCED) {
        src_x   = av_clip(  src_x, -16, s->mb_width  * 16);
        src_y   = av_clip(  src_y, -16, s->mb_height * 16);
        uvsrc_x = av_clip(uvsrc_x,  -8, s->mb_width  *  8);
        uvsrc_y = av_clip(uvsrc_y,  -8, s->mb_height *  8);
    } else {
        src_x   = av_clip(  src_x, -17, s->avctx->coded_width);
        src_y   = av_clip(  src_y, -18, s->avctx->coded_height + 1);
        uvsrc_x = av_clip(uvsrc_x,  -8, s->avctx->coded_width  >> 1);
        uvsrc_y = av_clip(uvsrc_y,  -8, s->avctx->coded_height >> 1);
    }

    srcY += src_y   * s->linesize   + src_x;
    srcU += uvsrc_y * s->uvlinesize + uvsrc_x;
    srcV += uvsrc_y * s->uvlinesize + uvsrc_x;

    if (v->field_mode && v->ref_field_type[dir]) {
        srcY += s->current_picture_ptr->f->linesize[0];
        srcU += s->current_picture_ptr->f->linesize[1];
        srcV += s->current_picture_ptr->f->linesize[2];
    }

    /* for grayscale we should not try to read from unknown area */
    if (s->flags & CODEC_FLAG_GRAY) {
        srcU = s->edge_emu_buffer + 18 * s->linesize;
        srcV = s->edge_emu_buffer + 18 * s->linesize;
    }

    if (v->rangeredfrm || use_ic
        || s->h_edge_pos < 22 || v_edge_pos < 22
        || (unsigned)(src_x - s->mspel) > s->h_edge_pos - (mx&3) - 16 - s->mspel * 3
        || (unsigned)(src_y - 1)        > v_edge_pos    - (my&3) - 16 - 3) {
        uint8_t *ubuf = s->edge_emu_buffer + 19 * s->linesize;
        uint8_t *vbuf = ubuf + 9 * s->uvlinesize;

        srcY -= s->mspel * (1 + s->linesize);
        s->vdsp.emulated_edge_mc(s->edge_emu_buffer, srcY,
                                 s->linesize, s->linesize,
                                 17 + s->mspel * 2, 17 + s->mspel * 2,
                                 src_x - s->mspel, src_y - s->mspel,
                                 s->h_edge_pos, v_edge_pos);
        srcY = s->edge_emu_buffer;
        s->vdsp.emulated_edge_mc(ubuf, srcU,
                                 s->uvlinesize, s->uvlinesize,
                                 8 + 1, 8 + 1,
                                 uvsrc_x, uvsrc_y,
                                 s->h_edge_pos >> 1, v_edge_pos >> 1);
        s->vdsp.emulated_edge_mc(vbuf, srcV,
                                 s->uvlinesize, s->uvlinesize,
                                 8 + 1, 8 + 1,
                                 uvsrc_x, uvsrc_y,
                                 s->h_edge_pos >> 1, v_edge_pos >> 1);
        srcU = ubuf;
        srcV = vbuf;
        /* if we deal with range reduction we need to scale source blocks */
        if (v->rangeredfrm) {
            int i, j;
            uint8_t *src, *src2;

            src = srcY;
            for (j = 0; j < 17 + s->mspel * 2; j++) {
                for (i = 0; i < 17 + s->mspel * 2; i++)
                    src[i] = ((src[i] - 128) >> 1) + 128;
                src += s->linesize;
            }
            src  = srcU;
            src2 = srcV;
            for (j = 0; j < 9; j++) {
                for (i = 0; i < 9; i++) {
                    src[i]  = ((src[i]  - 128) >> 1) + 128;
                    src2[i] = ((src2[i] - 128) >> 1) + 128;
                }
                src  += s->uvlinesize;
                src2 += s->uvlinesize;
            }
        }
        /* if we deal with intensity compensation we need to scale source blocks */
        if (use_ic) {
            int i, j;
            uint8_t *src, *src2;

            src = srcY;
            for (j = 0; j < 17 + s->mspel * 2; j++) {
                int f = v->field_mode ? v->ref_field_type[dir] : ((j + src_y - s->mspel) & 1) ;
                for (i = 0; i < 17 + s->mspel * 2; i++)
                    src[i] = luty[f][src[i]];
                src += s->linesize;
            }
            src  = srcU;
            src2 = srcV;
            for (j = 0; j < 9; j++) {
                int f = v->field_mode ? v->ref_field_type[dir] : ((j + uvsrc_y) & 1);
                for (i = 0; i < 9; i++) {
                    src[i]  = lutuv[f][src[i]];
                    src2[i] = lutuv[f][src2[i]];
                }
                src  += s->uvlinesize;
                src2 += s->uvlinesize;
            }
        }
        srcY += s->mspel * (1 + s->linesize);
    }

    if (s->mspel) {
        dxy = ((my & 3) << 2) | (mx & 3);
        v->vc1dsp.put_vc1_mspel_pixels_tab[0][dxy](s->dest[0]    , srcY    , s->linesize, v->rnd);
    } else { // hpel mc - always used for luma
        dxy = (my & 2) | ((mx & 2) >> 1);
        if (!v->rnd)
            s->hdsp.put_pixels_tab[0][dxy](s->dest[0], srcY, s->linesize, 16);
        else
            s->hdsp.put_no_rnd_pixels_tab[0][dxy](s->dest[0], srcY, s->linesize, 16);
    }

    if (s->flags & CODEC_FLAG_GRAY) return;
    /* Chroma MC always uses qpel bilinear */
    uvmx = (uvmx & 3) << 1;
    uvmy = (uvmy & 3) << 1;
    if (!v->rnd) {
        h264chroma->put_h264_chroma_pixels_tab[0](s->dest[1], srcU, s->uvlinesize, 8, uvmx, uvmy);
        h264chroma->put_h264_chroma_pixels_tab[0](s->dest[2], srcV, s->uvlinesize, 8, uvmx, uvmy);
    } else {
        v->vc1dsp.put_no_rnd_vc1_chroma_pixels_tab[0](s->dest[1], srcU, s->uvlinesize, 8, uvmx, uvmy);
        v->vc1dsp.put_no_rnd_vc1_chroma_pixels_tab[0](s->dest[2], srcV, s->uvlinesize, 8, uvmx, uvmy);
    }
}

static inline int median4(int a, int b, int c, int d)
{
    if (a < b) {
        if (c < d) return (FFMIN(b, d) + FFMAX(a, c)) / 2;
        else       return (FFMIN(b, c) + FFMAX(a, d)) / 2;
    } else {
        if (c < d) return (FFMIN(a, d) + FFMAX(b, c)) / 2;
        else       return (FFMIN(a, c) + FFMAX(b, d)) / 2;
    }
}

/** Do motion compensation for 4-MV macroblock - luminance block
 */
static void vc1_mc_4mv_luma(VC1Context *v, int n, int dir, int avg)
{
    MpegEncContext *s = &v->s;
    uint8_t *srcY;
    int dxy, mx, my, src_x, src_y;
    int off;
    int fieldmv = (v->fcm == ILACE_FRAME) ? v->blk_mv_type[s->block_index[n]] : 0;
    int v_edge_pos = s->v_edge_pos >> v->field_mode;
    uint8_t (*luty)[256];
    int use_ic;

    if ((!v->field_mode ||
         (v->ref_field_type[dir] == 1 && v->cur_field_type == 1)) &&
        !v->s.last_picture.f->data[0])
        return;

    mx = s->mv[dir][n][0];
    my = s->mv[dir][n][1];

    if (!dir) {
        if (v->field_mode && (v->cur_field_type != v->ref_field_type[dir]) && v->second_field) {
            srcY = s->current_picture.f->data[0];
            luty = v->curr_luty;
            use_ic = *v->curr_use_ic;
        } else {
            srcY = s->last_picture.f->data[0];
            luty = v->last_luty;
            use_ic = v->last_use_ic;
        }
    } else {
        srcY = s->next_picture.f->data[0];
        luty = v->next_luty;
        use_ic = v->next_use_ic;
    }

    if (!srcY) {
        av_log(v->s.avctx, AV_LOG_ERROR, "Referenced frame missing.\n");
        return;
    }

    if (v->field_mode) {
        if (v->cur_field_type != v->ref_field_type[dir])
            my = my - 2 + 4 * v->cur_field_type;
    }

    if (s->pict_type == AV_PICTURE_TYPE_P && n == 3 && v->field_mode) {
        int same_count = 0, opp_count = 0, k;
        int chosen_mv[2][4][2], f;
        int tx, ty;
        for (k = 0; k < 4; k++) {
            f = v->mv_f[0][s->block_index[k] + v->blocks_off];
            chosen_mv[f][f ? opp_count : same_count][0] = s->mv[0][k][0];
            chosen_mv[f][f ? opp_count : same_count][1] = s->mv[0][k][1];
            opp_count  += f;
            same_count += 1 - f;
        }
        f = opp_count > same_count;
        switch (f ? opp_count : same_count) {
        case 4:
            tx = median4(chosen_mv[f][0][0], chosen_mv[f][1][0],
                         chosen_mv[f][2][0], chosen_mv[f][3][0]);
            ty = median4(chosen_mv[f][0][1], chosen_mv[f][1][1],
                         chosen_mv[f][2][1], chosen_mv[f][3][1]);
            break;
        case 3:
            tx = mid_pred(chosen_mv[f][0][0], chosen_mv[f][1][0], chosen_mv[f][2][0]);
            ty = mid_pred(chosen_mv[f][0][1], chosen_mv[f][1][1], chosen_mv[f][2][1]);
            break;
        case 2:
            tx = (chosen_mv[f][0][0] + chosen_mv[f][1][0]) / 2;
            ty = (chosen_mv[f][0][1] + chosen_mv[f][1][1]) / 2;
            break;
        default:
            av_assert0(0);
        }
        s->current_picture.motion_val[1][s->block_index[0] + v->blocks_off][0] = tx;
        s->current_picture.motion_val[1][s->block_index[0] + v->blocks_off][1] = ty;
        for (k = 0; k < 4; k++)
            v->mv_f[1][s->block_index[k] + v->blocks_off] = f;
    }

    if (v->fcm == ILACE_FRAME) {  // not sure if needed for other types of picture
        int qx, qy;
        int width  = s->avctx->coded_width;
        int height = s->avctx->coded_height >> 1;
        if (s->pict_type == AV_PICTURE_TYPE_P) {
            s->current_picture.motion_val[1][s->block_index[n] + v->blocks_off][0] = mx;
            s->current_picture.motion_val[1][s->block_index[n] + v->blocks_off][1] = my;
        }
        qx = (s->mb_x * 16) + (mx >> 2);
        qy = (s->mb_y *  8) + (my >> 3);

        if (qx < -17)
            mx -= 4 * (qx + 17);
        else if (qx > width)
            mx -= 4 * (qx - width);
        if (qy < -18)
            my -= 8 * (qy + 18);
        else if (qy > height + 1)
            my -= 8 * (qy - height - 1);
    }

    if ((v->fcm == ILACE_FRAME) && fieldmv)
        off = ((n > 1) ? s->linesize : 0) + (n & 1) * 8;
    else
        off = s->linesize * 4 * (n & 2) + (n & 1) * 8;

    src_x = s->mb_x * 16 + (n & 1) * 8 + (mx >> 2);
    if (!fieldmv)
        src_y = s->mb_y * 16 + (n & 2) * 4 + (my >> 2);
    else
        src_y = s->mb_y * 16 + ((n > 1) ? 1 : 0) + (my >> 2);

    if (v->profile != PROFILE_ADVANCED) {
        src_x = av_clip(src_x, -16, s->mb_width  * 16);
        src_y = av_clip(src_y, -16, s->mb_height * 16);
    } else {
        src_x = av_clip(src_x, -17, s->avctx->coded_width);
        if (v->fcm == ILACE_FRAME) {
            if (src_y & 1)
                src_y = av_clip(src_y, -17, s->avctx->coded_height + 1);
            else
                src_y = av_clip(src_y, -18, s->avctx->coded_height);
        } else {
            src_y = av_clip(src_y, -18, s->avctx->coded_height + 1);
        }
    }

    srcY += src_y * s->linesize + src_x;
    if (v->field_mode && v->ref_field_type[dir])
        srcY += s->current_picture_ptr->f->linesize[0];

    if (fieldmv && !(src_y & 1))
        v_edge_pos--;
    if (fieldmv && (src_y & 1) && src_y < 4)
        src_y--;
    if (v->rangeredfrm || use_ic
        || s->h_edge_pos < 13 || v_edge_pos < 23
        || (unsigned)(src_x - s->mspel) > s->h_edge_pos - (mx & 3) - 8 - s->mspel * 2
        || (unsigned)(src_y - (s->mspel << fieldmv)) > v_edge_pos - (my & 3) - ((8 + s->mspel * 2) << fieldmv)) {
        srcY -= s->mspel * (1 + (s->linesize << fieldmv));
        /* check emulate edge stride and offset */
        s->vdsp.emulated_edge_mc(s->edge_emu_buffer, srcY,
                                 s->linesize, s->linesize,
                                 9 + s->mspel * 2, (9 + s->mspel * 2) << fieldmv,
                                 src_x - s->mspel, src_y - (s->mspel << fieldmv),
                                 s->h_edge_pos, v_edge_pos);
        srcY = s->edge_emu_buffer;
        /* if we deal with range reduction we need to scale source blocks */
        if (v->rangeredfrm) {
            int i, j;
            uint8_t *src;

            src = srcY;
            for (j = 0; j < 9 + s->mspel * 2; j++) {
                for (i = 0; i < 9 + s->mspel * 2; i++)
                    src[i] = ((src[i] - 128) >> 1) + 128;
                src += s->linesize << fieldmv;
            }
        }
        /* if we deal with intensity compensation we need to scale source blocks */
        if (use_ic) {
            int i, j;
            uint8_t *src;

            src = srcY;
            for (j = 0; j < 9 + s->mspel * 2; j++) {
                int f = v->field_mode ? v->ref_field_type[dir] : (((j<<fieldmv)+src_y - (s->mspel << fieldmv)) & 1);
                for (i = 0; i < 9 + s->mspel * 2; i++)
                    src[i] = luty[f][src[i]];
                src += s->linesize << fieldmv;
            }
        }
        srcY += s->mspel * (1 + (s->linesize << fieldmv));
    }

    if (s->mspel) {
        dxy = ((my & 3) << 2) | (mx & 3);
        if (avg)
            v->vc1dsp.avg_vc1_mspel_pixels_tab[1][dxy](s->dest[0] + off, srcY, s->linesize << fieldmv, v->rnd);
        else
            v->vc1dsp.put_vc1_mspel_pixels_tab[1][dxy](s->dest[0] + off, srcY, s->linesize << fieldmv, v->rnd);
    } else { // hpel mc - always used for luma
        dxy = (my & 2) | ((mx & 2) >> 1);
        if (!v->rnd)
            s->hdsp.put_pixels_tab[1][dxy](s->dest[0] + off, srcY, s->linesize, 8);
        else
            s->hdsp.put_no_rnd_pixels_tab[1][dxy](s->dest[0] + off, srcY, s->linesize, 8);
    }
}

static av_always_inline int get_chroma_mv(int *mvx, int *mvy, int *a, int flag, int *tx, int *ty)
{
    int idx, i;
    static const int count[16] = { 0, 1, 1, 2, 1, 2, 2, 3, 1, 2, 2, 3, 2, 3, 3, 4};

    idx =  ((a[3] != flag) << 3)
         | ((a[2] != flag) << 2)
         | ((a[1] != flag) << 1)
         |  (a[0] != flag);
    if (!idx) {
        *tx = median4(mvx[0], mvx[1], mvx[2], mvx[3]);
        *ty = median4(mvy[0], mvy[1], mvy[2], mvy[3]);
        return 4;
    } else if (count[idx] == 1) {
        switch (idx) {
        case 0x1:
            *tx = mid_pred(mvx[1], mvx[2], mvx[3]);
            *ty = mid_pred(mvy[1], mvy[2], mvy[3]);
            return 3;
        case 0x2:
            *tx = mid_pred(mvx[0], mvx[2], mvx[3]);
            *ty = mid_pred(mvy[0], mvy[2], mvy[3]);
            return 3;
        case 0x4:
            *tx = mid_pred(mvx[0], mvx[1], mvx[3]);
            *ty = mid_pred(mvy[0], mvy[1], mvy[3]);
            return 3;
        case 0x8:
            *tx = mid_pred(mvx[0], mvx[1], mvx[2]);
            *ty = mid_pred(mvy[0], mvy[1], mvy[2]);
            return 3;
        }
    } else if (count[idx] == 2) {
        int t1 = 0, t2 = 0;
        for (i = 0; i < 3; i++)
            if (!a[i]) {
                t1 = i;
                break;
            }
        for (i = t1 + 1; i < 4; i++)
            if (!a[i]) {
                t2 = i;
                break;
            }
        *tx = (mvx[t1] + mvx[t2]) / 2;
        *ty = (mvy[t1] + mvy[t2]) / 2;
        return 2;
    } else {
        return 0;
    }
    return -1;
}

/** Do motion compensation for 4-MV macroblock - both chroma blocks
 */
static void vc1_mc_4mv_chroma(VC1Context *v, int dir)
{
    MpegEncContext *s = &v->s;
    H264ChromaContext *h264chroma = &v->h264chroma;
    uint8_t *srcU, *srcV;
    int uvmx, uvmy, uvsrc_x, uvsrc_y;
    int k, tx = 0, ty = 0;
    int mvx[4], mvy[4], intra[4], mv_f[4];
    int valid_count;
    int chroma_ref_type = v->cur_field_type;
    int v_edge_pos = s->v_edge_pos >> v->field_mode;
    uint8_t (*lutuv)[256];
    int use_ic;

    if (!v->field_mode && !v->s.last_picture.f->data[0])
        return;
    if (s->flags & CODEC_FLAG_GRAY)
        return;

    for (k = 0; k < 4; k++) {
        mvx[k] = s->mv[dir][k][0];
        mvy[k] = s->mv[dir][k][1];
        intra[k] = v->mb_type[0][s->block_index[k]];
        if (v->field_mode)
            mv_f[k] = v->mv_f[dir][s->block_index[k] + v->blocks_off];
    }

    /* calculate chroma MV vector from four luma MVs */
    if (!v->field_mode || (v->field_mode && !v->numref)) {
        valid_count = get_chroma_mv(mvx, mvy, intra, 0, &tx, &ty);
        chroma_ref_type = v->reffield;
        if (!valid_count) {
            s->current_picture.motion_val[1][s->block_index[0] + v->blocks_off][0] = 0;
            s->current_picture.motion_val[1][s->block_index[0] + v->blocks_off][1] = 0;
            v->luma_mv[s->mb_x][0] = v->luma_mv[s->mb_x][1] = 0;
            return; //no need to do MC for intra blocks
        }
    } else {
        int dominant = 0;
        if (mv_f[0] + mv_f[1] + mv_f[2] + mv_f[3] > 2)
            dominant = 1;
        valid_count = get_chroma_mv(mvx, mvy, mv_f, dominant, &tx, &ty);
        if (dominant)
            chroma_ref_type = !v->cur_field_type;
    }
    if (v->field_mode && chroma_ref_type == 1 && v->cur_field_type == 1 && !v->s.last_picture.f->data[0])
        return;
    s->current_picture.motion_val[1][s->block_index[0] + v->blocks_off][0] = tx;
    s->current_picture.motion_val[1][s->block_index[0] + v->blocks_off][1] = ty;
    uvmx = (tx + ((tx & 3) == 3)) >> 1;
    uvmy = (ty + ((ty & 3) == 3)) >> 1;

    v->luma_mv[s->mb_x][0] = uvmx;
    v->luma_mv[s->mb_x][1] = uvmy;

    if (v->fastuvmc) {
        uvmx = uvmx + ((uvmx < 0) ? (uvmx & 1) : -(uvmx & 1));
        uvmy = uvmy + ((uvmy < 0) ? (uvmy & 1) : -(uvmy & 1));
    }
    // Field conversion bias
    if (v->cur_field_type != chroma_ref_type)
        uvmy += 2 - 4 * chroma_ref_type;

    uvsrc_x = s->mb_x * 8 + (uvmx >> 2);
    uvsrc_y = s->mb_y * 8 + (uvmy >> 2);

    if (v->profile != PROFILE_ADVANCED) {
        uvsrc_x = av_clip(uvsrc_x, -8, s->mb_width  * 8);
        uvsrc_y = av_clip(uvsrc_y, -8, s->mb_height * 8);
    } else {
        uvsrc_x = av_clip(uvsrc_x, -8, s->avctx->coded_width  >> 1);
        uvsrc_y = av_clip(uvsrc_y, -8, s->avctx->coded_height >> 1);
    }

    if (!dir) {
        if (v->field_mode && (v->cur_field_type != chroma_ref_type) && v->second_field) {
            srcU = s->current_picture.f->data[1];
            srcV = s->current_picture.f->data[2];
            lutuv = v->curr_lutuv;
            use_ic = *v->curr_use_ic;
        } else {
            srcU = s->last_picture.f->data[1];
            srcV = s->last_picture.f->data[2];
            lutuv = v->last_lutuv;
            use_ic = v->last_use_ic;
        }
    } else {
        srcU = s->next_picture.f->data[1];
        srcV = s->next_picture.f->data[2];
        lutuv = v->next_lutuv;
        use_ic = v->next_use_ic;
    }

    if (!srcU) {
        av_log(v->s.avctx, AV_LOG_ERROR, "Referenced frame missing.\n");
        return;
    }

    srcU += uvsrc_y * s->uvlinesize + uvsrc_x;
    srcV += uvsrc_y * s->uvlinesize + uvsrc_x;

    if (v->field_mode) {
        if (chroma_ref_type) {
            srcU += s->current_picture_ptr->f->linesize[1];
            srcV += s->current_picture_ptr->f->linesize[2];
        }
    }

    if (v->rangeredfrm || use_ic
        || s->h_edge_pos < 18 || v_edge_pos < 18
        || (unsigned)uvsrc_x > (s->h_edge_pos >> 1) - 9
        || (unsigned)uvsrc_y > (v_edge_pos    >> 1) - 9) {
        s->vdsp.emulated_edge_mc(s->edge_emu_buffer, srcU,
                                 s->uvlinesize, s->uvlinesize,
                                 8 + 1, 8 + 1, uvsrc_x, uvsrc_y,
                                 s->h_edge_pos >> 1, v_edge_pos >> 1);
        s->vdsp.emulated_edge_mc(s->edge_emu_buffer + 16, srcV,
                                 s->uvlinesize, s->uvlinesize,
                                 8 + 1, 8 + 1, uvsrc_x, uvsrc_y,
                                 s->h_edge_pos >> 1, v_edge_pos >> 1);
        srcU = s->edge_emu_buffer;
        srcV = s->edge_emu_buffer + 16;

        /* if we deal with range reduction we need to scale source blocks */
        if (v->rangeredfrm) {
            int i, j;
            uint8_t *src, *src2;

            src  = srcU;
            src2 = srcV;
            for (j = 0; j < 9; j++) {
                for (i = 0; i < 9; i++) {
                    src[i]  = ((src[i]  - 128) >> 1) + 128;
                    src2[i] = ((src2[i] - 128) >> 1) + 128;
                }
                src  += s->uvlinesize;
                src2 += s->uvlinesize;
            }
        }
        /* if we deal with intensity compensation we need to scale source blocks */
        if (use_ic) {
            int i, j;
            uint8_t *src, *src2;

            src  = srcU;
            src2 = srcV;
            for (j = 0; j < 9; j++) {
                int f = v->field_mode ? chroma_ref_type : ((j + uvsrc_y) & 1);
                for (i = 0; i < 9; i++) {
                    src[i]  = lutuv[f][src[i]];
                    src2[i] = lutuv[f][src2[i]];
                }
                src  += s->uvlinesize;
                src2 += s->uvlinesize;
            }
        }
    }

    /* Chroma MC always uses qpel bilinear */
    uvmx = (uvmx & 3) << 1;
    uvmy = (uvmy & 3) << 1;
    if (!v->rnd) {
        h264chroma->put_h264_chroma_pixels_tab[0](s->dest[1], srcU, s->uvlinesize, 8, uvmx, uvmy);
        h264chroma->put_h264_chroma_pixels_tab[0](s->dest[2], srcV, s->uvlinesize, 8, uvmx, uvmy);
    } else {
        v->vc1dsp.put_no_rnd_vc1_chroma_pixels_tab[0](s->dest[1], srcU, s->uvlinesize, 8, uvmx, uvmy);
        v->vc1dsp.put_no_rnd_vc1_chroma_pixels_tab[0](s->dest[2], srcV, s->uvlinesize, 8, uvmx, uvmy);
    }
}

/** Do motion compensation for 4-MV interlaced frame chroma macroblock (both U and V)
 */
static void vc1_mc_4mv_chroma4(VC1Context *v, int dir, int dir2, int avg)
{
    MpegEncContext *s = &v->s;
    H264ChromaContext *h264chroma = &v->h264chroma;
    uint8_t *srcU, *srcV;
    int uvsrc_x, uvsrc_y;
    int uvmx_field[4], uvmy_field[4];
    int i, off, tx, ty;
    int fieldmv = v->blk_mv_type[s->block_index[0]];
    static const int s_rndtblfield[16] = { 0, 0, 1, 2, 4, 4, 5, 6, 2, 2, 3, 8, 6, 6, 7, 12 };
    int v_dist = fieldmv ? 1 : 4; // vertical offset for lower sub-blocks
    int v_edge_pos = s->v_edge_pos >> 1;
    int use_ic;
    uint8_t (*lutuv)[256];

    if (s->flags & CODEC_FLAG_GRAY)
        return;

    for (i = 0; i < 4; i++) {
        int d = i < 2 ? dir: dir2;
        tx = s->mv[d][i][0];
        uvmx_field[i] = (tx + ((tx & 3) == 3)) >> 1;
        ty = s->mv[d][i][1];
        if (fieldmv)
            uvmy_field[i] = (ty >> 4) * 8 + s_rndtblfield[ty & 0xF];
        else
            uvmy_field[i] = (ty + ((ty & 3) == 3)) >> 1;
    }

    for (i = 0; i < 4; i++) {
        off = (i & 1) * 4 + ((i & 2) ? v_dist * s->uvlinesize : 0);
        uvsrc_x = s->mb_x * 8 +  (i & 1) * 4           + (uvmx_field[i] >> 2);
        uvsrc_y = s->mb_y * 8 + ((i & 2) ? v_dist : 0) + (uvmy_field[i] >> 2);
        // FIXME: implement proper pull-back (see vc1cropmv.c, vc1CROPMV_ChromaPullBack())
        uvsrc_x = av_clip(uvsrc_x, -8, s->avctx->coded_width  >> 1);
        uvsrc_y = av_clip(uvsrc_y, -8, s->avctx->coded_height >> 1);
        if (i < 2 ? dir : dir2) {
            srcU = s->next_picture.f->data[1];
            srcV = s->next_picture.f->data[2];
            lutuv  = v->next_lutuv;
            use_ic = v->next_use_ic;
        } else {
            srcU = s->last_picture.f->data[1];
            srcV = s->last_picture.f->data[2];
            lutuv  = v->last_lutuv;
            use_ic = v->last_use_ic;
        }
        if (!srcU)
            return;
        srcU += uvsrc_y * s->uvlinesize + uvsrc_x;
        srcV += uvsrc_y * s->uvlinesize + uvsrc_x;
        uvmx_field[i] = (uvmx_field[i] & 3) << 1;
        uvmy_field[i] = (uvmy_field[i] & 3) << 1;

        if (fieldmv && !(uvsrc_y & 1))
            v_edge_pos = (s->v_edge_pos >> 1) - 1;

        if (fieldmv && (uvsrc_y & 1) && uvsrc_y < 2)
            uvsrc_y--;
        if (use_ic
            || s->h_edge_pos < 10 || v_edge_pos < (5 << fieldmv)
            || (unsigned)uvsrc_x > (s->h_edge_pos >> 1) - 5
            || (unsigned)uvsrc_y > v_edge_pos - (5 << fieldmv)) {
            s->vdsp.emulated_edge_mc(s->edge_emu_buffer, srcU,
                                     s->uvlinesize, s->uvlinesize,
                                     5, (5 << fieldmv), uvsrc_x, uvsrc_y,
                                     s->h_edge_pos >> 1, v_edge_pos);
            s->vdsp.emulated_edge_mc(s->edge_emu_buffer + 16, srcV,
                                     s->uvlinesize, s->uvlinesize,
                                     5, (5 << fieldmv), uvsrc_x, uvsrc_y,
                                     s->h_edge_pos >> 1, v_edge_pos);
            srcU = s->edge_emu_buffer;
            srcV = s->edge_emu_buffer + 16;

            /* if we deal with intensity compensation we need to scale source blocks */
            if (use_ic) {
                int i, j;
                uint8_t *src, *src2;

                src  = srcU;
                src2 = srcV;
                for (j = 0; j < 5; j++) {
                    int f = (uvsrc_y + (j << fieldmv)) & 1;
                    for (i = 0; i < 5; i++) {
                        src[i]  = lutuv[f][src[i]];
                        src2[i] = lutuv[f][src2[i]];
                    }
                    src  += s->uvlinesize << fieldmv;
                    src2 += s->uvlinesize << fieldmv;
                }
            }
        }
        if (avg) {
            if (!v->rnd) {
                h264chroma->avg_h264_chroma_pixels_tab[1](s->dest[1] + off, srcU, s->uvlinesize << fieldmv, 4, uvmx_field[i], uvmy_field[i]);
                h264chroma->avg_h264_chroma_pixels_tab[1](s->dest[2] + off, srcV, s->uvlinesize << fieldmv, 4, uvmx_field[i], uvmy_field[i]);
            } else {
                v->vc1dsp.avg_no_rnd_vc1_chroma_pixels_tab[1](s->dest[1] + off, srcU, s->uvlinesize << fieldmv, 4, uvmx_field[i], uvmy_field[i]);
                v->vc1dsp.avg_no_rnd_vc1_chroma_pixels_tab[1](s->dest[2] + off, srcV, s->uvlinesize << fieldmv, 4, uvmx_field[i], uvmy_field[i]);
            }
        } else {
            if (!v->rnd) {
                h264chroma->put_h264_chroma_pixels_tab[1](s->dest[1] + off, srcU, s->uvlinesize << fieldmv, 4, uvmx_field[i], uvmy_field[i]);
                h264chroma->put_h264_chroma_pixels_tab[1](s->dest[2] + off, srcV, s->uvlinesize << fieldmv, 4, uvmx_field[i], uvmy_field[i]);
            } else {
                v->vc1dsp.put_no_rnd_vc1_chroma_pixels_tab[1](s->dest[1] + off, srcU, s->uvlinesize << fieldmv, 4, uvmx_field[i], uvmy_field[i]);
                v->vc1dsp.put_no_rnd_vc1_chroma_pixels_tab[1](s->dest[2] + off, srcV, s->uvlinesize << fieldmv, 4, uvmx_field[i], uvmy_field[i]);
            }
        }
    }
}

/***********************************************************************/
/**
 * @name VC-1 Block-level functions
 * @see 7.1.4, p91 and 8.1.1.7, p(1)04
 * @{
 */

/**
 * @def GET_MQUANT
 * @brief Get macroblock-level quantizer scale
 */
#define GET_MQUANT()                                           \
    if (v->dquantfrm) {                                        \
        int edges = 0;                                         \
        if (v->dqprofile == DQPROFILE_ALL_MBS) {               \
            if (v->dqbilevel) {                                \
                mquant = (get_bits1(gb)) ? v->altpq : v->pq;   \
            } else {                                           \
                mqdiff = get_bits(gb, 3);                      \
                if (mqdiff != 7)                               \
                    mquant = v->pq + mqdiff;                   \
                else                                           \
                    mquant = get_bits(gb, 5);                  \
            }                                                  \
        }                                                      \
        if (v->dqprofile == DQPROFILE_SINGLE_EDGE)             \
            edges = 1 << v->dqsbedge;                          \
        else if (v->dqprofile == DQPROFILE_DOUBLE_EDGES)       \
            edges = (3 << v->dqsbedge) % 15;                   \
        else if (v->dqprofile == DQPROFILE_FOUR_EDGES)         \
            edges = 15;                                        \
        if ((edges&1) && !s->mb_x)                             \
            mquant = v->altpq;                                 \
        if ((edges&2) && s->first_slice_line)                  \
            mquant = v->altpq;                                 \
        if ((edges&4) && s->mb_x == (s->mb_width - 1))         \
            mquant = v->altpq;                                 \
        if ((edges&8) && s->mb_y == (s->mb_height - 1))        \
            mquant = v->altpq;                                 \
        if (!mquant || mquant > 31) {                          \
            av_log(v->s.avctx, AV_LOG_ERROR,                   \
                   "Overriding invalid mquant %d\n", mquant);  \
            mquant = 1;                                        \
        }                                                      \
    }

/**
 * @def GET_MVDATA(_dmv_x, _dmv_y)
 * @brief Get MV differentials
 * @see MVDATA decoding from 8.3.5.2, p(1)20
 * @param _dmv_x Horizontal differential for decoded MV
 * @param _dmv_y Vertical differential for decoded MV
 */
#define GET_MVDATA(_dmv_x, _dmv_y)                                      \
    index = 1 + get_vlc2(gb, ff_vc1_mv_diff_vlc[s->mv_table_index].table, \
                         VC1_MV_DIFF_VLC_BITS, 2);                      \
    if (index > 36) {                                                   \
        mb_has_coeffs = 1;                                              \
        index -= 37;                                                    \
    } else                                                              \
        mb_has_coeffs = 0;                                              \
    s->mb_intra = 0;                                                    \
    if (!index) {                                                       \
        _dmv_x = _dmv_y = 0;                                            \
    } else if (index == 35) {                                           \
        _dmv_x = get_bits(gb, v->k_x - 1 + s->quarter_sample);          \
        _dmv_y = get_bits(gb, v->k_y - 1 + s->quarter_sample);          \
    } else if (index == 36) {                                           \
        _dmv_x = 0;                                                     \
        _dmv_y = 0;                                                     \
        s->mb_intra = 1;                                                \
    } else {                                                            \
        index1 = index % 6;                                             \
        if (!s->quarter_sample && index1 == 5) val = 1;                 \
        else                                   val = 0;                 \
        if (size_table[index1] - val > 0)                               \
            val = get_bits(gb, size_table[index1] - val);               \
        else                                   val = 0;                 \
        sign = 0 - (val&1);                                             \
        _dmv_x = (sign ^ ((val>>1) + offset_table[index1])) - sign;     \
                                                                        \
        index1 = index / 6;                                             \
        if (!s->quarter_sample && index1 == 5) val = 1;                 \
        else                                   val = 0;                 \
        if (size_table[index1] - val > 0)                               \
            val = get_bits(gb, size_table[index1] - val);               \
        else                                   val = 0;                 \
        sign = 0 - (val & 1);                                           \
        _dmv_y = (sign ^ ((val >> 1) + offset_table[index1])) - sign;   \
    }

static av_always_inline void get_mvdata_interlaced(VC1Context *v, int *dmv_x,
                                                   int *dmv_y, int *pred_flag)
{
    int index, index1;
    int extend_x = 0, extend_y = 0;
    GetBitContext *gb = &v->s.gb;
    int bits, esc;
    int val, sign;
    const int* offs_tab;

    if (v->numref) {
        bits = VC1_2REF_MVDATA_VLC_BITS;
        esc  = 125;
    } else {
        bits = VC1_1REF_MVDATA_VLC_BITS;
        esc  = 71;
    }
    switch (v->dmvrange) {
    case 1:
        extend_x = 1;
        break;
    case 2:
        extend_y = 1;
        break;
    case 3:
        extend_x = extend_y = 1;
        break;
    }
    index = get_vlc2(gb, v->imv_vlc->table, bits, 3);
    if (index == esc) {
        *dmv_x = get_bits(gb, v->k_x);
        *dmv_y = get_bits(gb, v->k_y);
        if (v->numref) {
            if (pred_flag) {
                *pred_flag = *dmv_y & 1;
                *dmv_y     = (*dmv_y + *pred_flag) >> 1;
            } else {
                *dmv_y     = (*dmv_y + (*dmv_y & 1)) >> 1;
            }
        }
    }
    else {
        av_assert0(index < esc);
        if (extend_x)
            offs_tab = offset_table2;
        else
            offs_tab = offset_table1;
        index1 = (index + 1) % 9;
        if (index1 != 0) {
            val    = get_bits(gb, index1 + extend_x);
            sign   = 0 -(val & 1);
            *dmv_x = (sign ^ ((val >> 1) + offs_tab[index1])) - sign;
        } else
            *dmv_x = 0;
        if (extend_y)
            offs_tab = offset_table2;
        else
            offs_tab = offset_table1;
        index1 = (index + 1) / 9;
        if (index1 > v->numref) {
            val    = get_bits(gb, (index1 + (extend_y << v->numref)) >> v->numref);
            sign   = 0 - (val & 1);
            *dmv_y = (sign ^ ((val >> 1) + offs_tab[index1 >> v->numref])) - sign;
        } else
            *dmv_y = 0;
        if (v->numref && pred_flag)
            *pred_flag = index1 & 1;
    }
}

static av_always_inline int scaleforsame_x(VC1Context *v, int n /* MV */, int dir)
{
    int scaledvalue, refdist;
    int scalesame1, scalesame2;
    int scalezone1_x, zone1offset_x;
    int table_index = dir ^ v->second_field;

    if (v->s.pict_type != AV_PICTURE_TYPE_B)
        refdist = v->refdist;
    else
        refdist = dir ? v->brfd : v->frfd;
    if (refdist > 3)
        refdist = 3;
    scalesame1    = ff_vc1_field_mvpred_scales[table_index][1][refdist];
    scalesame2    = ff_vc1_field_mvpred_scales[table_index][2][refdist];
    scalezone1_x  = ff_vc1_field_mvpred_scales[table_index][3][refdist];
    zone1offset_x = ff_vc1_field_mvpred_scales[table_index][5][refdist];

    if (FFABS(n) > 255)
        scaledvalue = n;
    else {
        if (FFABS(n) < scalezone1_x)
            scaledvalue = (n * scalesame1) >> 8;
        else {
            if (n < 0)
                scaledvalue = ((n * scalesame2) >> 8) - zone1offset_x;
            else
                scaledvalue = ((n * scalesame2) >> 8) + zone1offset_x;
        }
    }
    return av_clip(scaledvalue, -v->range_x, v->range_x - 1);
}

static av_always_inline int scaleforsame_y(VC1Context *v, int i, int n /* MV */, int dir)
{
    int scaledvalue, refdist;
    int scalesame1, scalesame2;
    int scalezone1_y, zone1offset_y;
    int table_index = dir ^ v->second_field;

    if (v->s.pict_type != AV_PICTURE_TYPE_B)
        refdist = v->refdist;
    else
        refdist = dir ? v->brfd : v->frfd;
    if (refdist > 3)
        refdist = 3;
    scalesame1    = ff_vc1_field_mvpred_scales[table_index][1][refdist];
    scalesame2    = ff_vc1_field_mvpred_scales[table_index][2][refdist];
    scalezone1_y  = ff_vc1_field_mvpred_scales[table_index][4][refdist];
    zone1offset_y = ff_vc1_field_mvpred_scales[table_index][6][refdist];

    if (FFABS(n) > 63)
        scaledvalue = n;
    else {
        if (FFABS(n) < scalezone1_y)
            scaledvalue = (n * scalesame1) >> 8;
        else {
            if (n < 0)
                scaledvalue = ((n * scalesame2) >> 8) - zone1offset_y;
            else
                scaledvalue = ((n * scalesame2) >> 8) + zone1offset_y;
        }
    }

    if (v->cur_field_type && !v->ref_field_type[dir])
        return av_clip(scaledvalue, -v->range_y / 2 + 1, v->range_y / 2);
    else
        return av_clip(scaledvalue, -v->range_y / 2, v->range_y / 2 - 1);
}

static av_always_inline int scaleforopp_x(VC1Context *v, int n /* MV */)
{
    int scalezone1_x, zone1offset_x;
    int scaleopp1, scaleopp2, brfd;
    int scaledvalue;

    brfd = FFMIN(v->brfd, 3);
    scalezone1_x  = ff_vc1_b_field_mvpred_scales[3][brfd];
    zone1offset_x = ff_vc1_b_field_mvpred_scales[5][brfd];
    scaleopp1     = ff_vc1_b_field_mvpred_scales[1][brfd];
    scaleopp2     = ff_vc1_b_field_mvpred_scales[2][brfd];

    if (FFABS(n) > 255)
        scaledvalue = n;
    else {
        if (FFABS(n) < scalezone1_x)
            scaledvalue = (n * scaleopp1) >> 8;
        else {
            if (n < 0)
                scaledvalue = ((n * scaleopp2) >> 8) - zone1offset_x;
            else
                scaledvalue = ((n * scaleopp2) >> 8) + zone1offset_x;
        }
    }
    return av_clip(scaledvalue, -v->range_x, v->range_x - 1);
}

static av_always_inline int scaleforopp_y(VC1Context *v, int n /* MV */, int dir)
{
    int scalezone1_y, zone1offset_y;
    int scaleopp1, scaleopp2, brfd;
    int scaledvalue;

    brfd = FFMIN(v->brfd, 3);
    scalezone1_y  = ff_vc1_b_field_mvpred_scales[4][brfd];
    zone1offset_y = ff_vc1_b_field_mvpred_scales[6][brfd];
    scaleopp1     = ff_vc1_b_field_mvpred_scales[1][brfd];
    scaleopp2     = ff_vc1_b_field_mvpred_scales[2][brfd];

    if (FFABS(n) > 63)
        scaledvalue = n;
    else {
        if (FFABS(n) < scalezone1_y)
            scaledvalue = (n * scaleopp1) >> 8;
        else {
            if (n < 0)
                scaledvalue = ((n * scaleopp2) >> 8) - zone1offset_y;
            else
                scaledvalue = ((n * scaleopp2) >> 8) + zone1offset_y;
        }
    }
    if (v->cur_field_type && !v->ref_field_type[dir]) {
        return av_clip(scaledvalue, -v->range_y / 2 + 1, v->range_y / 2);
    } else {
        return av_clip(scaledvalue, -v->range_y / 2, v->range_y / 2 - 1);
    }
}

static av_always_inline int scaleforsame(VC1Context *v, int i, int n /* MV */,
                                         int dim, int dir)
{
    int brfd, scalesame;
    int hpel = 1 - v->s.quarter_sample;

    n >>= hpel;
    if (v->s.pict_type != AV_PICTURE_TYPE_B || v->second_field || !dir) {
        if (dim)
            n = scaleforsame_y(v, i, n, dir) << hpel;
        else
            n = scaleforsame_x(v, n, dir) << hpel;
        return n;
    }
    brfd      = FFMIN(v->brfd, 3);
    scalesame = ff_vc1_b_field_mvpred_scales[0][brfd];

    n = (n * scalesame >> 8) << hpel;
    return n;
}

static av_always_inline int scaleforopp(VC1Context *v, int n /* MV */,
                                        int dim, int dir)
{
    int refdist, scaleopp;
    int hpel = 1 - v->s.quarter_sample;

    n >>= hpel;
    if (v->s.pict_type == AV_PICTURE_TYPE_B && !v->second_field && dir == 1) {
        if (dim)
            n = scaleforopp_y(v, n, dir) << hpel;
        else
            n = scaleforopp_x(v, n) << hpel;
        return n;
    }
    if (v->s.pict_type != AV_PICTURE_TYPE_B)
        refdist = FFMIN(v->refdist, 3);
    else
        refdist = dir ? v->brfd : v->frfd;
    scaleopp = ff_vc1_field_mvpred_scales[dir ^ v->second_field][0][refdist];

    n = (n * scaleopp >> 8) << hpel;
    return n;
}

/** Predict and set motion vector
 */
static inline void vc1_pred_mv(VC1Context *v, int n, int dmv_x, int dmv_y,
                               int mv1, int r_x, int r_y, uint8_t* is_intra,
                               int pred_flag, int dir)
{
    MpegEncContext *s = &v->s;
    int xy, wrap, off = 0;
    int16_t *A, *B, *C;
    int px, py;
    int sum;
    int mixedmv_pic, num_samefield = 0, num_oppfield = 0;
    int opposite, a_f, b_f, c_f;
    int16_t field_predA[2];
    int16_t field_predB[2];
    int16_t field_predC[2];
    int a_valid, b_valid, c_valid;
    int hybridmv_thresh, y_bias = 0;

    if (v->mv_mode == MV_PMODE_MIXED_MV ||
        ((v->mv_mode == MV_PMODE_INTENSITY_COMP) && (v->mv_mode2 == MV_PMODE_MIXED_MV)))
        mixedmv_pic = 1;
    else
        mixedmv_pic = 0;
    /* scale MV difference to be quad-pel */
    dmv_x <<= 1 - s->quarter_sample;
    dmv_y <<= 1 - s->quarter_sample;

    wrap = s->b8_stride;
    xy   = s->block_index[n];

    if (s->mb_intra) {
        s->mv[0][n][0] = s->current_picture.motion_val[0][xy + v->blocks_off][0] = 0;
        s->mv[0][n][1] = s->current_picture.motion_val[0][xy + v->blocks_off][1] = 0;
        s->current_picture.motion_val[1][xy + v->blocks_off][0] = 0;
        s->current_picture.motion_val[1][xy + v->blocks_off][1] = 0;
        if (mv1) { /* duplicate motion data for 1-MV block */
            s->current_picture.motion_val[0][xy + 1 + v->blocks_off][0]        = 0;
            s->current_picture.motion_val[0][xy + 1 + v->blocks_off][1]        = 0;
            s->current_picture.motion_val[0][xy + wrap + v->blocks_off][0]     = 0;
            s->current_picture.motion_val[0][xy + wrap + v->blocks_off][1]     = 0;
            s->current_picture.motion_val[0][xy + wrap + 1 + v->blocks_off][0] = 0;
            s->current_picture.motion_val[0][xy + wrap + 1 + v->blocks_off][1] = 0;
            v->luma_mv[s->mb_x][0] = v->luma_mv[s->mb_x][1] = 0;
            s->current_picture.motion_val[1][xy + 1 + v->blocks_off][0]        = 0;
            s->current_picture.motion_val[1][xy + 1 + v->blocks_off][1]        = 0;
            s->current_picture.motion_val[1][xy + wrap][0]                     = 0;
            s->current_picture.motion_val[1][xy + wrap + v->blocks_off][1]     = 0;
            s->current_picture.motion_val[1][xy + wrap + 1 + v->blocks_off][0] = 0;
            s->current_picture.motion_val[1][xy + wrap + 1 + v->blocks_off][1] = 0;
        }
        return;
    }

    C = s->current_picture.motion_val[dir][xy -    1 + v->blocks_off];
    A = s->current_picture.motion_val[dir][xy - wrap + v->blocks_off];
    if (mv1) {
        if (v->field_mode && mixedmv_pic)
            off = (s->mb_x == (s->mb_width - 1)) ? -2 : 2;
        else
            off = (s->mb_x == (s->mb_width - 1)) ? -1 : 2;
    } else {
        //in 4-MV mode different blocks have different B predictor position
        switch (n) {
        case 0:
            off = (s->mb_x > 0) ? -1 : 1;
            break;
        case 1:
            off = (s->mb_x == (s->mb_width - 1)) ? -1 : 1;
            break;
        case 2:
            off = 1;
            break;
        case 3:
            off = -1;
        }
    }
    B = s->current_picture.motion_val[dir][xy - wrap + off + v->blocks_off];

    a_valid = !s->first_slice_line || (n == 2 || n == 3);
    b_valid = a_valid && (s->mb_width > 1);
    c_valid = s->mb_x || (n == 1 || n == 3);
    if (v->field_mode) {
        a_valid = a_valid && !is_intra[xy - wrap];
        b_valid = b_valid && !is_intra[xy - wrap + off];
        c_valid = c_valid && !is_intra[xy - 1];
    }

    if (a_valid) {
        a_f = v->mv_f[dir][xy - wrap + v->blocks_off];
        num_oppfield  += a_f;
        num_samefield += 1 - a_f;
        field_predA[0] = A[0];
        field_predA[1] = A[1];
    } else {
        field_predA[0] = field_predA[1] = 0;
        a_f = 0;
    }
    if (b_valid) {
        b_f = v->mv_f[dir][xy - wrap + off + v->blocks_off];
        num_oppfield  += b_f;
        num_samefield += 1 - b_f;
        field_predB[0] = B[0];
        field_predB[1] = B[1];
    } else {
        field_predB[0] = field_predB[1] = 0;
        b_f = 0;
    }
    if (c_valid) {
        c_f = v->mv_f[dir][xy - 1 + v->blocks_off];
        num_oppfield  += c_f;
        num_samefield += 1 - c_f;
        field_predC[0] = C[0];
        field_predC[1] = C[1];
    } else {
        field_predC[0] = field_predC[1] = 0;
        c_f = 0;
    }

    if (v->field_mode) {
        if (!v->numref)
            // REFFIELD determines if the last field or the second-last field is
            // to be used as reference
            opposite = 1 - v->reffield;
        else {
            if (num_samefield <= num_oppfield)
                opposite = 1 - pred_flag;
            else
                opposite = pred_flag;
        }
    } else
        opposite = 0;
    if (opposite) {
        if (a_valid && !a_f) {
            field_predA[0] = scaleforopp(v, field_predA[0], 0, dir);
            field_predA[1] = scaleforopp(v, field_predA[1], 1, dir);
        }
        if (b_valid && !b_f) {
            field_predB[0] = scaleforopp(v, field_predB[0], 0, dir);
            field_predB[1] = scaleforopp(v, field_predB[1], 1, dir);
        }
        if (c_valid && !c_f) {
            field_predC[0] = scaleforopp(v, field_predC[0], 0, dir);
            field_predC[1] = scaleforopp(v, field_predC[1], 1, dir);
        }
        v->mv_f[dir][xy + v->blocks_off] = 1;
        v->ref_field_type[dir] = !v->cur_field_type;
    } else {
        if (a_valid && a_f) {
            field_predA[0] = scaleforsame(v, n, field_predA[0], 0, dir);
            field_predA[1] = scaleforsame(v, n, field_predA[1], 1, dir);
        }
        if (b_valid && b_f) {
            field_predB[0] = scaleforsame(v, n, field_predB[0], 0, dir);
            field_predB[1] = scaleforsame(v, n, field_predB[1], 1, dir);
        }
        if (c_valid && c_f) {
            field_predC[0] = scaleforsame(v, n, field_predC[0], 0, dir);
            field_predC[1] = scaleforsame(v, n, field_predC[1], 1, dir);
        }
        v->mv_f[dir][xy + v->blocks_off] = 0;
        v->ref_field_type[dir] = v->cur_field_type;
    }

    if (a_valid) {
        px = field_predA[0];
        py = field_predA[1];
    } else if (c_valid) {
        px = field_predC[0];
        py = field_predC[1];
    } else if (b_valid) {
        px = field_predB[0];
        py = field_predB[1];
    } else {
        px = 0;
        py = 0;
    }

    if (num_samefield + num_oppfield > 1) {
        px = mid_pred(field_predA[0], field_predB[0], field_predC[0]);
        py = mid_pred(field_predA[1], field_predB[1], field_predC[1]);
    }

    /* Pullback MV as specified in 8.3.5.3.4 */
    if (!v->field_mode) {
        int qx, qy, X, Y;
        qx = (s->mb_x << 6) + ((n == 1 || n == 3) ? 32 : 0);
        qy = (s->mb_y << 6) + ((n == 2 || n == 3) ? 32 : 0);
        X  = (s->mb_width  << 6) - 4;
        Y  = (s->mb_height << 6) - 4;
        if (mv1) {
            if (qx + px < -60) px = -60 - qx;
            if (qy + py < -60) py = -60 - qy;
        } else {
            if (qx + px < -28) px = -28 - qx;
            if (qy + py < -28) py = -28 - qy;
        }
        if (qx + px > X) px = X - qx;
        if (qy + py > Y) py = Y - qy;
    }

    if (!v->field_mode || s->pict_type != AV_PICTURE_TYPE_B) {
        /* Calculate hybrid prediction as specified in 8.3.5.3.5 (also 10.3.5.4.3.5) */
        hybridmv_thresh = 32;
        if (a_valid && c_valid) {
            if (is_intra[xy - wrap])
                sum = FFABS(px) + FFABS(py);
            else
                sum = FFABS(px - field_predA[0]) + FFABS(py - field_predA[1]);
            if (sum > hybridmv_thresh) {
                if (get_bits1(&s->gb)) {     // read HYBRIDPRED bit
                    px = field_predA[0];
                    py = field_predA[1];
                } else {
                    px = field_predC[0];
                    py = field_predC[1];
                }
            } else {
                if (is_intra[xy - 1])
                    sum = FFABS(px) + FFABS(py);
                else
                    sum = FFABS(px - field_predC[0]) + FFABS(py - field_predC[1]);
                if (sum > hybridmv_thresh) {
                    if (get_bits1(&s->gb)) {
                        px = field_predA[0];
                        py = field_predA[1];
                    } else {
                        px = field_predC[0];
                        py = field_predC[1];
                    }
                }
            }
        }
    }

    if (v->field_mode && v->numref)
        r_y >>= 1;
    if (v->field_mode && v->cur_field_type && v->ref_field_type[dir] == 0)
        y_bias = 1;
    /* store MV using signed modulus of MV range defined in 4.11 */
    s->mv[dir][n][0] = s->current_picture.motion_val[dir][xy + v->blocks_off][0] = ((px + dmv_x + r_x) & ((r_x << 1) - 1)) - r_x;
    s->mv[dir][n][1] = s->current_picture.motion_val[dir][xy + v->blocks_off][1] = ((py + dmv_y + r_y - y_bias) & ((r_y << 1) - 1)) - r_y + y_bias;
    if (mv1) { /* duplicate motion data for 1-MV block */
        s->current_picture.motion_val[dir][xy +    1 +     v->blocks_off][0] = s->current_picture.motion_val[dir][xy + v->blocks_off][0];
        s->current_picture.motion_val[dir][xy +    1 +     v->blocks_off][1] = s->current_picture.motion_val[dir][xy + v->blocks_off][1];
        s->current_picture.motion_val[dir][xy + wrap +     v->blocks_off][0] = s->current_picture.motion_val[dir][xy + v->blocks_off][0];
        s->current_picture.motion_val[dir][xy + wrap +     v->blocks_off][1] = s->current_picture.motion_val[dir][xy + v->blocks_off][1];
        s->current_picture.motion_val[dir][xy + wrap + 1 + v->blocks_off][0] = s->current_picture.motion_val[dir][xy + v->blocks_off][0];
        s->current_picture.motion_val[dir][xy + wrap + 1 + v->blocks_off][1] = s->current_picture.motion_val[dir][xy + v->blocks_off][1];
        v->mv_f[dir][xy +    1 + v->blocks_off] = v->mv_f[dir][xy +            v->blocks_off];
        v->mv_f[dir][xy + wrap + v->blocks_off] = v->mv_f[dir][xy + wrap + 1 + v->blocks_off] = v->mv_f[dir][xy + v->blocks_off];
    }
}

/** Predict and set motion vector for interlaced frame picture MBs
 */
static inline void vc1_pred_mv_intfr(VC1Context *v, int n, int dmv_x, int dmv_y,
                                     int mvn, int r_x, int r_y, uint8_t* is_intra, int dir)
{
    MpegEncContext *s = &v->s;
    int xy, wrap, off = 0;
    int A[2], B[2], C[2];
    int px = 0, py = 0;
    int a_valid = 0, b_valid = 0, c_valid = 0;
    int field_a, field_b, field_c; // 0: same, 1: opposit
    int total_valid, num_samefield, num_oppfield;
    int pos_c, pos_b, n_adj;

    wrap = s->b8_stride;
    xy = s->block_index[n];

    if (s->mb_intra) {
        s->mv[0][n][0] = s->current_picture.motion_val[0][xy][0] = 0;
        s->mv[0][n][1] = s->current_picture.motion_val[0][xy][1] = 0;
        s->current_picture.motion_val[1][xy][0] = 0;
        s->current_picture.motion_val[1][xy][1] = 0;
        if (mvn == 1) { /* duplicate motion data for 1-MV block */
            s->current_picture.motion_val[0][xy + 1][0]        = 0;
            s->current_picture.motion_val[0][xy + 1][1]        = 0;
            s->current_picture.motion_val[0][xy + wrap][0]     = 0;
            s->current_picture.motion_val[0][xy + wrap][1]     = 0;
            s->current_picture.motion_val[0][xy + wrap + 1][0] = 0;
            s->current_picture.motion_val[0][xy + wrap + 1][1] = 0;
            v->luma_mv[s->mb_x][0] = v->luma_mv[s->mb_x][1] = 0;
            s->current_picture.motion_val[1][xy + 1][0]        = 0;
            s->current_picture.motion_val[1][xy + 1][1]        = 0;
            s->current_picture.motion_val[1][xy + wrap][0]     = 0;
            s->current_picture.motion_val[1][xy + wrap][1]     = 0;
            s->current_picture.motion_val[1][xy + wrap + 1][0] = 0;
            s->current_picture.motion_val[1][xy + wrap + 1][1] = 0;
        }
        return;
    }

    off = ((n == 0) || (n == 1)) ? 1 : -1;
    /* predict A */
    if (s->mb_x || (n == 1) || (n == 3)) {
        if ((v->blk_mv_type[xy]) // current block (MB) has a field MV
            || (!v->blk_mv_type[xy] && !v->blk_mv_type[xy - 1])) { // or both have frame MV
            A[0] = s->current_picture.motion_val[dir][xy - 1][0];
            A[1] = s->current_picture.motion_val[dir][xy - 1][1];
            a_valid = 1;
        } else { // current block has frame mv and cand. has field MV (so average)
            A[0] = (s->current_picture.motion_val[dir][xy - 1][0]
                    + s->current_picture.motion_val[dir][xy - 1 + off * wrap][0] + 1) >> 1;
            A[1] = (s->current_picture.motion_val[dir][xy - 1][1]
                    + s->current_picture.motion_val[dir][xy - 1 + off * wrap][1] + 1) >> 1;
            a_valid = 1;
        }
        if (!(n & 1) && v->is_intra[s->mb_x - 1]) {
            a_valid = 0;
            A[0] = A[1] = 0;
        }
    } else
        A[0] = A[1] = 0;
    /* Predict B and C */
    B[0] = B[1] = C[0] = C[1] = 0;
    if (n == 0 || n == 1 || v->blk_mv_type[xy]) {
        if (!s->first_slice_line) {
            if (!v->is_intra[s->mb_x - s->mb_stride]) {
                b_valid = 1;
                n_adj   = n | 2;
                pos_b   = s->block_index[n_adj] - 2 * wrap;
                if (v->blk_mv_type[pos_b] && v->blk_mv_type[xy]) {
                    n_adj = (n & 2) | (n & 1);
                }
                B[0] = s->current_picture.motion_val[dir][s->block_index[n_adj] - 2 * wrap][0];
                B[1] = s->current_picture.motion_val[dir][s->block_index[n_adj] - 2 * wrap][1];
                if (v->blk_mv_type[pos_b] && !v->blk_mv_type[xy]) {
                    B[0] = (B[0] + s->current_picture.motion_val[dir][s->block_index[n_adj ^ 2] - 2 * wrap][0] + 1) >> 1;
                    B[1] = (B[1] + s->current_picture.motion_val[dir][s->block_index[n_adj ^ 2] - 2 * wrap][1] + 1) >> 1;
                }
            }
            if (s->mb_width > 1) {
                if (!v->is_intra[s->mb_x - s->mb_stride + 1]) {
                    c_valid = 1;
                    n_adj   = 2;
                    pos_c   = s->block_index[2] - 2 * wrap + 2;
                    if (v->blk_mv_type[pos_c] && v->blk_mv_type[xy]) {
                        n_adj = n & 2;
                    }
                    C[0] = s->current_picture.motion_val[dir][s->block_index[n_adj] - 2 * wrap + 2][0];
                    C[1] = s->current_picture.motion_val[dir][s->block_index[n_adj] - 2 * wrap + 2][1];
                    if (v->blk_mv_type[pos_c] && !v->blk_mv_type[xy]) {
                        C[0] = (1 + C[0] + (s->current_picture.motion_val[dir][s->block_index[n_adj ^ 2] - 2 * wrap + 2][0])) >> 1;
                        C[1] = (1 + C[1] + (s->current_picture.motion_val[dir][s->block_index[n_adj ^ 2] - 2 * wrap + 2][1])) >> 1;
                    }
                    if (s->mb_x == s->mb_width - 1) {
                        if (!v->is_intra[s->mb_x - s->mb_stride - 1]) {
                            c_valid = 1;
                            n_adj   = 3;
                            pos_c   = s->block_index[3] - 2 * wrap - 2;
                            if (v->blk_mv_type[pos_c] && v->blk_mv_type[xy]) {
                                n_adj = n | 1;
                            }
                            C[0] = s->current_picture.motion_val[dir][s->block_index[n_adj] - 2 * wrap - 2][0];
                            C[1] = s->current_picture.motion_val[dir][s->block_index[n_adj] - 2 * wrap - 2][1];
                            if (v->blk_mv_type[pos_c] && !v->blk_mv_type[xy]) {
                                C[0] = (1 + C[0] + s->current_picture.motion_val[dir][s->block_index[1] - 2 * wrap - 2][0]) >> 1;
                                C[1] = (1 + C[1] + s->current_picture.motion_val[dir][s->block_index[1] - 2 * wrap - 2][1]) >> 1;
                            }
                        } else
                            c_valid = 0;
                    }
                }
            }
        }
    } else {
        pos_b   = s->block_index[1];
        b_valid = 1;
        B[0]    = s->current_picture.motion_val[dir][pos_b][0];
        B[1]    = s->current_picture.motion_val[dir][pos_b][1];
        pos_c   = s->block_index[0];
        c_valid = 1;
        C[0]    = s->current_picture.motion_val[dir][pos_c][0];
        C[1]    = s->current_picture.motion_val[dir][pos_c][1];
    }

    total_valid = a_valid + b_valid + c_valid;
    // check if predictor A is out of bounds
    if (!s->mb_x && !(n == 1 || n == 3)) {
        A[0] = A[1] = 0;
    }
    // check if predictor B is out of bounds
    if ((s->first_slice_line && v->blk_mv_type[xy]) || (s->first_slice_line && !(n & 2))) {
        B[0] = B[1] = C[0] = C[1] = 0;
    }
    if (!v->blk_mv_type[xy]) {
        if (s->mb_width == 1) {
            px = B[0];
            py = B[1];
        } else {
            if (total_valid >= 2) {
                px = mid_pred(A[0], B[0], C[0]);
                py = mid_pred(A[1], B[1], C[1]);
            } else if (total_valid) {
                if      (a_valid) { px = A[0]; py = A[1]; }
                else if (b_valid) { px = B[0]; py = B[1]; }
                else              { px = C[0]; py = C[1]; }
            }
        }
    } else {
        if (a_valid)
            field_a = (A[1] & 4) ? 1 : 0;
        else
            field_a = 0;
        if (b_valid)
            field_b = (B[1] & 4) ? 1 : 0;
        else
            field_b = 0;
        if (c_valid)
            field_c = (C[1] & 4) ? 1 : 0;
        else
            field_c = 0;

        num_oppfield  = field_a + field_b + field_c;
        num_samefield = total_valid - num_oppfield;
        if (total_valid == 3) {
            if ((num_samefield == 3) || (num_oppfield == 3)) {
                px = mid_pred(A[0], B[0], C[0]);
                py = mid_pred(A[1], B[1], C[1]);
            } else if (num_samefield >= num_oppfield) {
                /* take one MV from same field set depending on priority
                the check for B may not be necessary */
                px = !field_a ? A[0] : B[0];
                py = !field_a ? A[1] : B[1];
            } else {
                px =  field_a ? A[0] : B[0];
                py =  field_a ? A[1] : B[1];
            }
        } else if (total_valid == 2) {
            if (num_samefield >= num_oppfield) {
                if (!field_a && a_valid) {
                    px = A[0];
                    py = A[1];
                } else if (!field_b && b_valid) {
                    px = B[0];
                    py = B[1];
                } else /*if (c_valid)*/ {
                    av_assert1(c_valid);
                    px = C[0];
                    py = C[1];
                } /*else px = py = 0;*/
            } else {
                if (field_a && a_valid) {
                    px = A[0];
                    py = A[1];
                } else /*if (field_b && b_valid)*/ {
                    av_assert1(field_b && b_valid);
                    px = B[0];
                    py = B[1];
                } /*else if (c_valid) {
                    px = C[0];
                    py = C[1];
                }*/
            }
        } else if (total_valid == 1) {
            px = (a_valid) ? A[0] : ((b_valid) ? B[0] : C[0]);
            py = (a_valid) ? A[1] : ((b_valid) ? B[1] : C[1]);
        }
    }

    /* store MV using signed modulus of MV range defined in 4.11 */
    s->mv[dir][n][0] = s->current_picture.motion_val[dir][xy][0] = ((px + dmv_x + r_x) & ((r_x << 1) - 1)) - r_x;
    s->mv[dir][n][1] = s->current_picture.motion_val[dir][xy][1] = ((py + dmv_y + r_y) & ((r_y << 1) - 1)) - r_y;
    if (mvn == 1) { /* duplicate motion data for 1-MV block */
        s->current_picture.motion_val[dir][xy +    1    ][0] = s->current_picture.motion_val[dir][xy][0];
        s->current_picture.motion_val[dir][xy +    1    ][1] = s->current_picture.motion_val[dir][xy][1];
        s->current_picture.motion_val[dir][xy + wrap    ][0] = s->current_picture.motion_val[dir][xy][0];
        s->current_picture.motion_val[dir][xy + wrap    ][1] = s->current_picture.motion_val[dir][xy][1];
        s->current_picture.motion_val[dir][xy + wrap + 1][0] = s->current_picture.motion_val[dir][xy][0];
        s->current_picture.motion_val[dir][xy + wrap + 1][1] = s->current_picture.motion_val[dir][xy][1];
    } else if (mvn == 2) { /* duplicate motion data for 2-Field MV block */
        s->current_picture.motion_val[dir][xy + 1][0] = s->current_picture.motion_val[dir][xy][0];
        s->current_picture.motion_val[dir][xy + 1][1] = s->current_picture.motion_val[dir][xy][1];
        s->mv[dir][n + 1][0] = s->mv[dir][n][0];
        s->mv[dir][n + 1][1] = s->mv[dir][n][1];
    }
}

/** Motion compensation for direct or interpolated blocks in B-frames
 */
static void vc1_interp_mc(VC1Context *v)
{
    MpegEncContext *s = &v->s;
    H264ChromaContext *h264chroma = &v->h264chroma;
    uint8_t *srcY, *srcU, *srcV;
    int dxy, mx, my, uvmx, uvmy, src_x, src_y, uvsrc_x, uvsrc_y;
    int off, off_uv;
    int v_edge_pos = s->v_edge_pos >> v->field_mode;
    int use_ic = v->next_use_ic;

    if (!v->field_mode && !v->s.next_picture.f->data[0])
        return;

    mx   = s->mv[1][0][0];
    my   = s->mv[1][0][1];
    uvmx = (mx + ((mx & 3) == 3)) >> 1;
    uvmy = (my + ((my & 3) == 3)) >> 1;
    if (v->field_mode) {
        if (v->cur_field_type != v->ref_field_type[1]) {
            my   = my   - 2 + 4 * v->cur_field_type;
            uvmy = uvmy - 2 + 4 * v->cur_field_type;
        }
    }
    if (v->fastuvmc) {
        uvmx = uvmx + ((uvmx < 0) ? -(uvmx & 1) : (uvmx & 1));
        uvmy = uvmy + ((uvmy < 0) ? -(uvmy & 1) : (uvmy & 1));
    }
    srcY = s->next_picture.f->data[0];
    srcU = s->next_picture.f->data[1];
    srcV = s->next_picture.f->data[2];

    src_x   = s->mb_x * 16 + (mx   >> 2);
    src_y   = s->mb_y * 16 + (my   >> 2);
    uvsrc_x = s->mb_x *  8 + (uvmx >> 2);
    uvsrc_y = s->mb_y *  8 + (uvmy >> 2);

    if (v->profile != PROFILE_ADVANCED) {
        src_x   = av_clip(  src_x, -16, s->mb_width  * 16);
        src_y   = av_clip(  src_y, -16, s->mb_height * 16);
        uvsrc_x = av_clip(uvsrc_x,  -8, s->mb_width  *  8);
        uvsrc_y = av_clip(uvsrc_y,  -8, s->mb_height *  8);
    } else {
        src_x   = av_clip(  src_x, -17, s->avctx->coded_width);
        src_y   = av_clip(  src_y, -18, s->avctx->coded_height + 1);
        uvsrc_x = av_clip(uvsrc_x,  -8, s->avctx->coded_width  >> 1);
        uvsrc_y = av_clip(uvsrc_y,  -8, s->avctx->coded_height >> 1);
    }

    srcY += src_y   * s->linesize   + src_x;
    srcU += uvsrc_y * s->uvlinesize + uvsrc_x;
    srcV += uvsrc_y * s->uvlinesize + uvsrc_x;

    if (v->field_mode && v->ref_field_type[1]) {
        srcY += s->current_picture_ptr->f->linesize[0];
        srcU += s->current_picture_ptr->f->linesize[1];
        srcV += s->current_picture_ptr->f->linesize[2];
    }

    /* for grayscale we should not try to read from unknown area */
    if (s->flags & CODEC_FLAG_GRAY) {
        srcU = s->edge_emu_buffer + 18 * s->linesize;
        srcV = s->edge_emu_buffer + 18 * s->linesize;
    }

    if (v->rangeredfrm || s->h_edge_pos < 22 || v_edge_pos < 22 || use_ic
        || (unsigned)(src_x - 1) > s->h_edge_pos - (mx & 3) - 16 - 3
        || (unsigned)(src_y - 1) > v_edge_pos    - (my & 3) - 16 - 3) {
        uint8_t *ubuf = s->edge_emu_buffer + 19 * s->linesize;
        uint8_t *vbuf = ubuf + 9 * s->uvlinesize;

        srcY -= s->mspel * (1 + s->linesize);
        s->vdsp.emulated_edge_mc(s->edge_emu_buffer, srcY,
                                 s->linesize, s->linesize,
                                 17 + s->mspel * 2, 17 + s->mspel * 2,
                                 src_x - s->mspel, src_y - s->mspel,
                                 s->h_edge_pos, v_edge_pos);
        srcY = s->edge_emu_buffer;
        s->vdsp.emulated_edge_mc(ubuf, srcU,
                                 s->uvlinesize, s->uvlinesize,
                                 8 + 1, 8 + 1,
                                 uvsrc_x, uvsrc_y,
                                 s->h_edge_pos >> 1, v_edge_pos >> 1);
        s->vdsp.emulated_edge_mc(vbuf, srcV,
                                 s->uvlinesize, s->uvlinesize,
                                 8 + 1, 8 + 1,
                                 uvsrc_x, uvsrc_y,
                                 s->h_edge_pos >> 1, v_edge_pos >> 1);
        srcU = ubuf;
        srcV = vbuf;
        /* if we deal with range reduction we need to scale source blocks */
        if (v->rangeredfrm) {
            int i, j;
            uint8_t *src, *src2;

            src = srcY;
            for (j = 0; j < 17 + s->mspel * 2; j++) {
                for (i = 0; i < 17 + s->mspel * 2; i++)
                    src[i] = ((src[i] - 128) >> 1) + 128;
                src += s->linesize;
            }
            src = srcU;
            src2 = srcV;
            for (j = 0; j < 9; j++) {
                for (i = 0; i < 9; i++) {
                    src[i]  = ((src[i]  - 128) >> 1) + 128;
                    src2[i] = ((src2[i] - 128) >> 1) + 128;
                }
                src  += s->uvlinesize;
                src2 += s->uvlinesize;
            }
        }

        if (use_ic) {
            uint8_t (*luty )[256] = v->next_luty;
            uint8_t (*lutuv)[256] = v->next_lutuv;
            int i, j;
            uint8_t *src, *src2;

            src = srcY;
            for (j = 0; j < 17 + s->mspel * 2; j++) {
                int f = v->field_mode ? v->ref_field_type[1] : ((j+src_y - s->mspel) & 1);
                for (i = 0; i < 17 + s->mspel * 2; i++)
                    src[i] = luty[f][src[i]];
                src += s->linesize;
            }
            src  = srcU;
            src2 = srcV;
            for (j = 0; j < 9; j++) {
                int f = v->field_mode ? v->ref_field_type[1] : ((j+uvsrc_y) & 1);
                for (i = 0; i < 9; i++) {
                    src[i]  = lutuv[f][src[i]];
                    src2[i] = lutuv[f][src2[i]];
                }
                src  += s->uvlinesize;
                src2 += s->uvlinesize;
            }
        }
        srcY += s->mspel * (1 + s->linesize);
    }

    off    = 0;
    off_uv = 0;

    if (s->mspel) {
        dxy = ((my & 3) << 2) | (mx & 3);
        v->vc1dsp.avg_vc1_mspel_pixels_tab[0][dxy](s->dest[0] + off    , srcY    , s->linesize, v->rnd);
    } else { // hpel mc
        dxy = (my & 2) | ((mx & 2) >> 1);

        if (!v->rnd)
            s->hdsp.avg_pixels_tab[0][dxy](s->dest[0] + off, srcY, s->linesize, 16);
        else
            s->hdsp.avg_no_rnd_pixels_tab[dxy](s->dest[0] + off, srcY, s->linesize, 16);
    }

    if (s->flags & CODEC_FLAG_GRAY) return;
    /* Chroma MC always uses qpel blilinear */
    uvmx = (uvmx & 3) << 1;
    uvmy = (uvmy & 3) << 1;
    if (!v->rnd) {
        h264chroma->avg_h264_chroma_pixels_tab[0](s->dest[1] + off_uv, srcU, s->uvlinesize, 8, uvmx, uvmy);
        h264chroma->avg_h264_chroma_pixels_tab[0](s->dest[2] + off_uv, srcV, s->uvlinesize, 8, uvmx, uvmy);
    } else {
        v->vc1dsp.avg_no_rnd_vc1_chroma_pixels_tab[0](s->dest[1] + off_uv, srcU, s->uvlinesize, 8, uvmx, uvmy);
        v->vc1dsp.avg_no_rnd_vc1_chroma_pixels_tab[0](s->dest[2] + off_uv, srcV, s->uvlinesize, 8, uvmx, uvmy);
    }
}

static av_always_inline int scale_mv(int value, int bfrac, int inv, int qs)
{
    int n = bfrac;

#if B_FRACTION_DEN==256
    if (inv)
        n -= 256;
    if (!qs)
        return 2 * ((value * n + 255) >> 9);
    return (value * n + 128) >> 8;
#else
    if (inv)
        n -= B_FRACTION_DEN;
    if (!qs)
        return 2 * ((value * n + B_FRACTION_DEN - 1) / (2 * B_FRACTION_DEN));
    return (value * n + B_FRACTION_DEN/2) / B_FRACTION_DEN;
#endif
}

/** Reconstruct motion vector for B-frame and do motion compensation
 */
static inline void vc1_b_mc(VC1Context *v, int dmv_x[2], int dmv_y[2],
                            int direct, int mode)
{
    if (direct) {
        vc1_mc_1mv(v, 0);
        vc1_interp_mc(v);
        return;
    }
    if (mode == BMV_TYPE_INTERPOLATED) {
        vc1_mc_1mv(v, 0);
        vc1_interp_mc(v);
        return;
    }

    vc1_mc_1mv(v, (mode == BMV_TYPE_BACKWARD));
}

static inline void vc1_pred_b_mv(VC1Context *v, int dmv_x[2], int dmv_y[2],
                                 int direct, int mvtype)
{
    MpegEncContext *s = &v->s;
    int xy, wrap, off = 0;
    int16_t *A, *B, *C;
    int px, py;
    int sum;
    int r_x, r_y;
    const uint8_t *is_intra = v->mb_type[0];

    av_assert0(!v->field_mode);

    r_x = v->range_x;
    r_y = v->range_y;
    /* scale MV difference to be quad-pel */
    dmv_x[0] <<= 1 - s->quarter_sample;
    dmv_y[0] <<= 1 - s->quarter_sample;
    dmv_x[1] <<= 1 - s->quarter_sample;
    dmv_y[1] <<= 1 - s->quarter_sample;

    wrap = s->b8_stride;
    xy = s->block_index[0];

    if (s->mb_intra) {
        s->current_picture.motion_val[0][xy][0] =
        s->current_picture.motion_val[0][xy][1] =
        s->current_picture.motion_val[1][xy][0] =
        s->current_picture.motion_val[1][xy][1] = 0;
        return;
    }
        if (direct && s->next_picture_ptr->field_picture)
            av_log(s->avctx, AV_LOG_WARNING, "Mixed frame/field direct mode not supported\n");

        s->mv[0][0][0] = scale_mv(s->next_picture.motion_val[1][xy][0], v->bfraction, 0, s->quarter_sample);
        s->mv[0][0][1] = scale_mv(s->next_picture.motion_val[1][xy][1], v->bfraction, 0, s->quarter_sample);
        s->mv[1][0][0] = scale_mv(s->next_picture.motion_val[1][xy][0], v->bfraction, 1, s->quarter_sample);
        s->mv[1][0][1] = scale_mv(s->next_picture.motion_val[1][xy][1], v->bfraction, 1, s->quarter_sample);

        /* Pullback predicted motion vectors as specified in 8.4.5.4 */
        s->mv[0][0][0] = av_clip(s->mv[0][0][0], -60 - (s->mb_x << 6), (s->mb_width  << 6) - 4 - (s->mb_x << 6));
        s->mv[0][0][1] = av_clip(s->mv[0][0][1], -60 - (s->mb_y << 6), (s->mb_height << 6) - 4 - (s->mb_y << 6));
        s->mv[1][0][0] = av_clip(s->mv[1][0][0], -60 - (s->mb_x << 6), (s->mb_width  << 6) - 4 - (s->mb_x << 6));
        s->mv[1][0][1] = av_clip(s->mv[1][0][1], -60 - (s->mb_y << 6), (s->mb_height << 6) - 4 - (s->mb_y << 6));
    if (direct) {
        s->current_picture.motion_val[0][xy][0] = s->mv[0][0][0];
        s->current_picture.motion_val[0][xy][1] = s->mv[0][0][1];
        s->current_picture.motion_val[1][xy][0] = s->mv[1][0][0];
        s->current_picture.motion_val[1][xy][1] = s->mv[1][0][1];
        return;
    }

    if ((mvtype == BMV_TYPE_FORWARD) || (mvtype == BMV_TYPE_INTERPOLATED)) {
        C   = s->current_picture.motion_val[0][xy - 2];
        A   = s->current_picture.motion_val[0][xy - wrap * 2];
        off = (s->mb_x == (s->mb_width - 1)) ? -2 : 2;
        B   = s->current_picture.motion_val[0][xy - wrap * 2 + off];

        if (!s->mb_x) C[0] = C[1] = 0;
        if (!s->first_slice_line) { // predictor A is not out of bounds
            if (s->mb_width == 1) {
                px = A[0];
                py = A[1];
            } else {
                px = mid_pred(A[0], B[0], C[0]);
                py = mid_pred(A[1], B[1], C[1]);
            }
        } else if (s->mb_x) { // predictor C is not out of bounds
            px = C[0];
            py = C[1];
        } else {
            px = py = 0;
        }
        /* Pullback MV as specified in 8.3.5.3.4 */
        {
            int qx, qy, X, Y;
            if (v->profile < PROFILE_ADVANCED) {
                qx = (s->mb_x << 5);
                qy = (s->mb_y << 5);
                X  = (s->mb_width  << 5) - 4;
                Y  = (s->mb_height << 5) - 4;
                if (qx + px < -28) px = -28 - qx;
                if (qy + py < -28) py = -28 - qy;
                if (qx + px > X) px = X - qx;
                if (qy + py > Y) py = Y - qy;
            } else {
                qx = (s->mb_x << 6);
                qy = (s->mb_y << 6);
                X  = (s->mb_width  << 6) - 4;
                Y  = (s->mb_height << 6) - 4;
                if (qx + px < -60) px = -60 - qx;
                if (qy + py < -60) py = -60 - qy;
                if (qx + px > X) px = X - qx;
                if (qy + py > Y) py = Y - qy;
            }
        }
        /* Calculate hybrid prediction as specified in 8.3.5.3.5 */
        if (0 && !s->first_slice_line && s->mb_x) {
            if (is_intra[xy - wrap])
                sum = FFABS(px) + FFABS(py);
            else
                sum = FFABS(px - A[0]) + FFABS(py - A[1]);
            if (sum > 32) {
                if (get_bits1(&s->gb)) {
                    px = A[0];
                    py = A[1];
                } else {
                    px = C[0];
                    py = C[1];
                }
            } else {
                if (is_intra[xy - 2])
                    sum = FFABS(px) + FFABS(py);
                else
                    sum = FFABS(px - C[0]) + FFABS(py - C[1]);
                if (sum > 32) {
                    if (get_bits1(&s->gb)) {
                        px = A[0];
                        py = A[1];
                    } else {
                        px = C[0];
                        py = C[1];
                    }
                }
            }
        }
        /* store MV using signed modulus of MV range defined in 4.11 */
        s->mv[0][0][0] = ((px + dmv_x[0] + r_x) & ((r_x << 1) - 1)) - r_x;
        s->mv[0][0][1] = ((py + dmv_y[0] + r_y) & ((r_y << 1) - 1)) - r_y;
    }
    if ((mvtype == BMV_TYPE_BACKWARD) || (mvtype == BMV_TYPE_INTERPOLATED)) {
        C   = s->current_picture.motion_val[1][xy - 2];
        A   = s->current_picture.motion_val[1][xy - wrap * 2];
        off = (s->mb_x == (s->mb_width - 1)) ? -2 : 2;
        B   = s->current_picture.motion_val[1][xy - wrap * 2 + off];

        if (!s->mb_x)
            C[0] = C[1] = 0;
        if (!s->first_slice_line) { // predictor A is not out of bounds
            if (s->mb_width == 1) {
                px = A[0];
                py = A[1];
            } else {
                px = mid_pred(A[0], B[0], C[0]);
                py = mid_pred(A[1], B[1], C[1]);
            }
        } else if (s->mb_x) { // predictor C is not out of bounds
            px = C[0];
            py = C[1];
        } else {
            px = py = 0;
        }
        /* Pullback MV as specified in 8.3.5.3.4 */
        {
            int qx, qy, X, Y;
            if (v->profile < PROFILE_ADVANCED) {
                qx = (s->mb_x << 5);
                qy = (s->mb_y << 5);
                X  = (s->mb_width  << 5) - 4;
                Y  = (s->mb_height << 5) - 4;
                if (qx + px < -28) px = -28 - qx;
                if (qy + py < -28) py = -28 - qy;
                if (qx + px > X) px = X - qx;
                if (qy + py > Y) py = Y - qy;
            } else {
                qx = (s->mb_x << 6);
                qy = (s->mb_y << 6);
                X  = (s->mb_width  << 6) - 4;
                Y  = (s->mb_height << 6) - 4;
                if (qx + px < -60) px = -60 - qx;
                if (qy + py < -60) py = -60 - qy;
                if (qx + px > X) px = X - qx;
                if (qy + py > Y) py = Y - qy;
            }
        }
        /* Calculate hybrid prediction as specified in 8.3.5.3.5 */
        if (0 && !s->first_slice_line && s->mb_x) {
            if (is_intra[xy - wrap])
                sum = FFABS(px) + FFABS(py);
            else
                sum = FFABS(px - A[0]) + FFABS(py - A[1]);
            if (sum > 32) {
                if (get_bits1(&s->gb)) {
                    px = A[0];
                    py = A[1];
                } else {
                    px = C[0];
                    py = C[1];
                }
            } else {
                if (is_intra[xy - 2])
                    sum = FFABS(px) + FFABS(py);
                else
                    sum = FFABS(px - C[0]) + FFABS(py - C[1]);
                if (sum > 32) {
                    if (get_bits1(&s->gb)) {
                        px = A[0];
                        py = A[1];
                    } else {
                        px = C[0];
                        py = C[1];
                    }
                }
            }
        }
        /* store MV using signed modulus of MV range defined in 4.11 */

        s->mv[1][0][0] = ((px + dmv_x[1] + r_x) & ((r_x << 1) - 1)) - r_x;
        s->mv[1][0][1] = ((py + dmv_y[1] + r_y) & ((r_y << 1) - 1)) - r_y;
    }
    s->current_picture.motion_val[0][xy][0] = s->mv[0][0][0];
    s->current_picture.motion_val[0][xy][1] = s->mv[0][0][1];
    s->current_picture.motion_val[1][xy][0] = s->mv[1][0][0];
    s->current_picture.motion_val[1][xy][1] = s->mv[1][0][1];
}

static inline void vc1_pred_b_mv_intfi(VC1Context *v, int n, int *dmv_x, int *dmv_y, int mv1, int *pred_flag)
{
    int dir = (v->bmvtype == BMV_TYPE_BACKWARD) ? 1 : 0;
    MpegEncContext *s = &v->s;
    int mb_pos = s->mb_x + s->mb_y * s->mb_stride;

    if (v->bmvtype == BMV_TYPE_DIRECT) {
        int total_opp, k, f;
        if (s->next_picture.mb_type[mb_pos + v->mb_off] != MB_TYPE_INTRA) {
            s->mv[0][0][0] = scale_mv(s->next_picture.motion_val[1][s->block_index[0] + v->blocks_off][0],
                                      v->bfraction, 0, s->quarter_sample);
            s->mv[0][0][1] = scale_mv(s->next_picture.motion_val[1][s->block_index[0] + v->blocks_off][1],
                                      v->bfraction, 0, s->quarter_sample);
            s->mv[1][0][0] = scale_mv(s->next_picture.motion_val[1][s->block_index[0] + v->blocks_off][0],
                                      v->bfraction, 1, s->quarter_sample);
            s->mv[1][0][1] = scale_mv(s->next_picture.motion_val[1][s->block_index[0] + v->blocks_off][1],
                                      v->bfraction, 1, s->quarter_sample);

            total_opp = v->mv_f_next[0][s->block_index[0] + v->blocks_off]
                      + v->mv_f_next[0][s->block_index[1] + v->blocks_off]
                      + v->mv_f_next[0][s->block_index[2] + v->blocks_off]
                      + v->mv_f_next[0][s->block_index[3] + v->blocks_off];
            f = (total_opp > 2) ? 1 : 0;
        } else {
            s->mv[0][0][0] = s->mv[0][0][1] = 0;
            s->mv[1][0][0] = s->mv[1][0][1] = 0;
            f = 0;
        }
        v->ref_field_type[0] = v->ref_field_type[1] = v->cur_field_type ^ f;
        for (k = 0; k < 4; k++) {
            s->current_picture.motion_val[0][s->block_index[k] + v->blocks_off][0] = s->mv[0][0][0];
            s->current_picture.motion_val[0][s->block_index[k] + v->blocks_off][1] = s->mv[0][0][1];
            s->current_picture.motion_val[1][s->block_index[k] + v->blocks_off][0] = s->mv[1][0][0];
            s->current_picture.motion_val[1][s->block_index[k] + v->blocks_off][1] = s->mv[1][0][1];
            v->mv_f[0][s->block_index[k] + v->blocks_off] = f;
            v->mv_f[1][s->block_index[k] + v->blocks_off] = f;
        }
        return;
    }
    if (v->bmvtype == BMV_TYPE_INTERPOLATED) {
        vc1_pred_mv(v, 0, dmv_x[0], dmv_y[0],   1, v->range_x, v->range_y, v->mb_type[0], pred_flag[0], 0);
        vc1_pred_mv(v, 0, dmv_x[1], dmv_y[1],   1, v->range_x, v->range_y, v->mb_type[0], pred_flag[1], 1);
        return;
    }
    if (dir) { // backward
        vc1_pred_mv(v, n, dmv_x[1], dmv_y[1], mv1, v->range_x, v->range_y, v->mb_type[0], pred_flag[1], 1);
        if (n == 3 || mv1) {
            vc1_pred_mv(v, 0, dmv_x[0], dmv_y[0],   1, v->range_x, v->range_y, v->mb_type[0], 0, 0);
        }
    } else { // forward
        vc1_pred_mv(v, n, dmv_x[0], dmv_y[0], mv1, v->range_x, v->range_y, v->mb_type[0], pred_flag[0], 0);
        if (n == 3 || mv1) {
            vc1_pred_mv(v, 0, dmv_x[1], dmv_y[1],   1, v->range_x, v->range_y, v->mb_type[0], 0, 1);
        }
    }
}

/** Get predicted DC value for I-frames only
 * prediction dir: left=0, top=1
 * @param s MpegEncContext
 * @param overlap flag indicating that overlap filtering is used
 * @param pq integer part of picture quantizer
 * @param[in] n block index in the current MB
 * @param dc_val_ptr Pointer to DC predictor
 * @param dir_ptr Prediction direction for use in AC prediction
 */
static inline int vc1_i_pred_dc(MpegEncContext *s, int overlap, int pq, int n,
                                int16_t **dc_val_ptr, int *dir_ptr)
{
    int a, b, c, wrap, pred, scale;
    int16_t *dc_val;
    static const uint16_t dcpred[32] = {
        -1, 1024,  512,  341,  256,  205,  171,  146,  128,
             114,  102,   93,   85,   79,   73,   68,   64,
              60,   57,   54,   51,   49,   47,   45,   43,
              41,   39,   38,   37,   35,   34,   33
    };

    /* find prediction - wmv3_dc_scale always used here in fact */
    if (n < 4) scale = s->y_dc_scale;
    else       scale = s->c_dc_scale;

    wrap   = s->block_wrap[n];
    dc_val = s->dc_val[0] + s->block_index[n];

    /* B A
     * C X
     */
    c = dc_val[ - 1];
    b = dc_val[ - 1 - wrap];
    a = dc_val[ - wrap];

    if (pq < 9 || !overlap) {
        /* Set outer values */
        if (s->first_slice_line && (n != 2 && n != 3))
            b = a = dcpred[scale];
        if (s->mb_x == 0 && (n != 1 && n != 3))
            b = c = dcpred[scale];
    } else {
        /* Set outer values */
        if (s->first_slice_line && (n != 2 && n != 3))
            b = a = 0;
        if (s->mb_x == 0 && (n != 1 && n != 3))
            b = c = 0;
    }

    if (abs(a - b) <= abs(b - c)) {
        pred     = c;
        *dir_ptr = 1; // left
    } else {
        pred     = a;
        *dir_ptr = 0; // top
    }

    /* update predictor */
    *dc_val_ptr = &dc_val[0];
    return pred;
}


/** Get predicted DC value
 * prediction dir: left=0, top=1
 * @param s MpegEncContext
 * @param overlap flag indicating that overlap filtering is used
 * @param pq integer part of picture quantizer
 * @param[in] n block index in the current MB
 * @param a_avail flag indicating top block availability
 * @param c_avail flag indicating left block availability
 * @param dc_val_ptr Pointer to DC predictor
 * @param dir_ptr Prediction direction for use in AC prediction
 */
static inline int vc1_pred_dc(MpegEncContext *s, int overlap, int pq, int n,
                              int a_avail, int c_avail,
                              int16_t **dc_val_ptr, int *dir_ptr)
{
    int a, b, c, wrap, pred;
    int16_t *dc_val;
    int mb_pos = s->mb_x + s->mb_y * s->mb_stride;
    int q1, q2 = 0;
    int dqscale_index;

    wrap = s->block_wrap[n];
    dc_val = s->dc_val[0] + s->block_index[n];

    /* B A
     * C X
     */
    c = dc_val[ - 1];
    b = dc_val[ - 1 - wrap];
    a = dc_val[ - wrap];
    /* scale predictors if needed */
    q1 = s->current_picture.qscale_table[mb_pos];
    dqscale_index = s->y_dc_scale_table[q1] - 1;
    if (dqscale_index < 0)
        return 0;
    if (c_avail && (n != 1 && n != 3)) {
        q2 = s->current_picture.qscale_table[mb_pos - 1];
        if (q2 && q2 != q1)
            c = (c * s->y_dc_scale_table[q2] * ff_vc1_dqscale[dqscale_index] + 0x20000) >> 18;
    }
    if (a_avail && (n != 2 && n != 3)) {
        q2 = s->current_picture.qscale_table[mb_pos - s->mb_stride];
        if (q2 && q2 != q1)
            a = (a * s->y_dc_scale_table[q2] * ff_vc1_dqscale[dqscale_index] + 0x20000) >> 18;
    }
    if (a_avail && c_avail && (n != 3)) {
        int off = mb_pos;
        if (n != 1)
            off--;
        if (n != 2)
            off -= s->mb_stride;
        q2 = s->current_picture.qscale_table[off];
        if (q2 && q2 != q1)
            b = (b * s->y_dc_scale_table[q2] * ff_vc1_dqscale[dqscale_index] + 0x20000) >> 18;
    }

    if (a_avail && c_avail) {
        if (abs(a - b) <= abs(b - c)) {
            pred     = c;
            *dir_ptr = 1; // left
        } else {
            pred     = a;
            *dir_ptr = 0; // top
        }
    } else if (a_avail) {
        pred     = a;
        *dir_ptr = 0; // top
    } else if (c_avail) {
        pred     = c;
        *dir_ptr = 1; // left
    } else {
        pred     = 0;
        *dir_ptr = 1; // left
    }

    /* update predictor */
    *dc_val_ptr = &dc_val[0];
    return pred;
}

/** @} */ // Block group

/**
 * @name VC1 Macroblock-level functions in Simple/Main Profiles
 * @see 7.1.4, p91 and 8.1.1.7, p(1)04
 * @{
 */

static inline int vc1_coded_block_pred(MpegEncContext * s, int n,
                                       uint8_t **coded_block_ptr)
{
    int xy, wrap, pred, a, b, c;

    xy   = s->block_index[n];
    wrap = s->b8_stride;

    /* B C
     * A X
     */
    a = s->coded_block[xy - 1       ];
    b = s->coded_block[xy - 1 - wrap];
    c = s->coded_block[xy     - wrap];

    if (b == c) {
        pred = a;
    } else {
        pred = c;
    }

    /* store value */
    *coded_block_ptr = &s->coded_block[xy];

    return pred;
}

/**
 * Decode one AC coefficient
 * @param v The VC1 context
 * @param last Last coefficient
 * @param skip How much zero coefficients to skip
 * @param value Decoded AC coefficient value
 * @param codingset set of VLC to decode data
 * @see 8.1.3.4
 */
static void vc1_decode_ac_coeff(VC1Context *v, int *last, int *skip,
                                int *value, int codingset)
{
    GetBitContext *gb = &v->s.gb;
    int index, escape, run = 0, level = 0, lst = 0;

    index = get_vlc2(gb, ff_vc1_ac_coeff_table[codingset].table, AC_VLC_BITS, 3);
    if (index != ff_vc1_ac_sizes[codingset] - 1) {
        run   = vc1_index_decode_table[codingset][index][0];
        level = vc1_index_decode_table[codingset][index][1];
        lst   = index >= vc1_last_decode_table[codingset] || get_bits_left(gb) < 0;
        if (get_bits1(gb))
            level = -level;
    } else {
        escape = decode210(gb);
        if (escape != 2) {
            index = get_vlc2(gb, ff_vc1_ac_coeff_table[codingset].table, AC_VLC_BITS, 3);
            run   = vc1_index_decode_table[codingset][index][0];
            level = vc1_index_decode_table[codingset][index][1];
            lst   = index >= vc1_last_decode_table[codingset];
            if (escape == 0) {
                if (lst)
                    level += vc1_last_delta_level_table[codingset][run];
                else
                    level += vc1_delta_level_table[codingset][run];
            } else {
                if (lst)
                    run += vc1_last_delta_run_table[codingset][level] + 1;
                else
                    run += vc1_delta_run_table[codingset][level] + 1;
            }
            if (get_bits1(gb))
                level = -level;
        } else {
            int sign;
            lst = get_bits1(gb);
            if (v->s.esc3_level_length == 0) {
                if (v->pq < 8 || v->dquantfrm) { // table 59
                    v->s.esc3_level_length = get_bits(gb, 3);
                    if (!v->s.esc3_level_length)
                        v->s.esc3_level_length = get_bits(gb, 2) + 8;
                } else { // table 60
                    v->s.esc3_level_length = get_unary(gb, 1, 6) + 2;
                }
                v->s.esc3_run_length = 3 + get_bits(gb, 2);
            }
            run   = get_bits(gb, v->s.esc3_run_length);
            sign  = get_bits1(gb);
            level = get_bits(gb, v->s.esc3_level_length);
            if (sign)
                level = -level;
        }
    }

    *last  = lst;
    *skip  = run;
    *value = level;
}

/** Decode intra block in intra frames - should be faster than decode_intra_block
 * @param v VC1Context
 * @param block block to decode
 * @param[in] n subblock index
 * @param coded are AC coeffs present or not
 * @param codingset set of VLC to decode data
 */
static int vc1_decode_i_block(VC1Context *v, int16_t block[64], int n,
                              int coded, int codingset)
{
    GetBitContext *gb = &v->s.gb;
    MpegEncContext *s = &v->s;
    int dc_pred_dir = 0; /* Direction of the DC prediction used */
    int i;
    int16_t *dc_val;
    int16_t *ac_val, *ac_val2;
    int dcdiff;

    /* Get DC differential */
    if (n < 4) {
        dcdiff = get_vlc2(&s->gb, ff_msmp4_dc_luma_vlc[s->dc_table_index].table, DC_VLC_BITS, 3);
    } else {
        dcdiff = get_vlc2(&s->gb, ff_msmp4_dc_chroma_vlc[s->dc_table_index].table, DC_VLC_BITS, 3);
    }
    if (dcdiff < 0) {
        av_log(s->avctx, AV_LOG_ERROR, "Illegal DC VLC\n");
        return -1;
    }
    if (dcdiff) {
        if (dcdiff == 119 /* ESC index value */) {
            /* TODO: Optimize */
            if (v->pq == 1)      dcdiff = get_bits(gb, 10);
            else if (v->pq == 2) dcdiff = get_bits(gb, 9);
            else                 dcdiff = get_bits(gb, 8);
        } else {
            if (v->pq == 1)
                dcdiff = (dcdiff << 2) + get_bits(gb, 2) - 3;
            else if (v->pq == 2)
                dcdiff = (dcdiff << 1) + get_bits1(gb)   - 1;
        }
        if (get_bits1(gb))
            dcdiff = -dcdiff;
    }

    /* Prediction */
    dcdiff += vc1_i_pred_dc(&v->s, v->overlap, v->pq, n, &dc_val, &dc_pred_dir);
    *dc_val = dcdiff;

    /* Store the quantized DC coeff, used for prediction */
    if (n < 4) {
        block[0] = dcdiff * s->y_dc_scale;
    } else {
        block[0] = dcdiff * s->c_dc_scale;
    }
    /* Skip ? */
    if (!coded) {
        goto not_coded;
    }

    // AC Decoding
    i = 1;

    {
        int last = 0, skip, value;
        const uint8_t *zz_table;
        int scale;
        int k;

        scale = v->pq * 2 + v->halfpq;

        if (v->s.ac_pred) {
            if (!dc_pred_dir)
                zz_table = v->zz_8x8[2];
            else
                zz_table = v->zz_8x8[3];
        } else
            zz_table = v->zz_8x8[1];

        ac_val  = s->ac_val[0][0] + s->block_index[n] * 16;
        ac_val2 = ac_val;
        if (dc_pred_dir) // left
            ac_val -= 16;
        else // top
            ac_val -= 16 * s->block_wrap[n];

        while (!last) {
            vc1_decode_ac_coeff(v, &last, &skip, &value, codingset);
            i += skip;
            if (i > 63)
                break;
            block[zz_table[i++]] = value;
        }

        /* apply AC prediction if needed */
        if (s->ac_pred) {
            if (dc_pred_dir) { // left
                for (k = 1; k < 8; k++)
                    block[k << v->left_blk_sh] += ac_val[k];
            } else { // top
                for (k = 1; k < 8; k++)
                    block[k << v->top_blk_sh] += ac_val[k + 8];
            }
        }
        /* save AC coeffs for further prediction */
        for (k = 1; k < 8; k++) {
            ac_val2[k]     = block[k << v->left_blk_sh];
            ac_val2[k + 8] = block[k << v->top_blk_sh];
        }

        /* scale AC coeffs */
        for (k = 1; k < 64; k++)
            if (block[k]) {
                block[k] *= scale;
                if (!v->pquantizer)
                    block[k] += (block[k] < 0) ? -v->pq : v->pq;
            }

        if (s->ac_pred) i = 63;
    }

not_coded:
    if (!coded) {
        int k, scale;
        ac_val  = s->ac_val[0][0] + s->block_index[n] * 16;
        ac_val2 = ac_val;

        i = 0;
        scale = v->pq * 2 + v->halfpq;
        memset(ac_val2, 0, 16 * 2);
        if (dc_pred_dir) { // left
            ac_val -= 16;
            if (s->ac_pred)
                memcpy(ac_val2, ac_val, 8 * 2);
        } else { // top
            ac_val -= 16 * s->block_wrap[n];
            if (s->ac_pred)
                memcpy(ac_val2 + 8, ac_val + 8, 8 * 2);
        }

        /* apply AC prediction if needed */
        if (s->ac_pred) {
            if (dc_pred_dir) { //left
                for (k = 1; k < 8; k++) {
                    block[k << v->left_blk_sh] = ac_val[k] * scale;
                    if (!v->pquantizer && block[k << v->left_blk_sh])
                        block[k << v->left_blk_sh] += (block[k << v->left_blk_sh] < 0) ? -v->pq : v->pq;
                }
            } else { // top
                for (k = 1; k < 8; k++) {
                    block[k << v->top_blk_sh] = ac_val[k + 8] * scale;
                    if (!v->pquantizer && block[k << v->top_blk_sh])
                        block[k << v->top_blk_sh] += (block[k << v->top_blk_sh] < 0) ? -v->pq : v->pq;
                }
            }
            i = 63;
        }
    }
    s->block_last_index[n] = i;

    return 0;
}

/** Decode intra block in intra frames - should be faster than decode_intra_block
 * @param v VC1Context
 * @param block block to decode
 * @param[in] n subblock number
 * @param coded are AC coeffs present or not
 * @param codingset set of VLC to decode data
 * @param mquant quantizer value for this macroblock
 */
static int vc1_decode_i_block_adv(VC1Context *v, int16_t block[64], int n,
                                  int coded, int codingset, int mquant)
{
    GetBitContext *gb = &v->s.gb;
    MpegEncContext *s = &v->s;
    int dc_pred_dir = 0; /* Direction of the DC prediction used */
    int i;
    int16_t *dc_val = NULL;
    int16_t *ac_val, *ac_val2;
    int dcdiff;
    int a_avail = v->a_avail, c_avail = v->c_avail;
    int use_pred = s->ac_pred;
    int scale;
    int q1, q2 = 0;
    int mb_pos = s->mb_x + s->mb_y * s->mb_stride;

    /* Get DC differential */
    if (n < 4) {
        dcdiff = get_vlc2(&s->gb, ff_msmp4_dc_luma_vlc[s->dc_table_index].table, DC_VLC_BITS, 3);
    } else {
        dcdiff = get_vlc2(&s->gb, ff_msmp4_dc_chroma_vlc[s->dc_table_index].table, DC_VLC_BITS, 3);
    }
    if (dcdiff < 0) {
        av_log(s->avctx, AV_LOG_ERROR, "Illegal DC VLC\n");
        return -1;
    }
    if (dcdiff) {
        if (dcdiff == 119 /* ESC index value */) {
            /* TODO: Optimize */
            if (mquant == 1)      dcdiff = get_bits(gb, 10);
            else if (mquant == 2) dcdiff = get_bits(gb, 9);
            else                  dcdiff = get_bits(gb, 8);
        } else {
            if (mquant == 1)
                dcdiff = (dcdiff << 2) + get_bits(gb, 2) - 3;
            else if (mquant == 2)
                dcdiff = (dcdiff << 1) + get_bits1(gb)   - 1;
        }
        if (get_bits1(gb))
            dcdiff = -dcdiff;
    }

    /* Prediction */
    dcdiff += vc1_pred_dc(&v->s, v->overlap, mquant, n, v->a_avail, v->c_avail, &dc_val, &dc_pred_dir);
    *dc_val = dcdiff;

    /* Store the quantized DC coeff, used for prediction */
    if (n < 4) {
        block[0] = dcdiff * s->y_dc_scale;
    } else {
        block[0] = dcdiff * s->c_dc_scale;
    }

    //AC Decoding
    i = 1;

    /* check if AC is needed at all */
    if (!a_avail && !c_avail)
        use_pred = 0;
    ac_val  = s->ac_val[0][0] + s->block_index[n] * 16;
    ac_val2 = ac_val;

    scale = mquant * 2 + ((mquant == v->pq) ? v->halfpq : 0);

    if (dc_pred_dir) // left
        ac_val -= 16;
    else // top
        ac_val -= 16 * s->block_wrap[n];

    q1 = s->current_picture.qscale_table[mb_pos];
    if ( dc_pred_dir && c_avail && mb_pos)
        q2 = s->current_picture.qscale_table[mb_pos - 1];
    if (!dc_pred_dir && a_avail && mb_pos >= s->mb_stride)
        q2 = s->current_picture.qscale_table[mb_pos - s->mb_stride];
    if ( dc_pred_dir && n == 1)
        q2 = q1;
    if (!dc_pred_dir && n == 2)
        q2 = q1;
    if (n == 3)
        q2 = q1;

    if (coded) {
        int last = 0, skip, value;
        const uint8_t *zz_table;
        int k;

        if (v->s.ac_pred) {
            if (!use_pred && v->fcm == ILACE_FRAME) {
                zz_table = v->zzi_8x8;
            } else {
                if (!dc_pred_dir) // top
                    zz_table = v->zz_8x8[2];
                else // left
                    zz_table = v->zz_8x8[3];
            }
        } else {
            if (v->fcm != ILACE_FRAME)
                zz_table = v->zz_8x8[1];
            else
                zz_table = v->zzi_8x8;
        }

        while (!last) {
            vc1_decode_ac_coeff(v, &last, &skip, &value, codingset);
            i += skip;
            if (i > 63)
                break;
            block[zz_table[i++]] = value;
        }

        /* apply AC prediction if needed */
        if (use_pred) {
            /* scale predictors if needed*/
            if (q2 && q1 != q2) {
                q1 = q1 * 2 + ((q1 == v->pq) ? v->halfpq : 0) - 1;
                q2 = q2 * 2 + ((q2 == v->pq) ? v->halfpq : 0) - 1;

                if (q1 < 1)
                    return AVERROR_INVALIDDATA;
                if (dc_pred_dir) { // left
                    for (k = 1; k < 8; k++)
                        block[k << v->left_blk_sh] += (ac_val[k] * q2 * ff_vc1_dqscale[q1 - 1] + 0x20000) >> 18;
                } else { // top
                    for (k = 1; k < 8; k++)
                        block[k << v->top_blk_sh] += (ac_val[k + 8] * q2 * ff_vc1_dqscale[q1 - 1] + 0x20000) >> 18;
                }
            } else {
                if (dc_pred_dir) { //left
                    for (k = 1; k < 8; k++)
                        block[k << v->left_blk_sh] += ac_val[k];
                } else { //top
                    for (k = 1; k < 8; k++)
                        block[k << v->top_blk_sh] += ac_val[k + 8];
                }
            }
        }
        /* save AC coeffs for further prediction */
        for (k = 1; k < 8; k++) {
            ac_val2[k    ] = block[k << v->left_blk_sh];
            ac_val2[k + 8] = block[k << v->top_blk_sh];
        }

        /* scale AC coeffs */
        for (k = 1; k < 64; k++)
            if (block[k]) {
                block[k] *= scale;
                if (!v->pquantizer)
                    block[k] += (block[k] < 0) ? -mquant : mquant;
            }

        if (use_pred) i = 63;
    } else { // no AC coeffs
        int k;

        memset(ac_val2, 0, 16 * 2);
        if (dc_pred_dir) { // left
            if (use_pred) {
                memcpy(ac_val2, ac_val, 8 * 2);
                if (q2 && q1 != q2) {
                    q1 = q1 * 2 + ((q1 == v->pq) ? v->halfpq : 0) - 1;
                    q2 = q2 * 2 + ((q2 == v->pq) ? v->halfpq : 0) - 1;
                    if (q1 < 1)
                        return AVERROR_INVALIDDATA;
                    for (k = 1; k < 8; k++)
                        ac_val2[k] = (ac_val2[k] * q2 * ff_vc1_dqscale[q1 - 1] + 0x20000) >> 18;
                }
            }
        } else { // top
            if (use_pred) {
                memcpy(ac_val2 + 8, ac_val + 8, 8 * 2);
                if (q2 && q1 != q2) {
                    q1 = q1 * 2 + ((q1 == v->pq) ? v->halfpq : 0) - 1;
                    q2 = q2 * 2 + ((q2 == v->pq) ? v->halfpq : 0) - 1;
                    if (q1 < 1)
                        return AVERROR_INVALIDDATA;
                    for (k = 1; k < 8; k++)
                        ac_val2[k + 8] = (ac_val2[k + 8] * q2 * ff_vc1_dqscale[q1 - 1] + 0x20000) >> 18;
                }
            }
        }

        /* apply AC prediction if needed */
        if (use_pred) {
            if (dc_pred_dir) { // left
                for (k = 1; k < 8; k++) {
                    block[k << v->left_blk_sh] = ac_val2[k] * scale;
                    if (!v->pquantizer && block[k << v->left_blk_sh])
                        block[k << v->left_blk_sh] += (block[k << v->left_blk_sh] < 0) ? -mquant : mquant;
                }
            } else { // top
                for (k = 1; k < 8; k++) {
                    block[k << v->top_blk_sh] = ac_val2[k + 8] * scale;
                    if (!v->pquantizer && block[k << v->top_blk_sh])
                        block[k << v->top_blk_sh] += (block[k << v->top_blk_sh] < 0) ? -mquant : mquant;
                }
            }
            i = 63;
        }
    }
    s->block_last_index[n] = i;

    return 0;
}

/** Decode intra block in inter frames - more generic version than vc1_decode_i_block
 * @param v VC1Context
 * @param block block to decode
 * @param[in] n subblock index
 * @param coded are AC coeffs present or not
 * @param mquant block quantizer
 * @param codingset set of VLC to decode data
 */
static int vc1_decode_intra_block(VC1Context *v, int16_t block[64], int n,
                                  int coded, int mquant, int codingset)
{
    GetBitContext *gb = &v->s.gb;
    MpegEncContext *s = &v->s;
    int dc_pred_dir = 0; /* Direction of the DC prediction used */
    int i;
    int16_t *dc_val = NULL;
    int16_t *ac_val, *ac_val2;
    int dcdiff;
    int mb_pos = s->mb_x + s->mb_y * s->mb_stride;
    int a_avail = v->a_avail, c_avail = v->c_avail;
    int use_pred = s->ac_pred;
    int scale;
    int q1, q2 = 0;

    s->bdsp.clear_block(block);

    /* XXX: Guard against dumb values of mquant */
    mquant = (mquant < 1) ? 0 : ((mquant > 31) ? 31 : mquant);

    /* Set DC scale - y and c use the same */
    s->y_dc_scale = s->y_dc_scale_table[mquant];
    s->c_dc_scale = s->c_dc_scale_table[mquant];

    /* Get DC differential */
    if (n < 4) {
        dcdiff = get_vlc2(&s->gb, ff_msmp4_dc_luma_vlc[s->dc_table_index].table, DC_VLC_BITS, 3);
    } else {
        dcdiff = get_vlc2(&s->gb, ff_msmp4_dc_chroma_vlc[s->dc_table_index].table, DC_VLC_BITS, 3);
    }
    if (dcdiff < 0) {
        av_log(s->avctx, AV_LOG_ERROR, "Illegal DC VLC\n");
        return -1;
    }
    if (dcdiff) {
        if (dcdiff == 119 /* ESC index value */) {
            /* TODO: Optimize */
            if (mquant == 1)      dcdiff = get_bits(gb, 10);
            else if (mquant == 2) dcdiff = get_bits(gb, 9);
            else                  dcdiff = get_bits(gb, 8);
        } else {
            if (mquant == 1)
                dcdiff = (dcdiff << 2) + get_bits(gb, 2) - 3;
            else if (mquant == 2)
                dcdiff = (dcdiff << 1) + get_bits1(gb)   - 1;
        }
        if (get_bits1(gb))
            dcdiff = -dcdiff;
    }

    /* Prediction */
    dcdiff += vc1_pred_dc(&v->s, v->overlap, mquant, n, a_avail, c_avail, &dc_val, &dc_pred_dir);
    *dc_val = dcdiff;

    /* Store the quantized DC coeff, used for prediction */

    if (n < 4) {
        block[0] = dcdiff * s->y_dc_scale;
    } else {
        block[0] = dcdiff * s->c_dc_scale;
    }

    //AC Decoding
    i = 1;

    /* check if AC is needed at all and adjust direction if needed */
    if (!a_avail) dc_pred_dir = 1;
    if (!c_avail) dc_pred_dir = 0;
    if (!a_avail && !c_avail) use_pred = 0;
    ac_val = s->ac_val[0][0] + s->block_index[n] * 16;
    ac_val2 = ac_val;

    scale = mquant * 2 + v->halfpq;

    if (dc_pred_dir) //left
        ac_val -= 16;
    else //top
        ac_val -= 16 * s->block_wrap[n];

    q1 = s->current_picture.qscale_table[mb_pos];
    if (dc_pred_dir && c_avail && mb_pos)
        q2 = s->current_picture.qscale_table[mb_pos - 1];
    if (!dc_pred_dir && a_avail && mb_pos >= s->mb_stride)
        q2 = s->current_picture.qscale_table[mb_pos - s->mb_stride];
    if ( dc_pred_dir && n == 1)
        q2 = q1;
    if (!dc_pred_dir && n == 2)
        q2 = q1;
    if (n == 3) q2 = q1;

    if (coded) {
        int last = 0, skip, value;
        int k;

        while (!last) {
            vc1_decode_ac_coeff(v, &last, &skip, &value, codingset);
            i += skip;
            if (i > 63)
                break;
            if (v->fcm == PROGRESSIVE)
                block[v->zz_8x8[0][i++]] = value;
            else {
                if (use_pred && (v->fcm == ILACE_FRAME)) {
                    if (!dc_pred_dir) // top
                        block[v->zz_8x8[2][i++]] = value;
                    else // left
                        block[v->zz_8x8[3][i++]] = value;
                } else {
                    block[v->zzi_8x8[i++]] = value;
                }
            }
        }

        /* apply AC prediction if needed */
        if (use_pred) {
            /* scale predictors if needed*/
            if (q2 && q1 != q2) {
                q1 = q1 * 2 + ((q1 == v->pq) ? v->halfpq : 0) - 1;
                q2 = q2 * 2 + ((q2 == v->pq) ? v->halfpq : 0) - 1;

                if (q1 < 1)
                    return AVERROR_INVALIDDATA;
                if (dc_pred_dir) { // left
                    for (k = 1; k < 8; k++)
                        block[k << v->left_blk_sh] += (ac_val[k] * q2 * ff_vc1_dqscale[q1 - 1] + 0x20000) >> 18;
                } else { //top
                    for (k = 1; k < 8; k++)
                        block[k << v->top_blk_sh] += (ac_val[k + 8] * q2 * ff_vc1_dqscale[q1 - 1] + 0x20000) >> 18;
                }
            } else {
                if (dc_pred_dir) { // left
                    for (k = 1; k < 8; k++)
                        block[k << v->left_blk_sh] += ac_val[k];
                } else { // top
                    for (k = 1; k < 8; k++)
                        block[k << v->top_blk_sh] += ac_val[k + 8];
                }
            }
        }
        /* save AC coeffs for further prediction */
        for (k = 1; k < 8; k++) {
            ac_val2[k    ] = block[k << v->left_blk_sh];
            ac_val2[k + 8] = block[k << v->top_blk_sh];
        }

        /* scale AC coeffs */
        for (k = 1; k < 64; k++)
            if (block[k]) {
                block[k] *= scale;
                if (!v->pquantizer)
                    block[k] += (block[k] < 0) ? -mquant : mquant;
            }

        if (use_pred) i = 63;
    } else { // no AC coeffs
        int k;

        memset(ac_val2, 0, 16 * 2);
        if (dc_pred_dir) { // left
            if (use_pred) {
                memcpy(ac_val2, ac_val, 8 * 2);
                if (q2 && q1 != q2) {
                    q1 = q1 * 2 + ((q1 == v->pq) ? v->halfpq : 0) - 1;
                    q2 = q2 * 2 + ((q2 == v->pq) ? v->halfpq : 0) - 1;
                    if (q1 < 1)
                        return AVERROR_INVALIDDATA;
                    for (k = 1; k < 8; k++)
                        ac_val2[k] = (ac_val2[k] * q2 * ff_vc1_dqscale[q1 - 1] + 0x20000) >> 18;
                }
            }
        } else { // top
            if (use_pred) {
                memcpy(ac_val2 + 8, ac_val + 8, 8 * 2);
                if (q2 && q1 != q2) {
                    q1 = q1 * 2 + ((q1 == v->pq) ? v->halfpq : 0) - 1;
                    q2 = q2 * 2 + ((q2 == v->pq) ? v->halfpq : 0) - 1;
                    if (q1 < 1)
                        return AVERROR_INVALIDDATA;
                    for (k = 1; k < 8; k++)
                        ac_val2[k + 8] = (ac_val2[k + 8] * q2 * ff_vc1_dqscale[q1 - 1] + 0x20000) >> 18;
                }
            }
        }

        /* apply AC prediction if needed */
        if (use_pred) {
            if (dc_pred_dir) { // left
                for (k = 1; k < 8; k++) {
                    block[k << v->left_blk_sh] = ac_val2[k] * scale;
                    if (!v->pquantizer && block[k << v->left_blk_sh])
                        block[k << v->left_blk_sh] += (block[k << v->left_blk_sh] < 0) ? -mquant : mquant;
                }
            } else { // top
                for (k = 1; k < 8; k++) {
                    block[k << v->top_blk_sh] = ac_val2[k + 8] * scale;
                    if (!v->pquantizer && block[k << v->top_blk_sh])
                        block[k << v->top_blk_sh] += (block[k << v->top_blk_sh] < 0) ? -mquant : mquant;
                }
            }
            i = 63;
        }
    }
    s->block_last_index[n] = i;

    return 0;
}

/** Decode P block
 */
static int vc1_decode_p_block(VC1Context *v, int16_t block[64], int n,
                              int mquant, int ttmb, int first_block,
                              uint8_t *dst, int linesize, int skip_block,
                              int *ttmb_out)
{
    MpegEncContext *s = &v->s;
    GetBitContext *gb = &s->gb;
    int i, j;
    int subblkpat = 0;
    int scale, off, idx, last, skip, value;
    int ttblk = ttmb & 7;
    int pat = 0;

    s->bdsp.clear_block(block);

    if (ttmb == -1) {
        ttblk = ff_vc1_ttblk_to_tt[v->tt_index][get_vlc2(gb, ff_vc1_ttblk_vlc[v->tt_index].table, VC1_TTBLK_VLC_BITS, 1)];
    }
    if (ttblk == TT_4X4) {
        subblkpat = ~(get_vlc2(gb, ff_vc1_subblkpat_vlc[v->tt_index].table, VC1_SUBBLKPAT_VLC_BITS, 1) + 1);
    }
    if ((ttblk != TT_8X8 && ttblk != TT_4X4)
        && ((v->ttmbf || (ttmb != -1 && (ttmb & 8) && !first_block))
            || (!v->res_rtm_flag && !first_block))) {
        subblkpat = decode012(gb);
        if (subblkpat)
            subblkpat ^= 3; // swap decoded pattern bits
        if (ttblk == TT_8X4_TOP || ttblk == TT_8X4_BOTTOM)
            ttblk = TT_8X4;
        if (ttblk == TT_4X8_RIGHT || ttblk == TT_4X8_LEFT)
            ttblk = TT_4X8;
    }
    scale = 2 * mquant + ((v->pq == mquant) ? v->halfpq : 0);

    // convert transforms like 8X4_TOP to generic TT and SUBBLKPAT
    if (ttblk == TT_8X4_TOP || ttblk == TT_8X4_BOTTOM) {
        subblkpat = 2 - (ttblk == TT_8X4_TOP);
        ttblk     = TT_8X4;
    }
    if (ttblk == TT_4X8_RIGHT || ttblk == TT_4X8_LEFT) {
        subblkpat = 2 - (ttblk == TT_4X8_LEFT);
        ttblk     = TT_4X8;
    }
    switch (ttblk) {
    case TT_8X8:
        pat  = 0xF;
        i    = 0;
        last = 0;
        while (!last) {
            vc1_decode_ac_coeff(v, &last, &skip, &value, v->codingset2);
            i += skip;
            if (i > 63)
                break;
            if (!v->fcm)
                idx = v->zz_8x8[0][i++];
            else
                idx = v->zzi_8x8[i++];
            block[idx] = value * scale;
            if (!v->pquantizer)
                block[idx] += (block[idx] < 0) ? -mquant : mquant;
        }
        if (!skip_block) {
            if (i == 1)
                v->vc1dsp.vc1_inv_trans_8x8_dc(dst, linesize, block);
            else {
                v->vc1dsp.vc1_inv_trans_8x8(block);
                s->dsp.add_pixels_clamped(block, dst, linesize);
            }
        }
        break;
    case TT_4X4:
        pat = ~subblkpat & 0xF;
        for (j = 0; j < 4; j++) {
            last = subblkpat & (1 << (3 - j));
            i    = 0;
            off  = (j & 1) * 4 + (j & 2) * 16;
            while (!last) {
                vc1_decode_ac_coeff(v, &last, &skip, &value, v->codingset2);
                i += skip;
                if (i > 15)
                    break;
                if (!v->fcm)
                    idx = ff_vc1_simple_progressive_4x4_zz[i++];
                else
                    idx = ff_vc1_adv_interlaced_4x4_zz[i++];
                block[idx + off] = value * scale;
                if (!v->pquantizer)
                    block[idx + off] += (block[idx + off] < 0) ? -mquant : mquant;
            }
            if (!(subblkpat & (1 << (3 - j))) && !skip_block) {
                if (i == 1)
                    v->vc1dsp.vc1_inv_trans_4x4_dc(dst + (j & 1) * 4 + (j & 2) * 2 * linesize, linesize, block + off);
                else
                    v->vc1dsp.vc1_inv_trans_4x4(dst + (j & 1) * 4 + (j & 2) *  2 * linesize, linesize, block + off);
            }
        }
        break;
    case TT_8X4:
        pat = ~((subblkpat & 2) * 6 + (subblkpat & 1) * 3) & 0xF;
        for (j = 0; j < 2; j++) {
            last = subblkpat & (1 << (1 - j));
            i    = 0;
            off  = j * 32;
            while (!last) {
                vc1_decode_ac_coeff(v, &last, &skip, &value, v->codingset2);
                i += skip;
                if (i > 31)
                    break;
                if (!v->fcm)
                    idx = v->zz_8x4[i++] + off;
                else
                    idx = ff_vc1_adv_interlaced_8x4_zz[i++] + off;
                block[idx] = value * scale;
                if (!v->pquantizer)
                    block[idx] += (block[idx] < 0) ? -mquant : mquant;
            }
            if (!(subblkpat & (1 << (1 - j))) && !skip_block) {
                if (i == 1)
                    v->vc1dsp.vc1_inv_trans_8x4_dc(dst + j * 4 * linesize, linesize, block + off);
                else
                    v->vc1dsp.vc1_inv_trans_8x4(dst + j * 4 * linesize, linesize, block + off);
            }
        }
        break;
    case TT_4X8:
        pat = ~(subblkpat * 5) & 0xF;
        for (j = 0; j < 2; j++) {
            last = subblkpat & (1 << (1 - j));
            i    = 0;
            off  = j * 4;
            while (!last) {
                vc1_decode_ac_coeff(v, &last, &skip, &value, v->codingset2);
                i += skip;
                if (i > 31)
                    break;
                if (!v->fcm)
                    idx = v->zz_4x8[i++] + off;
                else
                    idx = ff_vc1_adv_interlaced_4x8_zz[i++] + off;
                block[idx] = value * scale;
                if (!v->pquantizer)
                    block[idx] += (block[idx] < 0) ? -mquant : mquant;
            }
            if (!(subblkpat & (1 << (1 - j))) && !skip_block) {
                if (i == 1)
                    v->vc1dsp.vc1_inv_trans_4x8_dc(dst + j * 4, linesize, block + off);
                else
                    v->vc1dsp.vc1_inv_trans_4x8(dst + j*4, linesize, block + off);
            }
        }
        break;
    }
    if (ttmb_out)
        *ttmb_out |= ttblk << (n * 4);
    return pat;
}

/** @} */ // Macroblock group

static const int size_table  [6] = { 0, 2, 3, 4,  5,  8 };
static const int offset_table[6] = { 0, 1, 3, 7, 15, 31 };

static av_always_inline void vc1_apply_p_v_loop_filter(VC1Context *v, int block_num)
{
    MpegEncContext *s  = &v->s;
    int mb_cbp         = v->cbp[s->mb_x - s->mb_stride],
        block_cbp      = mb_cbp      >> (block_num * 4), bottom_cbp,
        mb_is_intra    = v->is_intra[s->mb_x - s->mb_stride],
        block_is_intra = mb_is_intra >> (block_num * 4), bottom_is_intra;
    int idx, linesize  = block_num > 3 ? s->uvlinesize : s->linesize, ttblk;
    uint8_t *dst;

    if (block_num > 3) {
        dst      = s->dest[block_num - 3];
    } else {
        dst      = s->dest[0] + (block_num & 1) * 8 + ((block_num & 2) * 4 - 8) * linesize;
    }
    if (s->mb_y != s->end_mb_y || block_num < 2) {
        int16_t (*mv)[2];
        int mv_stride;

        if (block_num > 3) {
            bottom_cbp      = v->cbp[s->mb_x]      >> (block_num * 4);
            bottom_is_intra = v->is_intra[s->mb_x] >> (block_num * 4);
            mv              = &v->luma_mv[s->mb_x - s->mb_stride];
            mv_stride       = s->mb_stride;
        } else {
            bottom_cbp      = (block_num < 2) ? (mb_cbp               >> ((block_num + 2) * 4))
                                              : (v->cbp[s->mb_x]      >> ((block_num - 2) * 4));
            bottom_is_intra = (block_num < 2) ? (mb_is_intra          >> ((block_num + 2) * 4))
                                              : (v->is_intra[s->mb_x] >> ((block_num - 2) * 4));
            mv_stride       = s->b8_stride;
            mv              = &s->current_picture.motion_val[0][s->block_index[block_num] - 2 * mv_stride];
        }

        if (bottom_is_intra & 1 || block_is_intra & 1 ||
            mv[0][0] != mv[mv_stride][0] || mv[0][1] != mv[mv_stride][1]) {
            v->vc1dsp.vc1_v_loop_filter8(dst, linesize, v->pq);
        } else {
            idx = ((bottom_cbp >> 2) | block_cbp) & 3;
            if (idx == 3) {
                v->vc1dsp.vc1_v_loop_filter8(dst, linesize, v->pq);
            } else if (idx) {
                if (idx == 1)
                    v->vc1dsp.vc1_v_loop_filter4(dst + 4, linesize, v->pq);
                else
                    v->vc1dsp.vc1_v_loop_filter4(dst,     linesize, v->pq);
            }
        }
    }

    dst -= 4 * linesize;
    ttblk = (v->ttblk[s->mb_x - s->mb_stride] >> (block_num * 4)) & 0xF;
    if (ttblk == TT_4X4 || ttblk == TT_8X4) {
        idx = (block_cbp | (block_cbp >> 2)) & 3;
        if (idx == 3) {
            v->vc1dsp.vc1_v_loop_filter8(dst, linesize, v->pq);
        } else if (idx) {
            if (idx == 1)
                v->vc1dsp.vc1_v_loop_filter4(dst + 4, linesize, v->pq);
            else
                v->vc1dsp.vc1_v_loop_filter4(dst,     linesize, v->pq);
        }
    }
}

static av_always_inline void vc1_apply_p_h_loop_filter(VC1Context *v, int block_num)
{
    MpegEncContext *s  = &v->s;
    int mb_cbp         = v->cbp[s->mb_x - 1 - s->mb_stride],
        block_cbp      = mb_cbp      >> (block_num * 4), right_cbp,
        mb_is_intra    = v->is_intra[s->mb_x - 1 - s->mb_stride],
        block_is_intra = mb_is_intra >> (block_num * 4), right_is_intra;
    int idx, linesize  = block_num > 3 ? s->uvlinesize : s->linesize, ttblk;
    uint8_t *dst;

    if (block_num > 3) {
        dst = s->dest[block_num - 3] - 8 * linesize;
    } else {
        dst = s->dest[0] + (block_num & 1) * 8 + ((block_num & 2) * 4 - 16) * linesize - 8;
    }

    if (s->mb_x != s->mb_width || !(block_num & 5)) {
        int16_t (*mv)[2];

        if (block_num > 3) {
            right_cbp      = v->cbp[s->mb_x - s->mb_stride] >> (block_num * 4);
            right_is_intra = v->is_intra[s->mb_x - s->mb_stride] >> (block_num * 4);
            mv             = &v->luma_mv[s->mb_x - s->mb_stride - 1];
        } else {
            right_cbp      = (block_num & 1) ? (v->cbp[s->mb_x - s->mb_stride]      >> ((block_num - 1) * 4))
                                             : (mb_cbp                              >> ((block_num + 1) * 4));
            right_is_intra = (block_num & 1) ? (v->is_intra[s->mb_x - s->mb_stride] >> ((block_num - 1) * 4))
                                             : (mb_is_intra                         >> ((block_num + 1) * 4));
            mv             = &s->current_picture.motion_val[0][s->block_index[block_num] - s->b8_stride * 2 - 2];
        }
        if (block_is_intra & 1 || right_is_intra & 1 || mv[0][0] != mv[1][0] || mv[0][1] != mv[1][1]) {
            v->vc1dsp.vc1_h_loop_filter8(dst, linesize, v->pq);
        } else {
            idx = ((right_cbp >> 1) | block_cbp) & 5; // FIXME check
            if (idx == 5) {
                v->vc1dsp.vc1_h_loop_filter8(dst, linesize, v->pq);
            } else if (idx) {
                if (idx == 1)
                    v->vc1dsp.vc1_h_loop_filter4(dst + 4 * linesize, linesize, v->pq);
                else
                    v->vc1dsp.vc1_h_loop_filter4(dst,                linesize, v->pq);
            }
        }
    }

    dst -= 4;
    ttblk = (v->ttblk[s->mb_x - s->mb_stride - 1] >> (block_num * 4)) & 0xf;
    if (ttblk == TT_4X4 || ttblk == TT_4X8) {
        idx = (block_cbp | (block_cbp >> 1)) & 5;
        if (idx == 5) {
            v->vc1dsp.vc1_h_loop_filter8(dst, linesize, v->pq);
        } else if (idx) {
            if (idx == 1)
                v->vc1dsp.vc1_h_loop_filter4(dst + linesize * 4, linesize, v->pq);
            else
                v->vc1dsp.vc1_h_loop_filter4(dst,                linesize, v->pq);
        }
    }
}

static void vc1_apply_p_loop_filter(VC1Context *v)
{
    MpegEncContext *s = &v->s;
    int i;

    for (i = 0; i < 6; i++) {
        vc1_apply_p_v_loop_filter(v, i);
    }

    /* V always precedes H, therefore we run H one MB before V;
     * at the end of a row, we catch up to complete the row */
    if (s->mb_x) {
        for (i = 0; i < 6; i++) {
            vc1_apply_p_h_loop_filter(v, i);
        }
        if (s->mb_x == s->mb_width - 1) {
            s->mb_x++;
            ff_update_block_index(s);
            for (i = 0; i < 6; i++) {
                vc1_apply_p_h_loop_filter(v, i);
            }
        }
    }
}

/** Decode one P-frame MB
 */
static int vc1_decode_p_mb(VC1Context *v)
{
    MpegEncContext *s = &v->s;
    GetBitContext *gb = &s->gb;
    int i, j;
    int mb_pos = s->mb_x + s->mb_y * s->mb_stride;
    int cbp; /* cbp decoding stuff */
    int mqdiff, mquant; /* MB quantization */
    int ttmb = v->ttfrm; /* MB Transform type */

    int mb_has_coeffs = 1; /* last_flag */
    int dmv_x, dmv_y; /* Differential MV components */
    int index, index1; /* LUT indexes */
    int val, sign; /* temp values */
    int first_block = 1;
    int dst_idx, off;
    int skipped, fourmv;
    int block_cbp = 0, pat, block_tt = 0, block_intra = 0;

    mquant = v->pq; /* lossy initialization */

    if (v->mv_type_is_raw)
        fourmv = get_bits1(gb);
    else
        fourmv = v->mv_type_mb_plane[mb_pos];
    if (v->skip_is_raw)
        skipped = get_bits1(gb);
    else
        skipped = v->s.mbskip_table[mb_pos];

    if (!fourmv) { /* 1MV mode */
        if (!skipped) {
            GET_MVDATA(dmv_x, dmv_y);

            if (s->mb_intra) {
                s->current_picture.motion_val[1][s->block_index[0]][0] = 0;
                s->current_picture.motion_val[1][s->block_index[0]][1] = 0;
            }
            s->current_picture.mb_type[mb_pos] = s->mb_intra ? MB_TYPE_INTRA : MB_TYPE_16x16;
            vc1_pred_mv(v, 0, dmv_x, dmv_y, 1, v->range_x, v->range_y, v->mb_type[0], 0, 0);

            /* FIXME Set DC val for inter block ? */
            if (s->mb_intra && !mb_has_coeffs) {
                GET_MQUANT();
                s->ac_pred = get_bits1(gb);
                cbp        = 0;
            } else if (mb_has_coeffs) {
                if (s->mb_intra)
                    s->ac_pred = get_bits1(gb);
                cbp = get_vlc2(&v->s.gb, v->cbpcy_vlc->table, VC1_CBPCY_P_VLC_BITS, 2);
                GET_MQUANT();
            } else {
                mquant = v->pq;
                cbp    = 0;
            }
            s->current_picture.qscale_table[mb_pos] = mquant;

            if (!v->ttmbf && !s->mb_intra && mb_has_coeffs)
                ttmb = get_vlc2(gb, ff_vc1_ttmb_vlc[v->tt_index].table,
                                VC1_TTMB_VLC_BITS, 2);
            if (!s->mb_intra) vc1_mc_1mv(v, 0);
            dst_idx = 0;
            for (i = 0; i < 6; i++) {
                s->dc_val[0][s->block_index[i]] = 0;
                dst_idx += i >> 2;
                val = ((cbp >> (5 - i)) & 1);
                off = (i & 4) ? 0 : ((i & 1) * 8 + (i & 2) * 4 * s->linesize);
                v->mb_type[0][s->block_index[i]] = s->mb_intra;
                if (s->mb_intra) {
                    /* check if prediction blocks A and C are available */
                    v->a_avail = v->c_avail = 0;
                    if (i == 2 || i == 3 || !s->first_slice_line)
                        v->a_avail = v->mb_type[0][s->block_index[i] - s->block_wrap[i]];
                    if (i == 1 || i == 3 || s->mb_x)
                        v->c_avail = v->mb_type[0][s->block_index[i] - 1];

                    vc1_decode_intra_block(v, s->block[i], i, val, mquant,
                                           (i & 4) ? v->codingset2 : v->codingset);
                    if ((i>3) && (s->flags & CODEC_FLAG_GRAY))
                        continue;
                    v->vc1dsp.vc1_inv_trans_8x8(s->block[i]);
                    if (v->rangeredfrm)
                        for (j = 0; j < 64; j++)
                            s->block[i][j] <<= 1;
                    s->dsp.put_signed_pixels_clamped(s->block[i], s->dest[dst_idx] + off, i & 4 ? s->uvlinesize : s->linesize);
                    if (v->pq >= 9 && v->overlap) {
                        if (v->c_avail)
                            v->vc1dsp.vc1_h_overlap(s->dest[dst_idx] + off, i & 4 ? s->uvlinesize : s->linesize);
                        if (v->a_avail)
                            v->vc1dsp.vc1_v_overlap(s->dest[dst_idx] + off, i & 4 ? s->uvlinesize : s->linesize);
                    }
                    block_cbp   |= 0xF << (i << 2);
                    block_intra |= 1 << i;
                } else if (val) {
                    pat = vc1_decode_p_block(v, s->block[i], i, mquant, ttmb, first_block,
                                             s->dest[dst_idx] + off, (i & 4) ? s->uvlinesize : s->linesize,
                                             (i & 4) && (s->flags & CODEC_FLAG_GRAY), &block_tt);
                    block_cbp |= pat << (i << 2);
                    if (!v->ttmbf && ttmb < 8)
                        ttmb = -1;
                    first_block = 0;
                }
            }
        } else { // skipped
            s->mb_intra = 0;
            for (i = 0; i < 6; i++) {
                v->mb_type[0][s->block_index[i]] = 0;
                s->dc_val[0][s->block_index[i]]  = 0;
            }
            s->current_picture.mb_type[mb_pos]      = MB_TYPE_SKIP;
            s->current_picture.qscale_table[mb_pos] = 0;
            vc1_pred_mv(v, 0, 0, 0, 1, v->range_x, v->range_y, v->mb_type[0], 0, 0);
            vc1_mc_1mv(v, 0);
        }
    } else { // 4MV mode
        if (!skipped /* unskipped MB */) {
            int intra_count = 0, coded_inter = 0;
            int is_intra[6], is_coded[6];
            /* Get CBPCY */
            cbp = get_vlc2(&v->s.gb, v->cbpcy_vlc->table, VC1_CBPCY_P_VLC_BITS, 2);
            for (i = 0; i < 6; i++) {
                val = ((cbp >> (5 - i)) & 1);
                s->dc_val[0][s->block_index[i]] = 0;
                s->mb_intra                     = 0;
                if (i < 4) {
                    dmv_x = dmv_y = 0;
                    s->mb_intra   = 0;
                    mb_has_coeffs = 0;
                    if (val) {
                        GET_MVDATA(dmv_x, dmv_y);
                    }
                    vc1_pred_mv(v, i, dmv_x, dmv_y, 0, v->range_x, v->range_y, v->mb_type[0], 0, 0);
                    if (!s->mb_intra)
                        vc1_mc_4mv_luma(v, i, 0, 0);
                    intra_count += s->mb_intra;
                    is_intra[i]  = s->mb_intra;
                    is_coded[i]  = mb_has_coeffs;
                }
                if (i & 4) {
                    is_intra[i] = (intra_count >= 3);
                    is_coded[i] = val;
                }
                if (i == 4)
                    vc1_mc_4mv_chroma(v, 0);
                v->mb_type[0][s->block_index[i]] = is_intra[i];
                if (!coded_inter)
                    coded_inter = !is_intra[i] & is_coded[i];
            }
            // if there are no coded blocks then don't do anything more
            dst_idx = 0;
            if (!intra_count && !coded_inter)
                goto end;
            GET_MQUANT();
            s->current_picture.qscale_table[mb_pos] = mquant;
            /* test if block is intra and has pred */
            {
                int intrapred = 0;
                for (i = 0; i < 6; i++)
                    if (is_intra[i]) {
                        if (((!s->first_slice_line || (i == 2 || i == 3)) && v->mb_type[0][s->block_index[i] - s->block_wrap[i]])
                            || ((s->mb_x || (i == 1 || i == 3)) && v->mb_type[0][s->block_index[i] - 1])) {
                            intrapred = 1;
                            break;
                        }
                    }
                if (intrapred)
                    s->ac_pred = get_bits1(gb);
                else
                    s->ac_pred = 0;
            }
            if (!v->ttmbf && coded_inter)
                ttmb = get_vlc2(gb, ff_vc1_ttmb_vlc[v->tt_index].table, VC1_TTMB_VLC_BITS, 2);
            for (i = 0; i < 6; i++) {
                dst_idx    += i >> 2;
                off         = (i & 4) ? 0 : ((i & 1) * 8 + (i & 2) * 4 * s->linesize);
                s->mb_intra = is_intra[i];
                if (is_intra[i]) {
                    /* check if prediction blocks A and C are available */
                    v->a_avail = v->c_avail = 0;
                    if (i == 2 || i == 3 || !s->first_slice_line)
                        v->a_avail = v->mb_type[0][s->block_index[i] - s->block_wrap[i]];
                    if (i == 1 || i == 3 || s->mb_x)
                        v->c_avail = v->mb_type[0][s->block_index[i] - 1];

                    vc1_decode_intra_block(v, s->block[i], i, is_coded[i], mquant,
                                           (i & 4) ? v->codingset2 : v->codingset);
                    if ((i>3) && (s->flags & CODEC_FLAG_GRAY))
                        continue;
                    v->vc1dsp.vc1_inv_trans_8x8(s->block[i]);
                    if (v->rangeredfrm)
                        for (j = 0; j < 64; j++)
                            s->block[i][j] <<= 1;
                    s->dsp.put_signed_pixels_clamped(s->block[i], s->dest[dst_idx] + off,
                                                     (i & 4) ? s->uvlinesize : s->linesize);
                    if (v->pq >= 9 && v->overlap) {
                        if (v->c_avail)
                            v->vc1dsp.vc1_h_overlap(s->dest[dst_idx] + off, i & 4 ? s->uvlinesize : s->linesize);
                        if (v->a_avail)
                            v->vc1dsp.vc1_v_overlap(s->dest[dst_idx] + off, i & 4 ? s->uvlinesize : s->linesize);
                    }
                    block_cbp   |= 0xF << (i << 2);
                    block_intra |= 1 << i;
                } else if (is_coded[i]) {
                    pat = vc1_decode_p_block(v, s->block[i], i, mquant, ttmb,
                                             first_block, s->dest[dst_idx] + off,
                                             (i & 4) ? s->uvlinesize : s->linesize,
                                             (i & 4) && (s->flags & CODEC_FLAG_GRAY),
                                             &block_tt);
                    block_cbp |= pat << (i << 2);
                    if (!v->ttmbf && ttmb < 8)
                        ttmb = -1;
                    first_block = 0;
                }
            }
        } else { // skipped MB
            s->mb_intra                               = 0;
            s->current_picture.qscale_table[mb_pos] = 0;
            for (i = 0; i < 6; i++) {
                v->mb_type[0][s->block_index[i]] = 0;
                s->dc_val[0][s->block_index[i]]  = 0;
            }
            for (i = 0; i < 4; i++) {
                vc1_pred_mv(v, i, 0, 0, 0, v->range_x, v->range_y, v->mb_type[0], 0, 0);
                vc1_mc_4mv_luma(v, i, 0, 0);
            }
            vc1_mc_4mv_chroma(v, 0);
            s->current_picture.qscale_table[mb_pos] = 0;
        }
    }
end:
    v->cbp[s->mb_x]      = block_cbp;
    v->ttblk[s->mb_x]    = block_tt;
    v->is_intra[s->mb_x] = block_intra;

    return 0;
}

/* Decode one macroblock in an interlaced frame p picture */

static int vc1_decode_p_mb_intfr(VC1Context *v)
{
    MpegEncContext *s = &v->s;
    GetBitContext *gb = &s->gb;
    int i;
    int mb_pos = s->mb_x + s->mb_y * s->mb_stride;
    int cbp = 0; /* cbp decoding stuff */
    int mqdiff, mquant; /* MB quantization */
    int ttmb = v->ttfrm; /* MB Transform type */

    int mb_has_coeffs = 1; /* last_flag */
    int dmv_x, dmv_y; /* Differential MV components */
    int val; /* temp value */
    int first_block = 1;
    int dst_idx, off;
    int skipped, fourmv = 0, twomv = 0;
    int block_cbp = 0, pat, block_tt = 0;
    int idx_mbmode = 0, mvbp;
    int stride_y, fieldtx;

    mquant = v->pq; /* Lossy initialization */

    if (v->skip_is_raw)
        skipped = get_bits1(gb);
    else
        skipped = v->s.mbskip_table[mb_pos];
    if (!skipped) {
        if (v->fourmvswitch)
            idx_mbmode = get_vlc2(gb, v->mbmode_vlc->table, VC1_INTFR_4MV_MBMODE_VLC_BITS, 2); // try getting this done
        else
            idx_mbmode = get_vlc2(gb, v->mbmode_vlc->table, VC1_INTFR_NON4MV_MBMODE_VLC_BITS, 2); // in a single line
        switch (ff_vc1_mbmode_intfrp[v->fourmvswitch][idx_mbmode][0]) {
        /* store the motion vector type in a flag (useful later) */
        case MV_PMODE_INTFR_4MV:
            fourmv = 1;
            v->blk_mv_type[s->block_index[0]] = 0;
            v->blk_mv_type[s->block_index[1]] = 0;
            v->blk_mv_type[s->block_index[2]] = 0;
            v->blk_mv_type[s->block_index[3]] = 0;
            break;
        case MV_PMODE_INTFR_4MV_FIELD:
            fourmv = 1;
            v->blk_mv_type[s->block_index[0]] = 1;
            v->blk_mv_type[s->block_index[1]] = 1;
            v->blk_mv_type[s->block_index[2]] = 1;
            v->blk_mv_type[s->block_index[3]] = 1;
            break;
        case MV_PMODE_INTFR_2MV_FIELD:
            twomv = 1;
            v->blk_mv_type[s->block_index[0]] = 1;
            v->blk_mv_type[s->block_index[1]] = 1;
            v->blk_mv_type[s->block_index[2]] = 1;
            v->blk_mv_type[s->block_index[3]] = 1;
            break;
        case MV_PMODE_INTFR_1MV:
            v->blk_mv_type[s->block_index[0]] = 0;
            v->blk_mv_type[s->block_index[1]] = 0;
            v->blk_mv_type[s->block_index[2]] = 0;
            v->blk_mv_type[s->block_index[3]] = 0;
            break;
        }
        if (ff_vc1_mbmode_intfrp[v->fourmvswitch][idx_mbmode][0] == MV_PMODE_INTFR_INTRA) { // intra MB
            for (i = 0; i < 4; i++) {
                s->current_picture.motion_val[1][s->block_index[i]][0] = 0;
                s->current_picture.motion_val[1][s->block_index[i]][1] = 0;
            }
            s->current_picture.mb_type[mb_pos]                     = MB_TYPE_INTRA;
            s->mb_intra = v->is_intra[s->mb_x] = 1;
            for (i = 0; i < 6; i++)
                v->mb_type[0][s->block_index[i]] = 1;
            fieldtx = v->fieldtx_plane[mb_pos] = get_bits1(gb);
            mb_has_coeffs = get_bits1(gb);
            if (mb_has_coeffs)
                cbp = 1 + get_vlc2(&v->s.gb, v->cbpcy_vlc->table, VC1_CBPCY_P_VLC_BITS, 2);
            v->s.ac_pred = v->acpred_plane[mb_pos] = get_bits1(gb);
            GET_MQUANT();
            s->current_picture.qscale_table[mb_pos] = mquant;
            /* Set DC scale - y and c use the same (not sure if necessary here) */
            s->y_dc_scale = s->y_dc_scale_table[mquant];
            s->c_dc_scale = s->c_dc_scale_table[mquant];
            dst_idx = 0;
            for (i = 0; i < 6; i++) {
                s->dc_val[0][s->block_index[i]] = 0;
                dst_idx += i >> 2;
                val = ((cbp >> (5 - i)) & 1);
                v->mb_type[0][s->block_index[i]] = s->mb_intra;
                v->a_avail = v->c_avail = 0;
                if (i == 2 || i == 3 || !s->first_slice_line)
                    v->a_avail = v->mb_type[0][s->block_index[i] - s->block_wrap[i]];
                if (i == 1 || i == 3 || s->mb_x)
                    v->c_avail = v->mb_type[0][s->block_index[i] - 1];

                vc1_decode_intra_block(v, s->block[i], i, val, mquant,
                                       (i & 4) ? v->codingset2 : v->codingset);
                if ((i>3) && (s->flags & CODEC_FLAG_GRAY)) continue;
                v->vc1dsp.vc1_inv_trans_8x8(s->block[i]);
                if (i < 4) {
                    stride_y = s->linesize << fieldtx;
                    off = (fieldtx) ? ((i & 1) * 8) + ((i & 2) >> 1) * s->linesize : (i & 1) * 8 + 4 * (i & 2) * s->linesize;
                } else {
                    stride_y = s->uvlinesize;
                    off = 0;
                }
                s->dsp.put_signed_pixels_clamped(s->block[i], s->dest[dst_idx] + off, stride_y);
                //TODO: loop filter
            }

        } else { // inter MB
            mb_has_coeffs = ff_vc1_mbmode_intfrp[v->fourmvswitch][idx_mbmode][3];
            if (mb_has_coeffs)
                cbp = 1 + get_vlc2(&v->s.gb, v->cbpcy_vlc->table, VC1_CBPCY_P_VLC_BITS, 2);
            if (ff_vc1_mbmode_intfrp[v->fourmvswitch][idx_mbmode][0] == MV_PMODE_INTFR_2MV_FIELD) {
                v->twomvbp = get_vlc2(gb, v->twomvbp_vlc->table, VC1_2MV_BLOCK_PATTERN_VLC_BITS, 1);
            } else {
                if ((ff_vc1_mbmode_intfrp[v->fourmvswitch][idx_mbmode][0] == MV_PMODE_INTFR_4MV)
                    || (ff_vc1_mbmode_intfrp[v->fourmvswitch][idx_mbmode][0] == MV_PMODE_INTFR_4MV_FIELD)) {
                    v->fourmvbp = get_vlc2(gb, v->fourmvbp_vlc->table, VC1_4MV_BLOCK_PATTERN_VLC_BITS, 1);
                }
            }
            s->mb_intra = v->is_intra[s->mb_x] = 0;
            for (i = 0; i < 6; i++)
                v->mb_type[0][s->block_index[i]] = 0;
            fieldtx = v->fieldtx_plane[mb_pos] = ff_vc1_mbmode_intfrp[v->fourmvswitch][idx_mbmode][1];
            /* for all motion vector read MVDATA and motion compensate each block */
            dst_idx = 0;
            if (fourmv) {
                mvbp = v->fourmvbp;
                for (i = 0; i < 6; i++) {
                    if (i < 4) {
                        dmv_x = dmv_y = 0;
                        val   = ((mvbp >> (3 - i)) & 1);
                        if (val) {
                            get_mvdata_interlaced(v, &dmv_x, &dmv_y, 0);
                        }
                        vc1_pred_mv_intfr(v, i, dmv_x, dmv_y, 0, v->range_x, v->range_y, v->mb_type[0], 0);
                        vc1_mc_4mv_luma(v, i, 0, 0);
                    } else if (i == 4) {
                        vc1_mc_4mv_chroma4(v, 0, 0, 0);
                    }
                }
            } else if (twomv) {
                mvbp  = v->twomvbp;
                dmv_x = dmv_y = 0;
                if (mvbp & 2) {
                    get_mvdata_interlaced(v, &dmv_x, &dmv_y, 0);
                }
                vc1_pred_mv_intfr(v, 0, dmv_x, dmv_y, 2, v->range_x, v->range_y, v->mb_type[0], 0);
                vc1_mc_4mv_luma(v, 0, 0, 0);
                vc1_mc_4mv_luma(v, 1, 0, 0);
                dmv_x = dmv_y = 0;
                if (mvbp & 1) {
                    get_mvdata_interlaced(v, &dmv_x, &dmv_y, 0);
                }
                vc1_pred_mv_intfr(v, 2, dmv_x, dmv_y, 2, v->range_x, v->range_y, v->mb_type[0], 0);
                vc1_mc_4mv_luma(v, 2, 0, 0);
                vc1_mc_4mv_luma(v, 3, 0, 0);
                vc1_mc_4mv_chroma4(v, 0, 0, 0);
            } else {
                mvbp = ff_vc1_mbmode_intfrp[v->fourmvswitch][idx_mbmode][2];
                dmv_x = dmv_y = 0;
                if (mvbp) {
                    get_mvdata_interlaced(v, &dmv_x, &dmv_y, 0);
                }
                vc1_pred_mv_intfr(v, 0, dmv_x, dmv_y, 1, v->range_x, v->range_y, v->mb_type[0], 0);
                vc1_mc_1mv(v, 0);
            }
            if (cbp)
                GET_MQUANT();  // p. 227
            s->current_picture.qscale_table[mb_pos] = mquant;
            if (!v->ttmbf && cbp)
                ttmb = get_vlc2(gb, ff_vc1_ttmb_vlc[v->tt_index].table, VC1_TTMB_VLC_BITS, 2);
            for (i = 0; i < 6; i++) {
                s->dc_val[0][s->block_index[i]] = 0;
                dst_idx += i >> 2;
                val = ((cbp >> (5 - i)) & 1);
                if (!fieldtx)
                    off = (i & 4) ? 0 : ((i & 1) * 8 + (i & 2) * 4 * s->linesize);
                else
                    off = (i & 4) ? 0 : ((i & 1) * 8 + ((i > 1) * s->linesize));
                if (val) {
                    pat = vc1_decode_p_block(v, s->block[i], i, mquant, ttmb,
                                             first_block, s->dest[dst_idx] + off,
                                             (i & 4) ? s->uvlinesize : (s->linesize << fieldtx),
                                             (i & 4) && (s->flags & CODEC_FLAG_GRAY), &block_tt);
                    block_cbp |= pat << (i << 2);
                    if (!v->ttmbf && ttmb < 8)
                        ttmb = -1;
                    first_block = 0;
                }
            }
        }
    } else { // skipped
        s->mb_intra = v->is_intra[s->mb_x] = 0;
        for (i = 0; i < 6; i++) {
            v->mb_type[0][s->block_index[i]] = 0;
            s->dc_val[0][s->block_index[i]] = 0;
        }
        s->current_picture.mb_type[mb_pos]      = MB_TYPE_SKIP;
        s->current_picture.qscale_table[mb_pos] = 0;
        v->blk_mv_type[s->block_index[0]] = 0;
        v->blk_mv_type[s->block_index[1]] = 0;
        v->blk_mv_type[s->block_index[2]] = 0;
        v->blk_mv_type[s->block_index[3]] = 0;
        vc1_pred_mv_intfr(v, 0, 0, 0, 1, v->range_x, v->range_y, v->mb_type[0], 0);
        vc1_mc_1mv(v, 0);
    }
    if (s->mb_x == s->mb_width - 1)
        memmove(v->is_intra_base, v->is_intra, sizeof(v->is_intra_base[0])*s->mb_stride);
    return 0;
}

static int vc1_decode_p_mb_intfi(VC1Context *v)
{
    MpegEncContext *s = &v->s;
    GetBitContext *gb = &s->gb;
    int i;
    int mb_pos = s->mb_x + s->mb_y * s->mb_stride;
    int cbp = 0; /* cbp decoding stuff */
    int mqdiff, mquant; /* MB quantization */
    int ttmb = v->ttfrm; /* MB Transform type */

    int mb_has_coeffs = 1; /* last_flag */
    int dmv_x, dmv_y; /* Differential MV components */
    int val; /* temp values */
    int first_block = 1;
    int dst_idx, off;
    int pred_flag = 0;
    int block_cbp = 0, pat, block_tt = 0;
    int idx_mbmode = 0;

    mquant = v->pq; /* Lossy initialization */

    idx_mbmode = get_vlc2(gb, v->mbmode_vlc->table, VC1_IF_MBMODE_VLC_BITS, 2);
    if (idx_mbmode <= 1) { // intra MB
        s->mb_intra = v->is_intra[s->mb_x] = 1;
        s->current_picture.motion_val[1][s->block_index[0] + v->blocks_off][0] = 0;
        s->current_picture.motion_val[1][s->block_index[0] + v->blocks_off][1] = 0;
        s->current_picture.mb_type[mb_pos + v->mb_off] = MB_TYPE_INTRA;
        GET_MQUANT();
        s->current_picture.qscale_table[mb_pos] = mquant;
        /* Set DC scale - y and c use the same (not sure if necessary here) */
        s->y_dc_scale = s->y_dc_scale_table[mquant];
        s->c_dc_scale = s->c_dc_scale_table[mquant];
        v->s.ac_pred  = v->acpred_plane[mb_pos] = get_bits1(gb);
        mb_has_coeffs = idx_mbmode & 1;
        if (mb_has_coeffs)
            cbp = 1 + get_vlc2(&v->s.gb, v->cbpcy_vlc->table, VC1_ICBPCY_VLC_BITS, 2);
        dst_idx = 0;
        for (i = 0; i < 6; i++) {
            s->dc_val[0][s->block_index[i]]  = 0;
            v->mb_type[0][s->block_index[i]] = 1;
            dst_idx += i >> 2;
            val = ((cbp >> (5 - i)) & 1);
            v->a_avail = v->c_avail = 0;
            if (i == 2 || i == 3 || !s->first_slice_line)
                v->a_avail = v->mb_type[0][s->block_index[i] - s->block_wrap[i]];
            if (i == 1 || i == 3 || s->mb_x)
                v->c_avail = v->mb_type[0][s->block_index[i] - 1];

            vc1_decode_intra_block(v, s->block[i], i, val, mquant,
                                   (i & 4) ? v->codingset2 : v->codingset);
            if ((i>3) && (s->flags & CODEC_FLAG_GRAY))
                continue;
            v->vc1dsp.vc1_inv_trans_8x8(s->block[i]);
            off  = (i & 4) ? 0 : ((i & 1) * 8 + (i & 2) * 4 * s->linesize);
            s->dsp.put_signed_pixels_clamped(s->block[i], s->dest[dst_idx] + off, (i & 4) ? s->uvlinesize : s->linesize);
            // TODO: loop filter
        }
    } else {
        s->mb_intra = v->is_intra[s->mb_x] = 0;
        s->current_picture.mb_type[mb_pos + v->mb_off] = MB_TYPE_16x16;
        for (i = 0; i < 6; i++) v->mb_type[0][s->block_index[i]] = 0;
        if (idx_mbmode <= 5) { // 1-MV
            dmv_x = dmv_y = pred_flag = 0;
            if (idx_mbmode & 1) {
                get_mvdata_interlaced(v, &dmv_x, &dmv_y, &pred_flag);
            }
            vc1_pred_mv(v, 0, dmv_x, dmv_y, 1, v->range_x, v->range_y, v->mb_type[0], pred_flag, 0);
            vc1_mc_1mv(v, 0);
            mb_has_coeffs = !(idx_mbmode & 2);
        } else { // 4-MV
            v->fourmvbp = get_vlc2(gb, v->fourmvbp_vlc->table, VC1_4MV_BLOCK_PATTERN_VLC_BITS, 1);
            for (i = 0; i < 6; i++) {
                if (i < 4) {
                    dmv_x = dmv_y = pred_flag = 0;
                    val   = ((v->fourmvbp >> (3 - i)) & 1);
                    if (val) {
                        get_mvdata_interlaced(v, &dmv_x, &dmv_y, &pred_flag);
                    }
                    vc1_pred_mv(v, i, dmv_x, dmv_y, 0, v->range_x, v->range_y, v->mb_type[0], pred_flag, 0);
                    vc1_mc_4mv_luma(v, i, 0, 0);
                } else if (i == 4)
                    vc1_mc_4mv_chroma(v, 0);
            }
            mb_has_coeffs = idx_mbmode & 1;
        }
        if (mb_has_coeffs)
            cbp = 1 + get_vlc2(&v->s.gb, v->cbpcy_vlc->table, VC1_CBPCY_P_VLC_BITS, 2);
        if (cbp) {
            GET_MQUANT();
        }
        s->current_picture.qscale_table[mb_pos] = mquant;
        if (!v->ttmbf && cbp) {
            ttmb = get_vlc2(gb, ff_vc1_ttmb_vlc[v->tt_index].table, VC1_TTMB_VLC_BITS, 2);
        }
        dst_idx = 0;
        for (i = 0; i < 6; i++) {
            s->dc_val[0][s->block_index[i]] = 0;
            dst_idx += i >> 2;
            val = ((cbp >> (5 - i)) & 1);
            off = (i & 4) ? 0 : (i & 1) * 8 + (i & 2) * 4 * s->linesize;
            if (val) {
                pat = vc1_decode_p_block(v, s->block[i], i, mquant, ttmb,
                                         first_block, s->dest[dst_idx] + off,
                                         (i & 4) ? s->uvlinesize : s->linesize,
                                         (i & 4) && (s->flags & CODEC_FLAG_GRAY),
                                         &block_tt);
                block_cbp |= pat << (i << 2);
                if (!v->ttmbf && ttmb < 8) ttmb = -1;
                first_block = 0;
            }
        }
    }
    if (s->mb_x == s->mb_width - 1)
        memmove(v->is_intra_base, v->is_intra, sizeof(v->is_intra_base[0]) * s->mb_stride);
    return 0;
}

/** Decode one B-frame MB (in Main profile)
 */
static void vc1_decode_b_mb(VC1Context *v)
{
    MpegEncContext *s = &v->s;
    GetBitContext *gb = &s->gb;
    int i, j;
    int mb_pos = s->mb_x + s->mb_y * s->mb_stride;
    int cbp = 0; /* cbp decoding stuff */
    int mqdiff, mquant; /* MB quantization */
    int ttmb = v->ttfrm; /* MB Transform type */
    int mb_has_coeffs = 0; /* last_flag */
    int index, index1; /* LUT indexes */
    int val, sign; /* temp values */
    int first_block = 1;
    int dst_idx, off;
    int skipped, direct;
    int dmv_x[2], dmv_y[2];
    int bmvtype = BMV_TYPE_BACKWARD;

    mquant      = v->pq; /* lossy initialization */
    s->mb_intra = 0;

    if (v->dmb_is_raw)
        direct = get_bits1(gb);
    else
        direct = v->direct_mb_plane[mb_pos];
    if (v->skip_is_raw)
        skipped = get_bits1(gb);
    else
        skipped = v->s.mbskip_table[mb_pos];

    dmv_x[0] = dmv_x[1] = dmv_y[0] = dmv_y[1] = 0;
    for (i = 0; i < 6; i++) {
        v->mb_type[0][s->block_index[i]] = 0;
        s->dc_val[0][s->block_index[i]]  = 0;
    }
    s->current_picture.qscale_table[mb_pos] = 0;

    if (!direct) {
        if (!skipped) {
            GET_MVDATA(dmv_x[0], dmv_y[0]);
            dmv_x[1] = dmv_x[0];
            dmv_y[1] = dmv_y[0];
        }
        if (skipped || !s->mb_intra) {
            bmvtype = decode012(gb);
            switch (bmvtype) {
            case 0:
                bmvtype = (v->bfraction >= (B_FRACTION_DEN/2)) ? BMV_TYPE_BACKWARD : BMV_TYPE_FORWARD;
                break;
            case 1:
                bmvtype = (v->bfraction >= (B_FRACTION_DEN/2)) ? BMV_TYPE_FORWARD : BMV_TYPE_BACKWARD;
                break;
            case 2:
                bmvtype  = BMV_TYPE_INTERPOLATED;
                dmv_x[0] = dmv_y[0] = 0;
            }
        }
    }
    for (i = 0; i < 6; i++)
        v->mb_type[0][s->block_index[i]] = s->mb_intra;

    if (skipped) {
        if (direct)
            bmvtype = BMV_TYPE_INTERPOLATED;
        vc1_pred_b_mv(v, dmv_x, dmv_y, direct, bmvtype);
        vc1_b_mc(v, dmv_x, dmv_y, direct, bmvtype);
        return;
    }
    if (direct) {
        cbp = get_vlc2(&v->s.gb, v->cbpcy_vlc->table, VC1_CBPCY_P_VLC_BITS, 2);
        GET_MQUANT();
        s->mb_intra = 0;
        s->current_picture.qscale_table[mb_pos] = mquant;
        if (!v->ttmbf)
            ttmb = get_vlc2(gb, ff_vc1_ttmb_vlc[v->tt_index].table, VC1_TTMB_VLC_BITS, 2);
        dmv_x[0] = dmv_y[0] = dmv_x[1] = dmv_y[1] = 0;
        vc1_pred_b_mv(v, dmv_x, dmv_y, direct, bmvtype);
        vc1_b_mc(v, dmv_x, dmv_y, direct, bmvtype);
    } else {
        if (!mb_has_coeffs && !s->mb_intra) {
            /* no coded blocks - effectively skipped */
            vc1_pred_b_mv(v, dmv_x, dmv_y, direct, bmvtype);
            vc1_b_mc(v, dmv_x, dmv_y, direct, bmvtype);
            return;
        }
        if (s->mb_intra && !mb_has_coeffs) {
            GET_MQUANT();
            s->current_picture.qscale_table[mb_pos] = mquant;
            s->ac_pred = get_bits1(gb);
            cbp = 0;
            vc1_pred_b_mv(v, dmv_x, dmv_y, direct, bmvtype);
        } else {
            if (bmvtype == BMV_TYPE_INTERPOLATED) {
                GET_MVDATA(dmv_x[0], dmv_y[0]);
                if (!mb_has_coeffs) {
                    /* interpolated skipped block */
                    vc1_pred_b_mv(v, dmv_x, dmv_y, direct, bmvtype);
                    vc1_b_mc(v, dmv_x, dmv_y, direct, bmvtype);
                    return;
                }
            }
            vc1_pred_b_mv(v, dmv_x, dmv_y, direct, bmvtype);
            if (!s->mb_intra) {
                vc1_b_mc(v, dmv_x, dmv_y, direct, bmvtype);
            }
            if (s->mb_intra)
                s->ac_pred = get_bits1(gb);
            cbp = get_vlc2(&v->s.gb, v->cbpcy_vlc->table, VC1_CBPCY_P_VLC_BITS, 2);
            GET_MQUANT();
            s->current_picture.qscale_table[mb_pos] = mquant;
            if (!v->ttmbf && !s->mb_intra && mb_has_coeffs)
                ttmb = get_vlc2(gb, ff_vc1_ttmb_vlc[v->tt_index].table, VC1_TTMB_VLC_BITS, 2);
        }
    }
    dst_idx = 0;
    for (i = 0; i < 6; i++) {
        s->dc_val[0][s->block_index[i]] = 0;
        dst_idx += i >> 2;
        val = ((cbp >> (5 - i)) & 1);
        off = (i & 4) ? 0 : ((i & 1) * 8 + (i & 2) * 4 * s->linesize);
        v->mb_type[0][s->block_index[i]] = s->mb_intra;
        if (s->mb_intra) {
            /* check if prediction blocks A and C are available */
            v->a_avail = v->c_avail = 0;
            if (i == 2 || i == 3 || !s->first_slice_line)
                v->a_avail = v->mb_type[0][s->block_index[i] - s->block_wrap[i]];
            if (i == 1 || i == 3 || s->mb_x)
                v->c_avail = v->mb_type[0][s->block_index[i] - 1];

            vc1_decode_intra_block(v, s->block[i], i, val, mquant,
                                   (i & 4) ? v->codingset2 : v->codingset);
            if ((i>3) && (s->flags & CODEC_FLAG_GRAY))
                continue;
            v->vc1dsp.vc1_inv_trans_8x8(s->block[i]);
            if (v->rangeredfrm)
                for (j = 0; j < 64; j++)
                    s->block[i][j] <<= 1;
            s->dsp.put_signed_pixels_clamped(s->block[i], s->dest[dst_idx] + off, i & 4 ? s->uvlinesize : s->linesize);
        } else if (val) {
            vc1_decode_p_block(v, s->block[i], i, mquant, ttmb,
                               first_block, s->dest[dst_idx] + off,
                               (i & 4) ? s->uvlinesize : s->linesize,
                               (i & 4) && (s->flags & CODEC_FLAG_GRAY), NULL);
            if (!v->ttmbf && ttmb < 8)
                ttmb = -1;
            first_block = 0;
        }
    }
}

/** Decode one B-frame MB (in interlaced field B picture)
 */
static void vc1_decode_b_mb_intfi(VC1Context *v)
{
    MpegEncContext *s = &v->s;
    GetBitContext *gb = &s->gb;
    int i, j;
    int mb_pos = s->mb_x + s->mb_y * s->mb_stride;
    int cbp = 0; /* cbp decoding stuff */
    int mqdiff, mquant; /* MB quantization */
    int ttmb = v->ttfrm; /* MB Transform type */
    int mb_has_coeffs = 0; /* last_flag */
    int val; /* temp value */
    int first_block = 1;
    int dst_idx, off;
    int fwd;
    int dmv_x[2], dmv_y[2], pred_flag[2];
    int bmvtype = BMV_TYPE_BACKWARD;
    int idx_mbmode;

    mquant      = v->pq; /* Lossy initialization */
    s->mb_intra = 0;

    idx_mbmode = get_vlc2(gb, v->mbmode_vlc->table, VC1_IF_MBMODE_VLC_BITS, 2);
    if (idx_mbmode <= 1) { // intra MB
        s->mb_intra = v->is_intra[s->mb_x] = 1;
        s->current_picture.motion_val[1][s->block_index[0]][0] = 0;
        s->current_picture.motion_val[1][s->block_index[0]][1] = 0;
        s->current_picture.mb_type[mb_pos + v->mb_off]         = MB_TYPE_INTRA;
        GET_MQUANT();
        s->current_picture.qscale_table[mb_pos] = mquant;
        /* Set DC scale - y and c use the same (not sure if necessary here) */
        s->y_dc_scale = s->y_dc_scale_table[mquant];
        s->c_dc_scale = s->c_dc_scale_table[mquant];
        v->s.ac_pred  = v->acpred_plane[mb_pos] = get_bits1(gb);
        mb_has_coeffs = idx_mbmode & 1;
        if (mb_has_coeffs)
            cbp = 1 + get_vlc2(&v->s.gb, v->cbpcy_vlc->table, VC1_ICBPCY_VLC_BITS, 2);
        dst_idx = 0;
        for (i = 0; i < 6; i++) {
            s->dc_val[0][s->block_index[i]] = 0;
            dst_idx += i >> 2;
            val = ((cbp >> (5 - i)) & 1);
            v->mb_type[0][s->block_index[i]] = s->mb_intra;
            v->a_avail                       = v->c_avail = 0;
            if (i == 2 || i == 3 || !s->first_slice_line)
                v->a_avail = v->mb_type[0][s->block_index[i] - s->block_wrap[i]];
            if (i == 1 || i == 3 || s->mb_x)
                v->c_avail = v->mb_type[0][s->block_index[i] - 1];

            vc1_decode_intra_block(v, s->block[i], i, val, mquant,
                                   (i & 4) ? v->codingset2 : v->codingset);
            if ((i>3) && (s->flags & CODEC_FLAG_GRAY))
                continue;
            v->vc1dsp.vc1_inv_trans_8x8(s->block[i]);
            if (v->rangeredfrm)
                for (j = 0; j < 64; j++)
                    s->block[i][j] <<= 1;
            off  = (i & 4) ? 0 : ((i & 1) * 8 + (i & 2) * 4 * s->linesize);
            s->dsp.put_signed_pixels_clamped(s->block[i], s->dest[dst_idx] + off, (i & 4) ? s->uvlinesize : s->linesize);
            // TODO: yet to perform loop filter
        }
    } else {
        s->mb_intra = v->is_intra[s->mb_x] = 0;
        s->current_picture.mb_type[mb_pos + v->mb_off] = MB_TYPE_16x16;
        for (i = 0; i < 6; i++) v->mb_type[0][s->block_index[i]] = 0;
        if (v->fmb_is_raw)
            fwd = v->forward_mb_plane[mb_pos] = get_bits1(gb);
        else
            fwd = v->forward_mb_plane[mb_pos];
        if (idx_mbmode <= 5) { // 1-MV
            int interpmvp = 0;
            dmv_x[0]     = dmv_x[1] = dmv_y[0] = dmv_y[1] = 0;
            pred_flag[0] = pred_flag[1] = 0;
            if (fwd)
                bmvtype = BMV_TYPE_FORWARD;
            else {
                bmvtype = decode012(gb);
                switch (bmvtype) {
                case 0:
                    bmvtype = BMV_TYPE_BACKWARD;
                    break;
                case 1:
                    bmvtype = BMV_TYPE_DIRECT;
                    break;
                case 2:
                    bmvtype   = BMV_TYPE_INTERPOLATED;
                    interpmvp = get_bits1(gb);
                }
            }
            v->bmvtype = bmvtype;
            if (bmvtype != BMV_TYPE_DIRECT && idx_mbmode & 1) {
                get_mvdata_interlaced(v, &dmv_x[bmvtype == BMV_TYPE_BACKWARD], &dmv_y[bmvtype == BMV_TYPE_BACKWARD], &pred_flag[bmvtype == BMV_TYPE_BACKWARD]);
            }
            if (interpmvp) {
                get_mvdata_interlaced(v, &dmv_x[1], &dmv_y[1], &pred_flag[1]);
            }
            if (bmvtype == BMV_TYPE_DIRECT) {
                dmv_x[0] = dmv_y[0] = pred_flag[0] = 0;
                dmv_x[1] = dmv_y[1] = pred_flag[0] = 0;
                if (!s->next_picture_ptr->field_picture) {
                    av_log(s->avctx, AV_LOG_ERROR, "Mixed field/frame direct mode not supported\n");
                    return;
                }
            }
            vc1_pred_b_mv_intfi(v, 0, dmv_x, dmv_y, 1, pred_flag);
            vc1_b_mc(v, dmv_x, dmv_y, (bmvtype == BMV_TYPE_DIRECT), bmvtype);
            mb_has_coeffs = !(idx_mbmode & 2);
        } else { // 4-MV
            if (fwd)
                bmvtype = BMV_TYPE_FORWARD;
            v->bmvtype  = bmvtype;
            v->fourmvbp = get_vlc2(gb, v->fourmvbp_vlc->table, VC1_4MV_BLOCK_PATTERN_VLC_BITS, 1);
            for (i = 0; i < 6; i++) {
                if (i < 4) {
                    dmv_x[0] = dmv_y[0] = pred_flag[0] = 0;
                    dmv_x[1] = dmv_y[1] = pred_flag[1] = 0;
                    val = ((v->fourmvbp >> (3 - i)) & 1);
                    if (val) {
                        get_mvdata_interlaced(v, &dmv_x[bmvtype == BMV_TYPE_BACKWARD],
                                                 &dmv_y[bmvtype == BMV_TYPE_BACKWARD],
                                             &pred_flag[bmvtype == BMV_TYPE_BACKWARD]);
                    }
                    vc1_pred_b_mv_intfi(v, i, dmv_x, dmv_y, 0, pred_flag);
                    vc1_mc_4mv_luma(v, i, bmvtype == BMV_TYPE_BACKWARD, 0);
                } else if (i == 4)
                    vc1_mc_4mv_chroma(v, bmvtype == BMV_TYPE_BACKWARD);
            }
            mb_has_coeffs = idx_mbmode & 1;
        }
        if (mb_has_coeffs)
            cbp = 1 + get_vlc2(&v->s.gb, v->cbpcy_vlc->table, VC1_CBPCY_P_VLC_BITS, 2);
        if (cbp) {
            GET_MQUANT();
        }
        s->current_picture.qscale_table[mb_pos] = mquant;
        if (!v->ttmbf && cbp) {
            ttmb = get_vlc2(gb, ff_vc1_ttmb_vlc[v->tt_index].table, VC1_TTMB_VLC_BITS, 2);
        }
        dst_idx = 0;
        for (i = 0; i < 6; i++) {
            s->dc_val[0][s->block_index[i]] = 0;
            dst_idx += i >> 2;
            val = ((cbp >> (5 - i)) & 1);
            off = (i & 4) ? 0 : (i & 1) * 8 + (i & 2) * 4 * s->linesize;
            if (val) {
                vc1_decode_p_block(v, s->block[i], i, mquant, ttmb,
                                   first_block, s->dest[dst_idx] + off,
                                   (i & 4) ? s->uvlinesize : s->linesize,
                                   (i & 4) && (s->flags & CODEC_FLAG_GRAY), NULL);
                if (!v->ttmbf && ttmb < 8)
                    ttmb = -1;
                first_block = 0;
            }
        }
    }
}

/** Decode one B-frame MB (in interlaced frame B picture)
 */
static int vc1_decode_b_mb_intfr(VC1Context *v)
{
    MpegEncContext *s = &v->s;
    GetBitContext *gb = &s->gb;
    int i, j;
    int mb_pos = s->mb_x + s->mb_y * s->mb_stride;
    int cbp = 0; /* cbp decoding stuff */
    int mqdiff, mquant; /* MB quantization */
    int ttmb = v->ttfrm; /* MB Transform type */
    int mvsw = 0; /* motion vector switch */
    int mb_has_coeffs = 1; /* last_flag */
    int dmv_x, dmv_y; /* Differential MV components */
    int val; /* temp value */
    int first_block = 1;
    int dst_idx, off;
    int skipped, direct, twomv = 0;
    int block_cbp = 0, pat, block_tt = 0;
    int idx_mbmode = 0, mvbp;
    int stride_y, fieldtx;
    int bmvtype = BMV_TYPE_BACKWARD;
    int dir, dir2;

    mquant = v->pq; /* Lossy initialization */
    s->mb_intra = 0;
    if (v->skip_is_raw)
        skipped = get_bits1(gb);
    else
        skipped = v->s.mbskip_table[mb_pos];

    if (!skipped) {
        idx_mbmode = get_vlc2(gb, v->mbmode_vlc->table, VC1_INTFR_NON4MV_MBMODE_VLC_BITS, 2);
        if (ff_vc1_mbmode_intfrp[0][idx_mbmode][0] == MV_PMODE_INTFR_2MV_FIELD) {
            twomv = 1;
            v->blk_mv_type[s->block_index[0]] = 1;
            v->blk_mv_type[s->block_index[1]] = 1;
            v->blk_mv_type[s->block_index[2]] = 1;
            v->blk_mv_type[s->block_index[3]] = 1;
        } else {
            v->blk_mv_type[s->block_index[0]] = 0;
            v->blk_mv_type[s->block_index[1]] = 0;
            v->blk_mv_type[s->block_index[2]] = 0;
            v->blk_mv_type[s->block_index[3]] = 0;
        }
    }

    if (v->dmb_is_raw)
        direct = get_bits1(gb);
    else
        direct = v->direct_mb_plane[mb_pos];

    if (direct) {
        if (s->next_picture_ptr->field_picture)
            av_log(s->avctx, AV_LOG_WARNING, "Mixed frame/field direct mode not supported\n");
        s->mv[0][0][0] = s->current_picture.motion_val[0][s->block_index[0]][0] = scale_mv(s->next_picture.motion_val[1][s->block_index[0]][0], v->bfraction, 0, s->quarter_sample);
        s->mv[0][0][1] = s->current_picture.motion_val[0][s->block_index[0]][1] = scale_mv(s->next_picture.motion_val[1][s->block_index[0]][1], v->bfraction, 0, s->quarter_sample);
        s->mv[1][0][0] = s->current_picture.motion_val[1][s->block_index[0]][0] = scale_mv(s->next_picture.motion_val[1][s->block_index[0]][0], v->bfraction, 1, s->quarter_sample);
        s->mv[1][0][1] = s->current_picture.motion_val[1][s->block_index[0]][1] = scale_mv(s->next_picture.motion_val[1][s->block_index[0]][1], v->bfraction, 1, s->quarter_sample);

        if (twomv) {
            s->mv[0][2][0] = s->current_picture.motion_val[0][s->block_index[2]][0] = scale_mv(s->next_picture.motion_val[1][s->block_index[2]][0], v->bfraction, 0, s->quarter_sample);
            s->mv[0][2][1] = s->current_picture.motion_val[0][s->block_index[2]][1] = scale_mv(s->next_picture.motion_val[1][s->block_index[2]][1], v->bfraction, 0, s->quarter_sample);
            s->mv[1][2][0] = s->current_picture.motion_val[1][s->block_index[2]][0] = scale_mv(s->next_picture.motion_val[1][s->block_index[2]][0], v->bfraction, 1, s->quarter_sample);
            s->mv[1][2][1] = s->current_picture.motion_val[1][s->block_index[2]][1] = scale_mv(s->next_picture.motion_val[1][s->block_index[2]][1], v->bfraction, 1, s->quarter_sample);

            for (i = 1; i < 4; i += 2) {
                s->mv[0][i][0] = s->current_picture.motion_val[0][s->block_index[i]][0] = s->mv[0][i-1][0];
                s->mv[0][i][1] = s->current_picture.motion_val[0][s->block_index[i]][1] = s->mv[0][i-1][1];
                s->mv[1][i][0] = s->current_picture.motion_val[1][s->block_index[i]][0] = s->mv[1][i-1][0];
                s->mv[1][i][1] = s->current_picture.motion_val[1][s->block_index[i]][1] = s->mv[1][i-1][1];
            }
        } else {
            for (i = 1; i < 4; i++) {
                s->mv[0][i][0] = s->current_picture.motion_val[0][s->block_index[i]][0] = s->mv[0][0][0];
                s->mv[0][i][1] = s->current_picture.motion_val[0][s->block_index[i]][1] = s->mv[0][0][1];
                s->mv[1][i][0] = s->current_picture.motion_val[1][s->block_index[i]][0] = s->mv[1][0][0];
                s->mv[1][i][1] = s->current_picture.motion_val[1][s->block_index[i]][1] = s->mv[1][0][1];
            }
        }
    }

    if (ff_vc1_mbmode_intfrp[0][idx_mbmode][0] == MV_PMODE_INTFR_INTRA) { // intra MB
        for (i = 0; i < 4; i++) {
            s->mv[0][i][0] = s->current_picture.motion_val[0][s->block_index[i]][0] = 0;
            s->mv[0][i][1] = s->current_picture.motion_val[0][s->block_index[i]][1] = 0;
            s->mv[1][i][0] = s->current_picture.motion_val[1][s->block_index[i]][0] = 0;
            s->mv[1][i][1] = s->current_picture.motion_val[1][s->block_index[i]][1] = 0;
        }
        s->current_picture.mb_type[mb_pos] = MB_TYPE_INTRA;
        s->mb_intra = v->is_intra[s->mb_x] = 1;
        for (i = 0; i < 6; i++)
            v->mb_type[0][s->block_index[i]] = 1;
        fieldtx = v->fieldtx_plane[mb_pos] = get_bits1(gb);
        mb_has_coeffs = get_bits1(gb);
        if (mb_has_coeffs)
            cbp = 1 + get_vlc2(&v->s.gb, v->cbpcy_vlc->table, VC1_CBPCY_P_VLC_BITS, 2);
        v->s.ac_pred = v->acpred_plane[mb_pos] = get_bits1(gb);
        GET_MQUANT();
        s->current_picture.qscale_table[mb_pos] = mquant;
        /* Set DC scale - y and c use the same (not sure if necessary here) */
        s->y_dc_scale = s->y_dc_scale_table[mquant];
        s->c_dc_scale = s->c_dc_scale_table[mquant];
        dst_idx = 0;
        for (i = 0; i < 6; i++) {
            s->dc_val[0][s->block_index[i]] = 0;
            dst_idx += i >> 2;
            val = ((cbp >> (5 - i)) & 1);
            v->mb_type[0][s->block_index[i]] = s->mb_intra;
            v->a_avail = v->c_avail = 0;
            if (i == 2 || i == 3 || !s->first_slice_line)
                v->a_avail = v->mb_type[0][s->block_index[i] - s->block_wrap[i]];
            if (i == 1 || i == 3 || s->mb_x)
                v->c_avail = v->mb_type[0][s->block_index[i] - 1];

            vc1_decode_intra_block(v, s->block[i], i, val, mquant,
                                   (i & 4) ? v->codingset2 : v->codingset);
            if (i > 3 && (s->flags & CODEC_FLAG_GRAY))
                continue;
            v->vc1dsp.vc1_inv_trans_8x8(s->block[i]);
            if (i < 4) {
                stride_y = s->linesize << fieldtx;
                off = (fieldtx) ? ((i & 1) * 8) + ((i & 2) >> 1) * s->linesize : (i & 1) * 8 + 4 * (i & 2) * s->linesize;
            } else {
                stride_y = s->uvlinesize;
                off = 0;
            }
            s->dsp.put_signed_pixels_clamped(s->block[i], s->dest[dst_idx] + off, stride_y);
        }
    } else {
        s->mb_intra = v->is_intra[s->mb_x] = 0;
        if (!direct) {
            if (skipped || !s->mb_intra) {
                bmvtype = decode012(gb);
                switch (bmvtype) {
                case 0:
                    bmvtype = (v->bfraction >= (B_FRACTION_DEN/2)) ? BMV_TYPE_BACKWARD : BMV_TYPE_FORWARD;
                    break;
                case 1:
                    bmvtype = (v->bfraction >= (B_FRACTION_DEN/2)) ? BMV_TYPE_FORWARD : BMV_TYPE_BACKWARD;
                    break;
                case 2:
                    bmvtype  = BMV_TYPE_INTERPOLATED;
                }
            }

            if (twomv && bmvtype != BMV_TYPE_INTERPOLATED)
                mvsw = get_bits1(gb);
        }

        if (!skipped) { // inter MB
            mb_has_coeffs = ff_vc1_mbmode_intfrp[0][idx_mbmode][3];
            if (mb_has_coeffs)
                cbp = 1 + get_vlc2(&v->s.gb, v->cbpcy_vlc->table, VC1_CBPCY_P_VLC_BITS, 2);
            if (!direct) {
                if (bmvtype == BMV_TYPE_INTERPOLATED && twomv) {
                    v->fourmvbp = get_vlc2(gb, v->fourmvbp_vlc->table, VC1_4MV_BLOCK_PATTERN_VLC_BITS, 1);
                } else if (bmvtype == BMV_TYPE_INTERPOLATED || twomv) {
                    v->twomvbp = get_vlc2(gb, v->twomvbp_vlc->table, VC1_2MV_BLOCK_PATTERN_VLC_BITS, 1);
                }
            }

            for (i = 0; i < 6; i++)
                v->mb_type[0][s->block_index[i]] = 0;
            fieldtx = v->fieldtx_plane[mb_pos] = ff_vc1_mbmode_intfrp[0][idx_mbmode][1];
            /* for all motion vector read MVDATA and motion compensate each block */
            dst_idx = 0;
            if (direct) {
                if (twomv) {
                    for (i = 0; i < 4; i++) {
                        vc1_mc_4mv_luma(v, i, 0, 0);
                        vc1_mc_4mv_luma(v, i, 1, 1);
                    }
                    vc1_mc_4mv_chroma4(v, 0, 0, 0);
                    vc1_mc_4mv_chroma4(v, 1, 1, 1);
                } else {
                    vc1_mc_1mv(v, 0);
                    vc1_interp_mc(v);
                }
            } else if (twomv && bmvtype == BMV_TYPE_INTERPOLATED) {
                mvbp = v->fourmvbp;
                for (i = 0; i < 4; i++) {
                    dir = i==1 || i==3;
                    dmv_x = dmv_y = 0;
                    val = ((mvbp >> (3 - i)) & 1);
                    if (val)
                        get_mvdata_interlaced(v, &dmv_x, &dmv_y, 0);
                    j = i > 1 ? 2 : 0;
                    vc1_pred_mv_intfr(v, j, dmv_x, dmv_y, 2, v->range_x, v->range_y, v->mb_type[0], dir);
                    vc1_mc_4mv_luma(v, j, dir, dir);
                    vc1_mc_4mv_luma(v, j+1, dir, dir);
                }

                vc1_mc_4mv_chroma4(v, 0, 0, 0);
                vc1_mc_4mv_chroma4(v, 1, 1, 1);
            } else if (bmvtype == BMV_TYPE_INTERPOLATED) {
                mvbp = v->twomvbp;
                dmv_x = dmv_y = 0;
                if (mvbp & 2)
                    get_mvdata_interlaced(v, &dmv_x, &dmv_y, 0);

                vc1_pred_mv_intfr(v, 0, dmv_x, dmv_y, 1, v->range_x, v->range_y, v->mb_type[0], 0);
                vc1_mc_1mv(v, 0);

                dmv_x = dmv_y = 0;
                if (mvbp & 1)
                    get_mvdata_interlaced(v, &dmv_x, &dmv_y, 0);

                vc1_pred_mv_intfr(v, 0, dmv_x, dmv_y, 1, v->range_x, v->range_y, v->mb_type[0], 1);
                vc1_interp_mc(v);
            } else if (twomv) {
                dir = bmvtype == BMV_TYPE_BACKWARD;
                dir2 = dir;
                if (mvsw)
                    dir2 = !dir;
                mvbp = v->twomvbp;
                dmv_x = dmv_y = 0;
                if (mvbp & 2)
                    get_mvdata_interlaced(v, &dmv_x, &dmv_y, 0);
                vc1_pred_mv_intfr(v, 0, dmv_x, dmv_y, 2, v->range_x, v->range_y, v->mb_type[0], dir);

                dmv_x = dmv_y = 0;
                if (mvbp & 1)
                    get_mvdata_interlaced(v, &dmv_x, &dmv_y, 0);
                vc1_pred_mv_intfr(v, 2, dmv_x, dmv_y, 2, v->range_x, v->range_y, v->mb_type[0], dir2);

                if (mvsw) {
                    for (i = 0; i < 2; i++) {
                        s->mv[dir][i+2][0] = s->mv[dir][i][0] = s->current_picture.motion_val[dir][s->block_index[i+2]][0] = s->current_picture.motion_val[dir][s->block_index[i]][0];
                        s->mv[dir][i+2][1] = s->mv[dir][i][1] = s->current_picture.motion_val[dir][s->block_index[i+2]][1] = s->current_picture.motion_val[dir][s->block_index[i]][1];
                        s->mv[dir2][i+2][0] = s->mv[dir2][i][0] = s->current_picture.motion_val[dir2][s->block_index[i]][0] = s->current_picture.motion_val[dir2][s->block_index[i+2]][0];
                        s->mv[dir2][i+2][1] = s->mv[dir2][i][1] = s->current_picture.motion_val[dir2][s->block_index[i]][1] = s->current_picture.motion_val[dir2][s->block_index[i+2]][1];
                    }
                } else {
                    vc1_pred_mv_intfr(v, 0, 0, 0, 2, v->range_x, v->range_y, v->mb_type[0], !dir);
                    vc1_pred_mv_intfr(v, 2, 0, 0, 2, v->range_x, v->range_y, v->mb_type[0], !dir);
                }

                vc1_mc_4mv_luma(v, 0, dir, 0);
                vc1_mc_4mv_luma(v, 1, dir, 0);
                vc1_mc_4mv_luma(v, 2, dir2, 0);
                vc1_mc_4mv_luma(v, 3, dir2, 0);
                vc1_mc_4mv_chroma4(v, dir, dir2, 0);
            } else {
                dir = bmvtype == BMV_TYPE_BACKWARD;

                mvbp = ff_vc1_mbmode_intfrp[0][idx_mbmode][2];
                dmv_x = dmv_y = 0;
                if (mvbp)
                    get_mvdata_interlaced(v, &dmv_x, &dmv_y, 0);

                vc1_pred_mv_intfr(v, 0, dmv_x, dmv_y, 1, v->range_x, v->range_y, v->mb_type[0], dir);
                v->blk_mv_type[s->block_index[0]] = 1;
                v->blk_mv_type[s->block_index[1]] = 1;
                v->blk_mv_type[s->block_index[2]] = 1;
                v->blk_mv_type[s->block_index[3]] = 1;
                vc1_pred_mv_intfr(v, 0, 0, 0, 2, v->range_x, v->range_y, 0, !dir);
                for (i = 0; i < 2; i++) {
                    s->mv[!dir][i+2][0] = s->mv[!dir][i][0] = s->current_picture.motion_val[!dir][s->block_index[i+2]][0] = s->current_picture.motion_val[!dir][s->block_index[i]][0];
                    s->mv[!dir][i+2][1] = s->mv[!dir][i][1] = s->current_picture.motion_val[!dir][s->block_index[i+2]][1] = s->current_picture.motion_val[!dir][s->block_index[i]][1];
                }
                vc1_mc_1mv(v, dir);
            }

            if (cbp)
                GET_MQUANT();  // p. 227
            s->current_picture.qscale_table[mb_pos] = mquant;
            if (!v->ttmbf && cbp)
                ttmb = get_vlc2(gb, ff_vc1_ttmb_vlc[v->tt_index].table, VC1_TTMB_VLC_BITS, 2);
            for (i = 0; i < 6; i++) {
                s->dc_val[0][s->block_index[i]] = 0;
                dst_idx += i >> 2;
                val = ((cbp >> (5 - i)) & 1);
                if (!fieldtx)
                    off = (i & 4) ? 0 : ((i & 1) * 8 + (i & 2) * 4 * s->linesize);
                else
                    off = (i & 4) ? 0 : ((i & 1) * 8 + ((i > 1) * s->linesize));
                if (val) {
                    pat = vc1_decode_p_block(v, s->block[i], i, mquant, ttmb,
                                             first_block, s->dest[dst_idx] + off,
                                             (i & 4) ? s->uvlinesize : (s->linesize << fieldtx),
                                             (i & 4) && (s->flags & CODEC_FLAG_GRAY), &block_tt);
                    block_cbp |= pat << (i << 2);
                    if (!v->ttmbf && ttmb < 8)
                        ttmb = -1;
                    first_block = 0;
                }
            }

        } else { // skipped
            dir = 0;
            for (i = 0; i < 6; i++) {
                v->mb_type[0][s->block_index[i]] = 0;
                s->dc_val[0][s->block_index[i]] = 0;
            }
            s->current_picture.mb_type[mb_pos]      = MB_TYPE_SKIP;
            s->current_picture.qscale_table[mb_pos] = 0;
            v->blk_mv_type[s->block_index[0]] = 0;
            v->blk_mv_type[s->block_index[1]] = 0;
            v->blk_mv_type[s->block_index[2]] = 0;
            v->blk_mv_type[s->block_index[3]] = 0;

            if (!direct) {
                if (bmvtype == BMV_TYPE_INTERPOLATED) {
                    vc1_pred_mv_intfr(v, 0, 0, 0, 1, v->range_x, v->range_y, v->mb_type[0], 0);
                    vc1_pred_mv_intfr(v, 0, 0, 0, 1, v->range_x, v->range_y, v->mb_type[0], 1);
                } else {
                    dir = bmvtype == BMV_TYPE_BACKWARD;
                    vc1_pred_mv_intfr(v, 0, 0, 0, 1, v->range_x, v->range_y, v->mb_type[0], dir);
                    if (mvsw) {
                        int dir2 = dir;
                        if (mvsw)
                            dir2 = !dir;
                        for (i = 0; i < 2; i++) {
                            s->mv[dir][i+2][0] = s->mv[dir][i][0] = s->current_picture.motion_val[dir][s->block_index[i+2]][0] = s->current_picture.motion_val[dir][s->block_index[i]][0];
                            s->mv[dir][i+2][1] = s->mv[dir][i][1] = s->current_picture.motion_val[dir][s->block_index[i+2]][1] = s->current_picture.motion_val[dir][s->block_index[i]][1];
                            s->mv[dir2][i+2][0] = s->mv[dir2][i][0] = s->current_picture.motion_val[dir2][s->block_index[i]][0] = s->current_picture.motion_val[dir2][s->block_index[i+2]][0];
                            s->mv[dir2][i+2][1] = s->mv[dir2][i][1] = s->current_picture.motion_val[dir2][s->block_index[i]][1] = s->current_picture.motion_val[dir2][s->block_index[i+2]][1];
                        }
                    } else {
                        v->blk_mv_type[s->block_index[0]] = 1;
                        v->blk_mv_type[s->block_index[1]] = 1;
                        v->blk_mv_type[s->block_index[2]] = 1;
                        v->blk_mv_type[s->block_index[3]] = 1;
                        vc1_pred_mv_intfr(v, 0, 0, 0, 2, v->range_x, v->range_y, 0, !dir);
                        for (i = 0; i < 2; i++) {
                            s->mv[!dir][i+2][0] = s->mv[!dir][i][0] = s->current_picture.motion_val[!dir][s->block_index[i+2]][0] = s->current_picture.motion_val[!dir][s->block_index[i]][0];
                            s->mv[!dir][i+2][1] = s->mv[!dir][i][1] = s->current_picture.motion_val[!dir][s->block_index[i+2]][1] = s->current_picture.motion_val[!dir][s->block_index[i]][1];
                        }
                    }
                }
            }

            vc1_mc_1mv(v, dir);
            if (direct || bmvtype == BMV_TYPE_INTERPOLATED) {
                vc1_interp_mc(v);
            }
        }
    }
    if (s->mb_x == s->mb_width - 1)
        memmove(v->is_intra_base, v->is_intra, sizeof(v->is_intra_base[0]) * s->mb_stride);
    v->cbp[s->mb_x]      = block_cbp;
    v->ttblk[s->mb_x]    = block_tt;
    return 0;
}

/** Decode blocks of I-frame
 */
static void vc1_decode_i_blocks(VC1Context *v)
{
    int k, j;
    MpegEncContext *s = &v->s;
    int cbp, val;
    uint8_t *coded_val;
    int mb_pos;

    /* select codingmode used for VLC tables selection */
    switch (v->y_ac_table_index) {
    case 0:
        v->codingset = (v->pqindex <= 8) ? CS_HIGH_RATE_INTRA : CS_LOW_MOT_INTRA;
        break;
    case 1:
        v->codingset = CS_HIGH_MOT_INTRA;
        break;
    case 2:
        v->codingset = CS_MID_RATE_INTRA;
        break;
    }

    switch (v->c_ac_table_index) {
    case 0:
        v->codingset2 = (v->pqindex <= 8) ? CS_HIGH_RATE_INTER : CS_LOW_MOT_INTER;
        break;
    case 1:
        v->codingset2 = CS_HIGH_MOT_INTER;
        break;
    case 2:
        v->codingset2 = CS_MID_RATE_INTER;
        break;
    }

    /* Set DC scale - y and c use the same */
    s->y_dc_scale = s->y_dc_scale_table[v->pq];
    s->c_dc_scale = s->c_dc_scale_table[v->pq];

    //do frame decode
    s->mb_x = s->mb_y = 0;
    s->mb_intra         = 1;
    s->first_slice_line = 1;
    for (s->mb_y = 0; s->mb_y < s->end_mb_y; s->mb_y++) {
        s->mb_x = 0;
        init_block_index(v);
        for (; s->mb_x < v->end_mb_x; s->mb_x++) {
            uint8_t *dst[6];
            ff_update_block_index(s);
            dst[0] = s->dest[0];
            dst[1] = dst[0] + 8;
            dst[2] = s->dest[0] + s->linesize * 8;
            dst[3] = dst[2] + 8;
            dst[4] = s->dest[1];
            dst[5] = s->dest[2];
            s->bdsp.clear_blocks(s->block[0]);
            mb_pos = s->mb_x + s->mb_y * s->mb_width;
            s->current_picture.mb_type[mb_pos]                     = MB_TYPE_INTRA;
            s->current_picture.qscale_table[mb_pos]                = v->pq;
            s->current_picture.motion_val[1][s->block_index[0]][0] = 0;
            s->current_picture.motion_val[1][s->block_index[0]][1] = 0;

            // do actual MB decoding and displaying
            cbp = get_vlc2(&v->s.gb, ff_msmp4_mb_i_vlc.table, MB_INTRA_VLC_BITS, 2);
            v->s.ac_pred = get_bits1(&v->s.gb);

            for (k = 0; k < 6; k++) {
                val = ((cbp >> (5 - k)) & 1);

                if (k < 4) {
                    int pred   = vc1_coded_block_pred(&v->s, k, &coded_val);
                    val        = val ^ pred;
                    *coded_val = val;
                }
                cbp |= val << (5 - k);

                vc1_decode_i_block(v, s->block[k], k, val, (k < 4) ? v->codingset : v->codingset2);

                if (k > 3 && (s->flags & CODEC_FLAG_GRAY))
                    continue;
                v->vc1dsp.vc1_inv_trans_8x8(s->block[k]);
                if (v->pq >= 9 && v->overlap) {
                    if (v->rangeredfrm)
                        for (j = 0; j < 64; j++)
                            s->block[k][j] <<= 1;
                    s->dsp.put_signed_pixels_clamped(s->block[k], dst[k], k & 4 ? s->uvlinesize : s->linesize);
                } else {
                    if (v->rangeredfrm)
                        for (j = 0; j < 64; j++)
                            s->block[k][j] = (s->block[k][j] - 64) << 1;
                    s->dsp.put_pixels_clamped(s->block[k], dst[k], k & 4 ? s->uvlinesize : s->linesize);
                }
            }

            if (v->pq >= 9 && v->overlap) {
                if (s->mb_x) {
                    v->vc1dsp.vc1_h_overlap(s->dest[0], s->linesize);
                    v->vc1dsp.vc1_h_overlap(s->dest[0] + 8 * s->linesize, s->linesize);
                    if (!(s->flags & CODEC_FLAG_GRAY)) {
                        v->vc1dsp.vc1_h_overlap(s->dest[1], s->uvlinesize);
                        v->vc1dsp.vc1_h_overlap(s->dest[2], s->uvlinesize);
                    }
                }
                v->vc1dsp.vc1_h_overlap(s->dest[0] + 8, s->linesize);
                v->vc1dsp.vc1_h_overlap(s->dest[0] + 8 * s->linesize + 8, s->linesize);
                if (!s->first_slice_line) {
                    v->vc1dsp.vc1_v_overlap(s->dest[0], s->linesize);
                    v->vc1dsp.vc1_v_overlap(s->dest[0] + 8, s->linesize);
                    if (!(s->flags & CODEC_FLAG_GRAY)) {
                        v->vc1dsp.vc1_v_overlap(s->dest[1], s->uvlinesize);
                        v->vc1dsp.vc1_v_overlap(s->dest[2], s->uvlinesize);
                    }
                }
                v->vc1dsp.vc1_v_overlap(s->dest[0] + 8 * s->linesize, s->linesize);
                v->vc1dsp.vc1_v_overlap(s->dest[0] + 8 * s->linesize + 8, s->linesize);
            }
            if (v->s.loop_filter) vc1_loop_filter_iblk(v, v->pq);

            if (get_bits_count(&s->gb) > v->bits) {
                ff_er_add_slice(&s->er, 0, 0, s->mb_x, s->mb_y, ER_MB_ERROR);
                av_log(s->avctx, AV_LOG_ERROR, "Bits overconsumption: %i > %i\n",
                       get_bits_count(&s->gb), v->bits);
                return;
            }
        }
        if (!v->s.loop_filter)
            ff_mpeg_draw_horiz_band(s, s->mb_y * 16, 16);
        else if (s->mb_y)
            ff_mpeg_draw_horiz_band(s, (s->mb_y - 1) * 16, 16);

        s->first_slice_line = 0;
    }
    if (v->s.loop_filter)
        ff_mpeg_draw_horiz_band(s, (s->end_mb_y - 1) * 16, 16);

    /* This is intentionally mb_height and not end_mb_y - unlike in advanced
     * profile, these only differ are when decoding MSS2 rectangles. */
    ff_er_add_slice(&s->er, 0, 0, s->mb_width - 1, s->mb_height - 1, ER_MB_END);
}

/** Decode blocks of I-frame for advanced profile
 */
static void vc1_decode_i_blocks_adv(VC1Context *v)
{
    int k;
    MpegEncContext *s = &v->s;
    int cbp, val;
    uint8_t *coded_val;
    int mb_pos;
    int mquant = v->pq;
    int mqdiff;
    GetBitContext *gb = &s->gb;

    /* select codingmode used for VLC tables selection */
    switch (v->y_ac_table_index) {
    case 0:
        v->codingset = (v->pqindex <= 8) ? CS_HIGH_RATE_INTRA : CS_LOW_MOT_INTRA;
        break;
    case 1:
        v->codingset = CS_HIGH_MOT_INTRA;
        break;
    case 2:
        v->codingset = CS_MID_RATE_INTRA;
        break;
    }

    switch (v->c_ac_table_index) {
    case 0:
        v->codingset2 = (v->pqindex <= 8) ? CS_HIGH_RATE_INTER : CS_LOW_MOT_INTER;
        break;
    case 1:
        v->codingset2 = CS_HIGH_MOT_INTER;
        break;
    case 2:
        v->codingset2 = CS_MID_RATE_INTER;
        break;
    }

    // do frame decode
    s->mb_x             = s->mb_y = 0;
    s->mb_intra         = 1;
    s->first_slice_line = 1;
    s->mb_y             = s->start_mb_y;
    if (s->start_mb_y) {
        s->mb_x = 0;
        init_block_index(v);
        memset(&s->coded_block[s->block_index[0] - s->b8_stride], 0,
               (1 + s->b8_stride) * sizeof(*s->coded_block));
    }
    for (; s->mb_y < s->end_mb_y; s->mb_y++) {
        s->mb_x = 0;
        init_block_index(v);
        for (;s->mb_x < s->mb_width; s->mb_x++) {
            int16_t (*block)[64] = v->block[v->cur_blk_idx];
            ff_update_block_index(s);
            s->bdsp.clear_blocks(block[0]);
            mb_pos = s->mb_x + s->mb_y * s->mb_stride;
            s->current_picture.mb_type[mb_pos + v->mb_off]                         = MB_TYPE_INTRA;
            s->current_picture.motion_val[1][s->block_index[0] + v->blocks_off][0] = 0;
            s->current_picture.motion_val[1][s->block_index[0] + v->blocks_off][1] = 0;

            // do actual MB decoding and displaying
            if (v->fieldtx_is_raw)
                v->fieldtx_plane[mb_pos] = get_bits1(&v->s.gb);
            cbp = get_vlc2(&v->s.gb, ff_msmp4_mb_i_vlc.table, MB_INTRA_VLC_BITS, 2);
            if ( v->acpred_is_raw)
                v->s.ac_pred = get_bits1(&v->s.gb);
            else
                v->s.ac_pred = v->acpred_plane[mb_pos];

            if (v->condover == CONDOVER_SELECT && v->overflg_is_raw)
                v->over_flags_plane[mb_pos] = get_bits1(&v->s.gb);

            GET_MQUANT();

            s->current_picture.qscale_table[mb_pos] = mquant;
            /* Set DC scale - y and c use the same */
            s->y_dc_scale = s->y_dc_scale_table[mquant];
            s->c_dc_scale = s->c_dc_scale_table[mquant];

            for (k = 0; k < 6; k++) {
                val = ((cbp >> (5 - k)) & 1);

                if (k < 4) {
                    int pred   = vc1_coded_block_pred(&v->s, k, &coded_val);
                    val        = val ^ pred;
                    *coded_val = val;
                }
                cbp |= val << (5 - k);

                v->a_avail = !s->first_slice_line || (k == 2 || k == 3);
                v->c_avail = !!s->mb_x || (k == 1 || k == 3);

                vc1_decode_i_block_adv(v, block[k], k, val,
                                       (k < 4) ? v->codingset : v->codingset2, mquant);

                if (k > 3 && (s->flags & CODEC_FLAG_GRAY))
                    continue;
                v->vc1dsp.vc1_inv_trans_8x8(block[k]);
            }

            vc1_smooth_overlap_filter_iblk(v);
            vc1_put_signed_blocks_clamped(v);
            if (v->s.loop_filter) vc1_loop_filter_iblk_delayed(v, v->pq);

            if (get_bits_count(&s->gb) > v->bits) {
                // TODO: may need modification to handle slice coding
                ff_er_add_slice(&s->er, 0, s->start_mb_y, s->mb_x, s->mb_y, ER_MB_ERROR);
                av_log(s->avctx, AV_LOG_ERROR, "Bits overconsumption: %i > %i\n",
                       get_bits_count(&s->gb), v->bits);
                return;
            }
        }
        if (!v->s.loop_filter)
            ff_mpeg_draw_horiz_band(s, s->mb_y * 16, 16);
        else if (s->mb_y)
            ff_mpeg_draw_horiz_band(s, (s->mb_y-1) * 16, 16);
        s->first_slice_line = 0;
    }

    /* raw bottom MB row */
    s->mb_x = 0;
    init_block_index(v);

    for (;s->mb_x < s->mb_width; s->mb_x++) {
        ff_update_block_index(s);
        vc1_put_signed_blocks_clamped(v);
        if (v->s.loop_filter)
            vc1_loop_filter_iblk_delayed(v, v->pq);
    }
    if (v->s.loop_filter)
        ff_mpeg_draw_horiz_band(s, (s->end_mb_y-1)*16, 16);
    ff_er_add_slice(&s->er, 0, s->start_mb_y << v->field_mode, s->mb_width - 1,
                    (s->end_mb_y << v->field_mode) - 1, ER_MB_END);
}

static void vc1_decode_p_blocks(VC1Context *v)
{
    MpegEncContext *s = &v->s;
    int apply_loop_filter;

    /* select codingmode used for VLC tables selection */
    switch (v->c_ac_table_index) {
    case 0:
        v->codingset = (v->pqindex <= 8) ? CS_HIGH_RATE_INTRA : CS_LOW_MOT_INTRA;
        break;
    case 1:
        v->codingset = CS_HIGH_MOT_INTRA;
        break;
    case 2:
        v->codingset = CS_MID_RATE_INTRA;
        break;
    }

    switch (v->c_ac_table_index) {
    case 0:
        v->codingset2 = (v->pqindex <= 8) ? CS_HIGH_RATE_INTER : CS_LOW_MOT_INTER;
        break;
    case 1:
        v->codingset2 = CS_HIGH_MOT_INTER;
        break;
    case 2:
        v->codingset2 = CS_MID_RATE_INTER;
        break;
    }

    apply_loop_filter   = s->loop_filter && !(s->avctx->skip_loop_filter >= AVDISCARD_NONKEY) &&
                          v->fcm == PROGRESSIVE;
    s->first_slice_line = 1;
    memset(v->cbp_base, 0, sizeof(v->cbp_base[0])*2*s->mb_stride);
    for (s->mb_y = s->start_mb_y; s->mb_y < s->end_mb_y; s->mb_y++) {
        s->mb_x = 0;
        init_block_index(v);
        for (; s->mb_x < s->mb_width; s->mb_x++) {
            ff_update_block_index(s);

            if (v->fcm == ILACE_FIELD)
                vc1_decode_p_mb_intfi(v);
            else if (v->fcm == ILACE_FRAME)
                vc1_decode_p_mb_intfr(v);
            else vc1_decode_p_mb(v);
            if (s->mb_y != s->start_mb_y && apply_loop_filter)
                vc1_apply_p_loop_filter(v);
            if (get_bits_count(&s->gb) > v->bits || get_bits_count(&s->gb) < 0) {
                // TODO: may need modification to handle slice coding
                ff_er_add_slice(&s->er, 0, s->start_mb_y, s->mb_x, s->mb_y, ER_MB_ERROR);
                av_log(s->avctx, AV_LOG_ERROR, "Bits overconsumption: %i > %i at %ix%i\n",
                       get_bits_count(&s->gb), v->bits, s->mb_x, s->mb_y);
                return;
            }
        }
        memmove(v->cbp_base,      v->cbp,      sizeof(v->cbp_base[0])      * s->mb_stride);
        memmove(v->ttblk_base,    v->ttblk,    sizeof(v->ttblk_base[0])    * s->mb_stride);
        memmove(v->is_intra_base, v->is_intra, sizeof(v->is_intra_base[0]) * s->mb_stride);
        memmove(v->luma_mv_base,  v->luma_mv,  sizeof(v->luma_mv_base[0])  * s->mb_stride);
        if (s->mb_y != s->start_mb_y) ff_mpeg_draw_horiz_band(s, (s->mb_y - 1) * 16, 16);
        s->first_slice_line = 0;
    }
    if (apply_loop_filter) {
        s->mb_x = 0;
        init_block_index(v);
        for (; s->mb_x < s->mb_width; s->mb_x++) {
            ff_update_block_index(s);
            vc1_apply_p_loop_filter(v);
        }
    }
    if (s->end_mb_y >= s->start_mb_y)
        ff_mpeg_draw_horiz_band(s, (s->end_mb_y - 1) * 16, 16);
    ff_er_add_slice(&s->er, 0, s->start_mb_y << v->field_mode, s->mb_width - 1,
                    (s->end_mb_y << v->field_mode) - 1, ER_MB_END);
}

static void vc1_decode_b_blocks(VC1Context *v)
{
    MpegEncContext *s = &v->s;

    /* select codingmode used for VLC tables selection */
    switch (v->c_ac_table_index) {
    case 0:
        v->codingset = (v->pqindex <= 8) ? CS_HIGH_RATE_INTRA : CS_LOW_MOT_INTRA;
        break;
    case 1:
        v->codingset = CS_HIGH_MOT_INTRA;
        break;
    case 2:
        v->codingset = CS_MID_RATE_INTRA;
        break;
    }

    switch (v->c_ac_table_index) {
    case 0:
        v->codingset2 = (v->pqindex <= 8) ? CS_HIGH_RATE_INTER : CS_LOW_MOT_INTER;
        break;
    case 1:
        v->codingset2 = CS_HIGH_MOT_INTER;
        break;
    case 2:
        v->codingset2 = CS_MID_RATE_INTER;
        break;
    }

    s->first_slice_line = 1;
    for (s->mb_y = s->start_mb_y; s->mb_y < s->end_mb_y; s->mb_y++) {
        s->mb_x = 0;
        init_block_index(v);
        for (; s->mb_x < s->mb_width; s->mb_x++) {
            ff_update_block_index(s);

            if (v->fcm == ILACE_FIELD)
                vc1_decode_b_mb_intfi(v);
            else if (v->fcm == ILACE_FRAME)
                vc1_decode_b_mb_intfr(v);
            else
                vc1_decode_b_mb(v);
            if (get_bits_count(&s->gb) > v->bits || get_bits_count(&s->gb) < 0) {
                // TODO: may need modification to handle slice coding
                ff_er_add_slice(&s->er, 0, s->start_mb_y, s->mb_x, s->mb_y, ER_MB_ERROR);
                av_log(s->avctx, AV_LOG_ERROR, "Bits overconsumption: %i > %i at %ix%i\n",
                       get_bits_count(&s->gb), v->bits, s->mb_x, s->mb_y);
                return;
            }
            if (v->s.loop_filter) vc1_loop_filter_iblk(v, v->pq);
        }
        if (!v->s.loop_filter)
            ff_mpeg_draw_horiz_band(s, s->mb_y * 16, 16);
        else if (s->mb_y)
            ff_mpeg_draw_horiz_band(s, (s->mb_y - 1) * 16, 16);
        s->first_slice_line = 0;
    }
    if (v->s.loop_filter)
        ff_mpeg_draw_horiz_band(s, (s->end_mb_y - 1) * 16, 16);
    ff_er_add_slice(&s->er, 0, s->start_mb_y << v->field_mode, s->mb_width - 1,
                    (s->end_mb_y << v->field_mode) - 1, ER_MB_END);
}

static void vc1_decode_skip_blocks(VC1Context *v)
{
    MpegEncContext *s = &v->s;

    if (!v->s.last_picture.f->data[0])
        return;

    ff_er_add_slice(&s->er, 0, s->start_mb_y, s->mb_width - 1, s->end_mb_y - 1, ER_MB_END);
    s->first_slice_line = 1;
    for (s->mb_y = s->start_mb_y; s->mb_y < s->end_mb_y; s->mb_y++) {
        s->mb_x = 0;
        init_block_index(v);
        ff_update_block_index(s);
        memcpy(s->dest[0], s->last_picture.f->data[0] + s->mb_y * 16 * s->linesize,   s->linesize   * 16);
        memcpy(s->dest[1], s->last_picture.f->data[1] + s->mb_y *  8 * s->uvlinesize, s->uvlinesize *  8);
        memcpy(s->dest[2], s->last_picture.f->data[2] + s->mb_y *  8 * s->uvlinesize, s->uvlinesize *  8);
        ff_mpeg_draw_horiz_band(s, s->mb_y * 16, 16);
        s->first_slice_line = 0;
    }
    s->pict_type = AV_PICTURE_TYPE_P;
}

void ff_vc1_decode_blocks(VC1Context *v)
{

    v->s.esc3_level_length = 0;
    if (v->x8_type) {
        ff_intrax8_decode_picture(&v->x8, 2*v->pq + v->halfpq, v->pq * !v->pquantizer);
    } else {
        v->cur_blk_idx     =  0;
        v->left_blk_idx    = -1;
        v->topleft_blk_idx =  1;
        v->top_blk_idx     =  2;
        switch (v->s.pict_type) {
        case AV_PICTURE_TYPE_I:
            if (v->profile == PROFILE_ADVANCED)
                vc1_decode_i_blocks_adv(v);
            else
                vc1_decode_i_blocks(v);
            break;
        case AV_PICTURE_TYPE_P:
            if (v->p_frame_skipped)
                vc1_decode_skip_blocks(v);
            else
                vc1_decode_p_blocks(v);
            break;
        case AV_PICTURE_TYPE_B:
            if (v->bi_type) {
                if (v->profile == PROFILE_ADVANCED)
                    vc1_decode_i_blocks_adv(v);
                else
                    vc1_decode_i_blocks(v);
            } else
                vc1_decode_b_blocks(v);
            break;
        }
    }
}

#if CONFIG_WMV3IMAGE_DECODER || CONFIG_VC1IMAGE_DECODER

typedef struct {
    /**
     * Transform coefficients for both sprites in 16.16 fixed point format,
     * in the order they appear in the bitstream:
     *  x scale
     *  rotation 1 (unused)
     *  x offset
     *  rotation 2 (unused)
     *  y scale
     *  y offset
     *  alpha
     */
    int coefs[2][7];

    int effect_type, effect_flag;
    int effect_pcount1, effect_pcount2;   ///< amount of effect parameters stored in effect_params
    int effect_params1[15], effect_params2[10]; ///< effect parameters in 16.16 fixed point format
} SpriteData;

static inline int get_fp_val(GetBitContext* gb)
{
    return (get_bits_long(gb, 30) - (1 << 29)) << 1;
}

static void vc1_sprite_parse_transform(GetBitContext* gb, int c[7])
{
    c[1] = c[3] = 0;

    switch (get_bits(gb, 2)) {
    case 0:
        c[0] = 1 << 16;
        c[2] = get_fp_val(gb);
        c[4] = 1 << 16;
        break;
    case 1:
        c[0] = c[4] = get_fp_val(gb);
        c[2] = get_fp_val(gb);
        break;
    case 2:
        c[0] = get_fp_val(gb);
        c[2] = get_fp_val(gb);
        c[4] = get_fp_val(gb);
        break;
    case 3:
        c[0] = get_fp_val(gb);
        c[1] = get_fp_val(gb);
        c[2] = get_fp_val(gb);
        c[3] = get_fp_val(gb);
        c[4] = get_fp_val(gb);
        break;
    }
    c[5] = get_fp_val(gb);
    if (get_bits1(gb))
        c[6] = get_fp_val(gb);
    else
        c[6] = 1 << 16;
}

static int vc1_parse_sprites(VC1Context *v, GetBitContext* gb, SpriteData* sd)
{
    AVCodecContext *avctx = v->s.avctx;
    int sprite, i;

    for (sprite = 0; sprite <= v->two_sprites; sprite++) {
        vc1_sprite_parse_transform(gb, sd->coefs[sprite]);
        if (sd->coefs[sprite][1] || sd->coefs[sprite][3])
            avpriv_request_sample(avctx, "Non-zero rotation coefficients");
        av_log(avctx, AV_LOG_DEBUG, sprite ? "S2:" : "S1:");
        for (i = 0; i < 7; i++)
            av_log(avctx, AV_LOG_DEBUG, " %d.%.3d",
                   sd->coefs[sprite][i] / (1<<16),
                   (abs(sd->coefs[sprite][i]) & 0xFFFF) * 1000 / (1 << 16));
        av_log(avctx, AV_LOG_DEBUG, "\n");
    }

    skip_bits(gb, 2);
    if (sd->effect_type = get_bits_long(gb, 30)) {
        switch (sd->effect_pcount1 = get_bits(gb, 4)) {
        case 7:
            vc1_sprite_parse_transform(gb, sd->effect_params1);
            break;
        case 14:
            vc1_sprite_parse_transform(gb, sd->effect_params1);
            vc1_sprite_parse_transform(gb, sd->effect_params1 + 7);
            break;
        default:
            for (i = 0; i < sd->effect_pcount1; i++)
                sd->effect_params1[i] = get_fp_val(gb);
        }
        if (sd->effect_type != 13 || sd->effect_params1[0] != sd->coefs[0][6]) {
            // effect 13 is simple alpha blending and matches the opacity above
            av_log(avctx, AV_LOG_DEBUG, "Effect: %d; params: ", sd->effect_type);
            for (i = 0; i < sd->effect_pcount1; i++)
                av_log(avctx, AV_LOG_DEBUG, " %d.%.2d",
                       sd->effect_params1[i] / (1 << 16),
                       (abs(sd->effect_params1[i]) & 0xFFFF) * 1000 / (1 << 16));
            av_log(avctx, AV_LOG_DEBUG, "\n");
        }

        sd->effect_pcount2 = get_bits(gb, 16);
        if (sd->effect_pcount2 > 10) {
            av_log(avctx, AV_LOG_ERROR, "Too many effect parameters\n");
            return AVERROR_INVALIDDATA;
        } else if (sd->effect_pcount2) {
            i = -1;
            av_log(avctx, AV_LOG_DEBUG, "Effect params 2: ");
            while (++i < sd->effect_pcount2) {
                sd->effect_params2[i] = get_fp_val(gb);
                av_log(avctx, AV_LOG_DEBUG, " %d.%.2d",
                       sd->effect_params2[i] / (1 << 16),
                       (abs(sd->effect_params2[i]) & 0xFFFF) * 1000 / (1 << 16));
            }
            av_log(avctx, AV_LOG_DEBUG, "\n");
        }
    }
    if (sd->effect_flag = get_bits1(gb))
        av_log(avctx, AV_LOG_DEBUG, "Effect flag set\n");

    if (get_bits_count(gb) >= gb->size_in_bits +
       (avctx->codec_id == AV_CODEC_ID_WMV3IMAGE ? 64 : 0)) {
        av_log(avctx, AV_LOG_ERROR, "Buffer overrun\n");
        return AVERROR_INVALIDDATA;
    }
    if (get_bits_count(gb) < gb->size_in_bits - 8)
        av_log(avctx, AV_LOG_WARNING, "Buffer not fully read\n");

    return 0;
}

static void vc1_draw_sprites(VC1Context *v, SpriteData* sd)
{
    int i, plane, row, sprite;
    int sr_cache[2][2] = { { -1, -1 }, { -1, -1 } };
    uint8_t* src_h[2][2];
    int xoff[2], xadv[2], yoff[2], yadv[2], alpha;
    int ysub[2];
    MpegEncContext *s = &v->s;

    for (i = 0; i <= v->two_sprites; i++) {
        xoff[i] = av_clip(sd->coefs[i][2], 0, v->sprite_width-1 << 16);
        xadv[i] = sd->coefs[i][0];
        if (xadv[i] != 1<<16 || (v->sprite_width << 16) - (v->output_width << 16) - xoff[i])
            xadv[i] = av_clip(xadv[i], 0, ((v->sprite_width<<16) - xoff[i] - 1) / v->output_width);

        yoff[i] = av_clip(sd->coefs[i][5], 0, v->sprite_height-1 << 16);
        yadv[i] = av_clip(sd->coefs[i][4], 0, ((v->sprite_height << 16) - yoff[i]) / v->output_height);
    }
    alpha = av_clip(sd->coefs[1][6], 0, (1<<16) - 1);

    for (plane = 0; plane < (s->flags&CODEC_FLAG_GRAY ? 1 : 3); plane++) {
        int width = v->output_width>>!!plane;

        for (row = 0; row < v->output_height>>!!plane; row++) {
            uint8_t *dst = v->sprite_output_frame->data[plane] +
                           v->sprite_output_frame->linesize[plane] * row;

            for (sprite = 0; sprite <= v->two_sprites; sprite++) {
                uint8_t *iplane = s->current_picture.f->data[plane];
                int      iline  = s->current_picture.f->linesize[plane];
                int      ycoord = yoff[sprite] + yadv[sprite] * row;
                int      yline  = ycoord >> 16;
                int      next_line;
                ysub[sprite] = ycoord & 0xFFFF;
                if (sprite) {
                    iplane = s->last_picture.f->data[plane];
                    iline  = s->last_picture.f->linesize[plane];
                }
                next_line = FFMIN(yline + 1, (v->sprite_height >> !!plane) - 1) * iline;
                if (!(xoff[sprite] & 0xFFFF) && xadv[sprite] == 1 << 16) {
                        src_h[sprite][0] = iplane + (xoff[sprite] >> 16) +  yline      * iline;
                    if (ysub[sprite])
                        src_h[sprite][1] = iplane + (xoff[sprite] >> 16) + next_line;
                } else {
                    if (sr_cache[sprite][0] != yline) {
                        if (sr_cache[sprite][1] == yline) {
                            FFSWAP(uint8_t*, v->sr_rows[sprite][0], v->sr_rows[sprite][1]);
                            FFSWAP(int,        sr_cache[sprite][0],   sr_cache[sprite][1]);
                        } else {
                            v->vc1dsp.sprite_h(v->sr_rows[sprite][0], iplane + yline * iline, xoff[sprite], xadv[sprite], width);
                            sr_cache[sprite][0] = yline;
                        }
                    }
                    if (ysub[sprite] && sr_cache[sprite][1] != yline + 1) {
                        v->vc1dsp.sprite_h(v->sr_rows[sprite][1],
                                           iplane + next_line, xoff[sprite],
                                           xadv[sprite], width);
                        sr_cache[sprite][1] = yline + 1;
                    }
                    src_h[sprite][0] = v->sr_rows[sprite][0];
                    src_h[sprite][1] = v->sr_rows[sprite][1];
                }
            }

            if (!v->two_sprites) {
                if (ysub[0]) {
                    v->vc1dsp.sprite_v_single(dst, src_h[0][0], src_h[0][1], ysub[0], width);
                } else {
                    memcpy(dst, src_h[0][0], width);
                }
            } else {
                if (ysub[0] && ysub[1]) {
                    v->vc1dsp.sprite_v_double_twoscale(dst, src_h[0][0], src_h[0][1], ysub[0],
                                                       src_h[1][0], src_h[1][1], ysub[1], alpha, width);
                } else if (ysub[0]) {
                    v->vc1dsp.sprite_v_double_onescale(dst, src_h[0][0], src_h[0][1], ysub[0],
                                                       src_h[1][0], alpha, width);
                } else if (ysub[1]) {
                    v->vc1dsp.sprite_v_double_onescale(dst, src_h[1][0], src_h[1][1], ysub[1],
                                                       src_h[0][0], (1<<16)-1-alpha, width);
                } else {
                    v->vc1dsp.sprite_v_double_noscale(dst, src_h[0][0], src_h[1][0], alpha, width);
                }
            }
        }

        if (!plane) {
            for (i = 0; i <= v->two_sprites; i++) {
                xoff[i] >>= 1;
                yoff[i] >>= 1;
            }
        }

    }
}


static int vc1_decode_sprites(VC1Context *v, GetBitContext* gb)
{
    int ret;
    MpegEncContext *s     = &v->s;
    AVCodecContext *avctx = s->avctx;
    SpriteData sd;

    memset(&sd, 0, sizeof(sd));

    ret = vc1_parse_sprites(v, gb, &sd);
    if (ret < 0)
        return ret;

    if (!s->current_picture.f->data[0]) {
        av_log(avctx, AV_LOG_ERROR, "Got no sprites\n");
        return -1;
    }

    if (v->two_sprites && (!s->last_picture_ptr || !s->last_picture.f->data[0])) {
        av_log(avctx, AV_LOG_WARNING, "Need two sprites, only got one\n");
        v->two_sprites = 0;
    }

    av_frame_unref(v->sprite_output_frame);
    if ((ret = ff_get_buffer(avctx, v->sprite_output_frame, 0)) < 0)
        return ret;

    vc1_draw_sprites(v, &sd);

    return 0;
}

static void vc1_sprite_flush(AVCodecContext *avctx)
{
    VC1Context *v     = avctx->priv_data;
    MpegEncContext *s = &v->s;
    AVFrame *f = s->current_picture.f;
    int plane, i;

    /* Windows Media Image codecs have a convergence interval of two keyframes.
       Since we can't enforce it, clear to black the missing sprite. This is
       wrong but it looks better than doing nothing. */

    if (f->data[0])
        for (plane = 0; plane < (s->flags&CODEC_FLAG_GRAY ? 1 : 3); plane++)
            for (i = 0; i < v->sprite_height>>!!plane; i++)
                memset(f->data[plane] + i * f->linesize[plane],
                       plane ? 128 : 0, f->linesize[plane]);
}

#endif

av_cold int ff_vc1_decode_init_alloc_tables(VC1Context *v)
{
    MpegEncContext *s = &v->s;
    int i;
    int mb_height = FFALIGN(s->mb_height, 2);

    /* Allocate mb bitplanes */
    v->mv_type_mb_plane = av_malloc (s->mb_stride * mb_height);
    v->direct_mb_plane  = av_malloc (s->mb_stride * mb_height);
    v->forward_mb_plane = av_malloc (s->mb_stride * mb_height);
    v->fieldtx_plane    = av_mallocz(s->mb_stride * mb_height);
    v->acpred_plane     = av_malloc (s->mb_stride * mb_height);
    v->over_flags_plane = av_malloc (s->mb_stride * mb_height);

    v->n_allocated_blks = s->mb_width + 2;
    v->block            = av_malloc(sizeof(*v->block) * v->n_allocated_blks);
    v->cbp_base         = av_malloc(sizeof(v->cbp_base[0]) * 2 * s->mb_stride);
    v->cbp              = v->cbp_base + s->mb_stride;
    v->ttblk_base       = av_malloc(sizeof(v->ttblk_base[0]) * 2 * s->mb_stride);
    v->ttblk            = v->ttblk_base + s->mb_stride;
    v->is_intra_base    = av_mallocz(sizeof(v->is_intra_base[0]) * 2 * s->mb_stride);
    v->is_intra         = v->is_intra_base + s->mb_stride;
    v->luma_mv_base     = av_mallocz(sizeof(v->luma_mv_base[0]) * 2 * s->mb_stride);
    v->luma_mv          = v->luma_mv_base + s->mb_stride;

    /* allocate block type info in that way so it could be used with s->block_index[] */
    v->mb_type_base = av_malloc(s->b8_stride * (mb_height * 2 + 1) + s->mb_stride * (mb_height + 1) * 2);
    v->mb_type[0]   = v->mb_type_base + s->b8_stride + 1;
    v->mb_type[1]   = v->mb_type_base + s->b8_stride * (mb_height * 2 + 1) + s->mb_stride + 1;
    v->mb_type[2]   = v->mb_type[1] + s->mb_stride * (mb_height + 1);

    /* allocate memory to store block level MV info */
    v->blk_mv_type_base = av_mallocz(     s->b8_stride * (mb_height * 2 + 1) + s->mb_stride * (mb_height + 1) * 2);
    v->blk_mv_type      = v->blk_mv_type_base + s->b8_stride + 1;
    v->mv_f_base        = av_mallocz(2 * (s->b8_stride * (mb_height * 2 + 1) + s->mb_stride * (mb_height + 1) * 2));
    v->mv_f[0]          = v->mv_f_base + s->b8_stride + 1;
    v->mv_f[1]          = v->mv_f[0] + (s->b8_stride * (mb_height * 2 + 1) + s->mb_stride * (mb_height + 1) * 2);
    v->mv_f_next_base   = av_mallocz(2 * (s->b8_stride * (mb_height * 2 + 1) + s->mb_stride * (mb_height + 1) * 2));
    v->mv_f_next[0]     = v->mv_f_next_base + s->b8_stride + 1;
    v->mv_f_next[1]     = v->mv_f_next[0] + (s->b8_stride * (mb_height * 2 + 1) + s->mb_stride * (mb_height + 1) * 2);

    /* Init coded blocks info */
    if (v->profile == PROFILE_ADVANCED) {
//        if (alloc_bitplane(&v->over_flags_plane, s->mb_width, s->mb_height) < 0)
//            return -1;
//        if (alloc_bitplane(&v->ac_pred_plane, s->mb_width, s->mb_height) < 0)
//            return -1;
    }

    ff_intrax8_common_init(&v->x8,s);

    if (s->avctx->codec_id == AV_CODEC_ID_WMV3IMAGE || s->avctx->codec_id == AV_CODEC_ID_VC1IMAGE) {
        for (i = 0; i < 4; i++)
            if (!(v->sr_rows[i >> 1][i & 1] = av_malloc(v->output_width)))
                return AVERROR(ENOMEM);
    }

    if (!v->mv_type_mb_plane || !v->direct_mb_plane || !v->acpred_plane || !v->over_flags_plane ||
        !v->block || !v->cbp_base || !v->ttblk_base || !v->is_intra_base || !v->luma_mv_base ||
        !v->mb_type_base) {
        av_freep(&v->mv_type_mb_plane);
        av_freep(&v->direct_mb_plane);
        av_freep(&v->acpred_plane);
        av_freep(&v->over_flags_plane);
        av_freep(&v->block);
        av_freep(&v->cbp_base);
        av_freep(&v->ttblk_base);
        av_freep(&v->is_intra_base);
        av_freep(&v->luma_mv_base);
        av_freep(&v->mb_type_base);
        return AVERROR(ENOMEM);
    }

    return 0;
}

av_cold void ff_vc1_init_transposed_scantables(VC1Context *v)
{
    int i;
    for (i = 0; i < 64; i++) {
#define transpose(x) (((x) >> 3) | (((x) & 7) << 3))
        v->zz_8x8[0][i] = transpose(ff_wmv1_scantable[0][i]);
        v->zz_8x8[1][i] = transpose(ff_wmv1_scantable[1][i]);
        v->zz_8x8[2][i] = transpose(ff_wmv1_scantable[2][i]);
        v->zz_8x8[3][i] = transpose(ff_wmv1_scantable[3][i]);
        v->zzi_8x8[i]   = transpose(ff_vc1_adv_interlaced_8x8_zz[i]);
    }
    v->left_blk_sh = 0;
    v->top_blk_sh  = 3;
}

/** Initialize a VC1/WMV3 decoder
 * @todo TODO: Handle VC-1 IDUs (Transport level?)
 * @todo TODO: Decypher remaining bits in extra_data
 */
static av_cold int vc1_decode_init(AVCodecContext *avctx)
{
    VC1Context *v = avctx->priv_data;
    MpegEncContext *s = &v->s;
    GetBitContext gb;
    int ret;

    /* save the container output size for WMImage */
    v->output_width  = avctx->width;
    v->output_height = avctx->height;

    if (!avctx->extradata_size || !avctx->extradata)
        return -1;
    if (!(avctx->flags & CODEC_FLAG_GRAY))
        avctx->pix_fmt = ff_get_format(avctx, avctx->codec->pix_fmts);
    else
        avctx->pix_fmt = AV_PIX_FMT_GRAY8;
    v->s.avctx = avctx;

<<<<<<< HEAD
    if ((ret = ff_vc1_init_common(v)) < 0)
        return ret;
    // ensure static VLC tables are initialized
    if ((ret = ff_msmpeg4_decode_init(avctx)) < 0)
        return ret;
    if ((ret = ff_vc1_decode_init_alloc_tables(v)) < 0)
        return ret;
    // Hack to ensure the above functions will be called
    // again once we know all necessary settings.
    // That this is necessary might indicate a bug.
    ff_vc1_decode_end(avctx);

=======
    if (ff_vc1_init_common(v) < 0)
        return -1;
    ff_blockdsp_init(&s->bdsp, avctx);
>>>>>>> e74433a8
    ff_h264chroma_init(&v->h264chroma, 8);
    ff_qpeldsp_init(&s->qdsp);

    if (avctx->codec_id == AV_CODEC_ID_WMV3 || avctx->codec_id == AV_CODEC_ID_WMV3IMAGE) {
        int count = 0;

        // looks like WMV3 has a sequence header stored in the extradata
        // advanced sequence header may be before the first frame
        // the last byte of the extradata is a version number, 1 for the
        // samples we can decode

        init_get_bits(&gb, avctx->extradata, avctx->extradata_size*8);

        if ((ret = ff_vc1_decode_sequence_header(avctx, v, &gb)) < 0)
          return ret;

        count = avctx->extradata_size*8 - get_bits_count(&gb);
        if (count > 0) {
            av_log(avctx, AV_LOG_INFO, "Extra data: %i bits left, value: %X\n",
                   count, get_bits(&gb, count));
        } else if (count < 0) {
            av_log(avctx, AV_LOG_INFO, "Read %i bits in overflow\n", -count);
        }
    } else { // VC1/WVC1/WVP2
        const uint8_t *start = avctx->extradata;
        uint8_t *end = avctx->extradata + avctx->extradata_size;
        const uint8_t *next;
        int size, buf2_size;
        uint8_t *buf2 = NULL;
        int seq_initialized = 0, ep_initialized = 0;

        if (avctx->extradata_size < 16) {
            av_log(avctx, AV_LOG_ERROR, "Extradata size too small: %i\n", avctx->extradata_size);
            return -1;
        }

        buf2  = av_mallocz(avctx->extradata_size + FF_INPUT_BUFFER_PADDING_SIZE);
        start = find_next_marker(start, end); // in WVC1 extradata first byte is its size, but can be 0 in mkv
        next  = start;
        for (; next < end; start = next) {
            next = find_next_marker(start + 4, end);
            size = next - start - 4;
            if (size <= 0)
                continue;
            buf2_size = vc1_unescape_buffer(start + 4, size, buf2);
            init_get_bits(&gb, buf2, buf2_size * 8);
            switch (AV_RB32(start)) {
            case VC1_CODE_SEQHDR:
                if ((ret = ff_vc1_decode_sequence_header(avctx, v, &gb)) < 0) {
                    av_free(buf2);
                    return ret;
                }
                seq_initialized = 1;
                break;
            case VC1_CODE_ENTRYPOINT:
                if ((ret = ff_vc1_decode_entry_point(avctx, v, &gb)) < 0) {
                    av_free(buf2);
                    return ret;
                }
                ep_initialized = 1;
                break;
            }
        }
        av_free(buf2);
        if (!seq_initialized || !ep_initialized) {
            av_log(avctx, AV_LOG_ERROR, "Incomplete extradata\n");
            return -1;
        }
        v->res_sprite = (avctx->codec_id == AV_CODEC_ID_VC1IMAGE);
    }

    v->sprite_output_frame = av_frame_alloc();
    if (!v->sprite_output_frame)
        return AVERROR(ENOMEM);

    avctx->profile = v->profile;
    if (v->profile == PROFILE_ADVANCED)
        avctx->level = v->level;

    avctx->has_b_frames = !!avctx->max_b_frames;

    s->mb_width  = (avctx->coded_width  + 15) >> 4;
    s->mb_height = (avctx->coded_height + 15) >> 4;

    if (v->profile == PROFILE_ADVANCED || v->res_fasttx) {
        ff_vc1_init_transposed_scantables(v);
    } else {
        memcpy(v->zz_8x8, ff_wmv1_scantable, 4*64);
        v->left_blk_sh = 3;
        v->top_blk_sh  = 0;
    }

    if (avctx->codec_id == AV_CODEC_ID_WMV3IMAGE || avctx->codec_id == AV_CODEC_ID_VC1IMAGE) {
        v->sprite_width  = avctx->coded_width;
        v->sprite_height = avctx->coded_height;

        avctx->coded_width  = avctx->width  = v->output_width;
        avctx->coded_height = avctx->height = v->output_height;

        // prevent 16.16 overflows
        if (v->sprite_width  > 1 << 14 ||
            v->sprite_height > 1 << 14 ||
            v->output_width  > 1 << 14 ||
            v->output_height > 1 << 14) return -1;

        if ((v->sprite_width&1) || (v->sprite_height&1)) {
            avpriv_request_sample(avctx, "odd sprites support");
            return AVERROR_PATCHWELCOME;
        }
    }
    return 0;
}

/** Close a VC1/WMV3 decoder
 * @warning Initial try at using MpegEncContext stuff
 */
av_cold int ff_vc1_decode_end(AVCodecContext *avctx)
{
    VC1Context *v = avctx->priv_data;
    int i;

    av_frame_free(&v->sprite_output_frame);

    for (i = 0; i < 4; i++)
        av_freep(&v->sr_rows[i >> 1][i & 1]);
    av_freep(&v->hrd_rate);
    av_freep(&v->hrd_buffer);
    ff_MPV_common_end(&v->s);
    av_freep(&v->mv_type_mb_plane);
    av_freep(&v->direct_mb_plane);
    av_freep(&v->forward_mb_plane);
    av_freep(&v->fieldtx_plane);
    av_freep(&v->acpred_plane);
    av_freep(&v->over_flags_plane);
    av_freep(&v->mb_type_base);
    av_freep(&v->blk_mv_type_base);
    av_freep(&v->mv_f_base);
    av_freep(&v->mv_f_next_base);
    av_freep(&v->block);
    av_freep(&v->cbp_base);
    av_freep(&v->ttblk_base);
    av_freep(&v->is_intra_base); // FIXME use v->mb_type[]
    av_freep(&v->luma_mv_base);
    ff_intrax8_common_end(&v->x8);
    return 0;
}


/** Decode a VC1/WMV3 frame
 * @todo TODO: Handle VC-1 IDUs (Transport level?)
 */
static int vc1_decode_frame(AVCodecContext *avctx, void *data,
                            int *got_frame, AVPacket *avpkt)
{
    const uint8_t *buf = avpkt->data;
    int buf_size = avpkt->size, n_slices = 0, i, ret;
    VC1Context *v = avctx->priv_data;
    MpegEncContext *s = &v->s;
    AVFrame *pict = data;
    uint8_t *buf2 = NULL;
    const uint8_t *buf_start = buf, *buf_start_second_field = NULL;
    int mb_height, n_slices1=-1;
    struct {
        uint8_t *buf;
        GetBitContext gb;
        int mby_start;
    } *slices = NULL, *tmp;

    v->second_field = 0;

    if(s->flags & CODEC_FLAG_LOW_DELAY)
        s->low_delay = 1;

    /* no supplementary picture */
    if (buf_size == 0 || (buf_size == 4 && AV_RB32(buf) == VC1_CODE_ENDOFSEQ)) {
        /* special case for last picture */
        if (s->low_delay == 0 && s->next_picture_ptr) {
            if ((ret = av_frame_ref(pict, s->next_picture_ptr->f)) < 0)
                return ret;
            s->next_picture_ptr = NULL;

            *got_frame = 1;
        }

        return buf_size;
    }

    if (s->avctx->codec->capabilities&CODEC_CAP_HWACCEL_VDPAU) {
        if (v->profile < PROFILE_ADVANCED)
            avctx->pix_fmt = AV_PIX_FMT_VDPAU_WMV3;
        else
            avctx->pix_fmt = AV_PIX_FMT_VDPAU_VC1;
    }

    //for advanced profile we may need to parse and unescape data
    if (avctx->codec_id == AV_CODEC_ID_VC1 || avctx->codec_id == AV_CODEC_ID_VC1IMAGE) {
        int buf_size2 = 0;
        buf2 = av_mallocz(buf_size + FF_INPUT_BUFFER_PADDING_SIZE);
        if (!buf2)
            return AVERROR(ENOMEM);

        if (IS_MARKER(AV_RB32(buf))) { /* frame starts with marker and needs to be parsed */
            const uint8_t *start, *end, *next;
            int size;

            next = buf;
            for (start = buf, end = buf + buf_size; next < end; start = next) {
                next = find_next_marker(start + 4, end);
                size = next - start - 4;
                if (size <= 0) continue;
                switch (AV_RB32(start)) {
                case VC1_CODE_FRAME:
                    if (avctx->hwaccel ||
                        s->avctx->codec->capabilities&CODEC_CAP_HWACCEL_VDPAU)
                        buf_start = start;
                    buf_size2 = vc1_unescape_buffer(start + 4, size, buf2);
                    break;
                case VC1_CODE_FIELD: {
                    int buf_size3;
                    if (avctx->hwaccel ||
                        s->avctx->codec->capabilities&CODEC_CAP_HWACCEL_VDPAU)
                        buf_start_second_field = start;
                    tmp = av_realloc_array(slices, sizeof(*slices), (n_slices+1));
                    if (!tmp)
                        goto err;
                    slices = tmp;
                    slices[n_slices].buf = av_mallocz(buf_size + FF_INPUT_BUFFER_PADDING_SIZE);
                    if (!slices[n_slices].buf)
                        goto err;
                    buf_size3 = vc1_unescape_buffer(start + 4, size,
                                                    slices[n_slices].buf);
                    init_get_bits(&slices[n_slices].gb, slices[n_slices].buf,
                                  buf_size3 << 3);
                    /* assuming that the field marker is at the exact middle,
                       hope it's correct */
                    slices[n_slices].mby_start = s->mb_height + 1 >> 1;
                    n_slices1 = n_slices - 1; // index of the last slice of the first field
                    n_slices++;
                    break;
                }
                case VC1_CODE_ENTRYPOINT: /* it should be before frame data */
                    buf_size2 = vc1_unescape_buffer(start + 4, size, buf2);
                    init_get_bits(&s->gb, buf2, buf_size2 * 8);
                    ff_vc1_decode_entry_point(avctx, v, &s->gb);
                    break;
                case VC1_CODE_SLICE: {
                    int buf_size3;
                    tmp = av_realloc_array(slices, sizeof(*slices), (n_slices+1));
                    if (!tmp)
                        goto err;
                    slices = tmp;
                    slices[n_slices].buf = av_mallocz(buf_size + FF_INPUT_BUFFER_PADDING_SIZE);
                    if (!slices[n_slices].buf)
                        goto err;
                    buf_size3 = vc1_unescape_buffer(start + 4, size,
                                                    slices[n_slices].buf);
                    init_get_bits(&slices[n_slices].gb, slices[n_slices].buf,
                                  buf_size3 << 3);
                    slices[n_slices].mby_start = get_bits(&slices[n_slices].gb, 9);
                    n_slices++;
                    break;
                }
                }
            }
        } else if (v->interlace && ((buf[0] & 0xC0) == 0xC0)) { /* WVC1 interlaced stores both fields divided by marker */
            const uint8_t *divider;
            int buf_size3;

            divider = find_next_marker(buf, buf + buf_size);
            if ((divider == (buf + buf_size)) || AV_RB32(divider) != VC1_CODE_FIELD) {
                av_log(avctx, AV_LOG_ERROR, "Error in WVC1 interlaced frame\n");
                goto err;
            } else { // found field marker, unescape second field
                if (avctx->hwaccel ||
                    s->avctx->codec->capabilities&CODEC_CAP_HWACCEL_VDPAU)
                    buf_start_second_field = divider;
                tmp = av_realloc_array(slices, sizeof(*slices), (n_slices+1));
                if (!tmp)
                    goto err;
                slices = tmp;
                slices[n_slices].buf = av_mallocz(buf_size + FF_INPUT_BUFFER_PADDING_SIZE);
                if (!slices[n_slices].buf)
                    goto err;
                buf_size3 = vc1_unescape_buffer(divider + 4, buf + buf_size - divider - 4, slices[n_slices].buf);
                init_get_bits(&slices[n_slices].gb, slices[n_slices].buf,
                              buf_size3 << 3);
                slices[n_slices].mby_start = s->mb_height + 1 >> 1;
                n_slices1 = n_slices - 1;
                n_slices++;
            }
            buf_size2 = vc1_unescape_buffer(buf, divider - buf, buf2);
        } else {
            buf_size2 = vc1_unescape_buffer(buf, buf_size, buf2);
        }
        init_get_bits(&s->gb, buf2, buf_size2*8);
    } else
        init_get_bits(&s->gb, buf, buf_size*8);

    if (v->res_sprite) {
        v->new_sprite  = !get_bits1(&s->gb);
        v->two_sprites =  get_bits1(&s->gb);
        /* res_sprite means a Windows Media Image stream, AV_CODEC_ID_*IMAGE means
           we're using the sprite compositor. These are intentionally kept separate
           so you can get the raw sprites by using the wmv3 decoder for WMVP or
           the vc1 one for WVP2 */
        if (avctx->codec_id == AV_CODEC_ID_WMV3IMAGE || avctx->codec_id == AV_CODEC_ID_VC1IMAGE) {
            if (v->new_sprite) {
                // switch AVCodecContext parameters to those of the sprites
                avctx->width  = avctx->coded_width  = v->sprite_width;
                avctx->height = avctx->coded_height = v->sprite_height;
            } else {
                goto image;
            }
        }
    }

    if (s->context_initialized &&
        (s->width  != avctx->coded_width ||
         s->height != avctx->coded_height)) {
        ff_vc1_decode_end(avctx);
    }

    if (!s->context_initialized) {
        if (ff_msmpeg4_decode_init(avctx) < 0)
            goto err;
        if (ff_vc1_decode_init_alloc_tables(v) < 0) {
            ff_MPV_common_end(s);
            goto err;
        }

        s->low_delay = !avctx->has_b_frames || v->res_sprite;

        if (v->profile == PROFILE_ADVANCED) {
            if(avctx->coded_width<=1 || avctx->coded_height<=1)
                goto err;
            s->h_edge_pos = avctx->coded_width;
            s->v_edge_pos = avctx->coded_height;
        }
    }

    // do parse frame header
    v->pic_header_flag = 0;
    v->first_pic_header_flag = 1;
    if (v->profile < PROFILE_ADVANCED) {
        if (ff_vc1_parse_frame_header(v, &s->gb) < 0) {
            goto err;
        }
    } else {
        if (ff_vc1_parse_frame_header_adv(v, &s->gb) < 0) {
            goto err;
        }
    }
    v->first_pic_header_flag = 0;

    if (avctx->debug & FF_DEBUG_PICT_INFO)
        av_log(v->s.avctx, AV_LOG_DEBUG, "pict_type: %c\n", av_get_picture_type_char(s->pict_type));

    if ((avctx->codec_id == AV_CODEC_ID_WMV3IMAGE || avctx->codec_id == AV_CODEC_ID_VC1IMAGE)
        && s->pict_type != AV_PICTURE_TYPE_I) {
        av_log(v->s.avctx, AV_LOG_ERROR, "Sprite decoder: expected I-frame\n");
        goto err;
    }

    if ((s->mb_height >> v->field_mode) == 0) {
        av_log(v->s.avctx, AV_LOG_ERROR, "image too short\n");
        goto err;
    }

    // for skipping the frame
    s->current_picture.f->pict_type = s->pict_type;
    s->current_picture.f->key_frame = s->pict_type == AV_PICTURE_TYPE_I;

    /* skip B-frames if we don't have reference frames */
    if (s->last_picture_ptr == NULL && (s->pict_type == AV_PICTURE_TYPE_B || s->droppable)) {
        av_log(v->s.avctx, AV_LOG_DEBUG, "Skipping B frame without reference frames\n");
        goto end;
    }
    if ((avctx->skip_frame >= AVDISCARD_NONREF && s->pict_type == AV_PICTURE_TYPE_B) ||
        (avctx->skip_frame >= AVDISCARD_NONKEY && s->pict_type != AV_PICTURE_TYPE_I) ||
         avctx->skip_frame >= AVDISCARD_ALL) {
        goto end;
    }

    if (s->next_p_frame_damaged) {
        if (s->pict_type == AV_PICTURE_TYPE_B)
            goto end;
        else
            s->next_p_frame_damaged = 0;
    }

    if (ff_MPV_frame_start(s, avctx) < 0) {
        goto err;
    }

    v->s.current_picture_ptr->field_picture = v->field_mode;
    v->s.current_picture_ptr->f->interlaced_frame = (v->fcm != PROGRESSIVE);
    v->s.current_picture_ptr->f->top_field_first  = v->tff;

    // process pulldown flags
    s->current_picture_ptr->f->repeat_pict = 0;
    // Pulldown flags are only valid when 'broadcast' has been set.
    // So ticks_per_frame will be 2
    if (v->rff) {
        // repeat field
        s->current_picture_ptr->f->repeat_pict = 1;
    } else if (v->rptfrm) {
        // repeat frames
        s->current_picture_ptr->f->repeat_pict = v->rptfrm * 2;
    }

    s->me.qpel_put = s->qdsp.put_qpel_pixels_tab;
    s->me.qpel_avg = s->qdsp.avg_qpel_pixels_tab;

    if ((CONFIG_VC1_VDPAU_DECODER)
        &&s->avctx->codec->capabilities&CODEC_CAP_HWACCEL_VDPAU) {
        if (v->field_mode && buf_start_second_field) {
            ff_vdpau_vc1_decode_picture(s, buf_start, buf_start_second_field - buf_start);
            ff_vdpau_vc1_decode_picture(s, buf_start_second_field, (buf + buf_size) - buf_start_second_field);
        } else {
            ff_vdpau_vc1_decode_picture(s, buf_start, (buf + buf_size) - buf_start);
        }
    } else if (avctx->hwaccel) {
        if (v->field_mode && buf_start_second_field) {
            // decode first field
            s->picture_structure = PICT_BOTTOM_FIELD - v->tff;
            if (avctx->hwaccel->start_frame(avctx, buf_start, buf_start_second_field - buf_start) < 0)
                goto err;
            if (avctx->hwaccel->decode_slice(avctx, buf_start, buf_start_second_field - buf_start) < 0)
                goto err;
            if (avctx->hwaccel->end_frame(avctx) < 0)
                goto err;

            // decode second field
            s->gb = slices[n_slices1 + 1].gb;
            s->picture_structure = PICT_TOP_FIELD + v->tff;
            v->second_field = 1;
            v->pic_header_flag = 0;
            if (ff_vc1_parse_frame_header_adv(v, &s->gb) < 0) {
                av_log(avctx, AV_LOG_ERROR, "parsing header for second field failed");
                goto err;
            }
            v->s.current_picture_ptr->f->pict_type = v->s.pict_type;

            if (avctx->hwaccel->start_frame(avctx, buf_start_second_field, (buf + buf_size) - buf_start_second_field) < 0)
                goto err;
            if (avctx->hwaccel->decode_slice(avctx, buf_start_second_field, (buf + buf_size) - buf_start_second_field) < 0)
                goto err;
            if (avctx->hwaccel->end_frame(avctx) < 0)
                goto err;
        } else {
            s->picture_structure = PICT_FRAME;
            if (avctx->hwaccel->start_frame(avctx, buf_start, (buf + buf_size) - buf_start) < 0)
                goto err;
            if (avctx->hwaccel->decode_slice(avctx, buf_start, (buf + buf_size) - buf_start) < 0)
                goto err;
            if (avctx->hwaccel->end_frame(avctx) < 0)
                goto err;
        }
    } else {
        int header_ret = 0;

        ff_mpeg_er_frame_start(s);

        v->bits = buf_size * 8;
        v->end_mb_x = s->mb_width;
        if (v->field_mode) {
            s->current_picture.f->linesize[0] <<= 1;
            s->current_picture.f->linesize[1] <<= 1;
            s->current_picture.f->linesize[2] <<= 1;
            s->linesize                      <<= 1;
            s->uvlinesize                    <<= 1;
        }
        mb_height = s->mb_height >> v->field_mode;

        av_assert0 (mb_height > 0);

        for (i = 0; i <= n_slices; i++) {
            if (i > 0 &&  slices[i - 1].mby_start >= mb_height) {
                if (v->field_mode <= 0) {
                    av_log(v->s.avctx, AV_LOG_ERROR, "Slice %d starts beyond "
                           "picture boundary (%d >= %d)\n", i,
                           slices[i - 1].mby_start, mb_height);
                    continue;
                }
                v->second_field = 1;
                av_assert0((s->mb_height & 1) == 0);
                v->blocks_off   = s->b8_stride * (s->mb_height&~1);
                v->mb_off       = s->mb_stride * s->mb_height >> 1;
            } else {
                v->second_field = 0;
                v->blocks_off   = 0;
                v->mb_off       = 0;
            }
            if (i) {
                v->pic_header_flag = 0;
                if (v->field_mode && i == n_slices1 + 2) {
                    if ((header_ret = ff_vc1_parse_frame_header_adv(v, &s->gb)) < 0) {
                        av_log(v->s.avctx, AV_LOG_ERROR, "Field header damaged\n");
                        if (avctx->err_recognition & AV_EF_EXPLODE)
                            goto err;
                        continue;
                    }
                } else if (get_bits1(&s->gb)) {
                    v->pic_header_flag = 1;
                    if ((header_ret = ff_vc1_parse_frame_header_adv(v, &s->gb)) < 0) {
                        av_log(v->s.avctx, AV_LOG_ERROR, "Slice header damaged\n");
                        if (avctx->err_recognition & AV_EF_EXPLODE)
                            goto err;
                        continue;
                    }
                }
            }
            if (header_ret < 0)
                continue;
            s->start_mb_y = (i == 0) ? 0 : FFMAX(0, slices[i-1].mby_start % mb_height);
            if (!v->field_mode || v->second_field)
                s->end_mb_y = (i == n_slices     ) ? mb_height : FFMIN(mb_height, slices[i].mby_start % mb_height);
            else {
                if (i >= n_slices) {
                    av_log(v->s.avctx, AV_LOG_ERROR, "first field slice count too large\n");
                    continue;
                }
                s->end_mb_y = (i <= n_slices1 + 1) ? mb_height : FFMIN(mb_height, slices[i].mby_start % mb_height);
            }
            if (s->end_mb_y <= s->start_mb_y) {
                av_log(v->s.avctx, AV_LOG_ERROR, "end mb y %d %d invalid\n", s->end_mb_y, s->start_mb_y);
                continue;
            }
            if (!v->p_frame_skipped && s->pict_type != AV_PICTURE_TYPE_I && !v->cbpcy_vlc) {
                av_log(v->s.avctx, AV_LOG_ERROR, "missing cbpcy_vlc\n");
                continue;
            }
            ff_vc1_decode_blocks(v);
            if (i != n_slices)
                s->gb = slices[i].gb;
        }
        if (v->field_mode) {
            v->second_field = 0;
            s->current_picture.f->linesize[0] >>= 1;
            s->current_picture.f->linesize[1] >>= 1;
            s->current_picture.f->linesize[2] >>= 1;
            s->linesize                      >>= 1;
            s->uvlinesize                    >>= 1;
            if (v->s.pict_type != AV_PICTURE_TYPE_BI && v->s.pict_type != AV_PICTURE_TYPE_B) {
                FFSWAP(uint8_t *, v->mv_f_next[0], v->mv_f[0]);
                FFSWAP(uint8_t *, v->mv_f_next[1], v->mv_f[1]);
            }
        }
        av_dlog(s->avctx, "Consumed %i/%i bits\n",
                get_bits_count(&s->gb), s->gb.size_in_bits);
//  if (get_bits_count(&s->gb) > buf_size * 8)
//      return -1;
        if(s->er.error_occurred && s->pict_type == AV_PICTURE_TYPE_B)
            goto err;
        if (!v->field_mode)
            ff_er_frame_end(&s->er);
    }

    ff_MPV_frame_end(s);

    if (avctx->codec_id == AV_CODEC_ID_WMV3IMAGE || avctx->codec_id == AV_CODEC_ID_VC1IMAGE) {
image:
        avctx->width  = avctx->coded_width  = v->output_width;
        avctx->height = avctx->coded_height = v->output_height;
        if (avctx->skip_frame >= AVDISCARD_NONREF)
            goto end;
#if CONFIG_WMV3IMAGE_DECODER || CONFIG_VC1IMAGE_DECODER
        if (vc1_decode_sprites(v, &s->gb))
            goto err;
#endif
        if ((ret = av_frame_ref(pict, v->sprite_output_frame)) < 0)
            goto err;
        *got_frame = 1;
    } else {
        if (s->pict_type == AV_PICTURE_TYPE_B || s->low_delay) {
            if ((ret = av_frame_ref(pict, s->current_picture_ptr->f)) < 0)
                goto err;
            ff_print_debug_info(s, s->current_picture_ptr, pict);
            *got_frame = 1;
        } else if (s->last_picture_ptr != NULL) {
            if ((ret = av_frame_ref(pict, s->last_picture_ptr->f)) < 0)
                goto err;
            ff_print_debug_info(s, s->last_picture_ptr, pict);
            *got_frame = 1;
        }
    }

end:
    av_free(buf2);
    for (i = 0; i < n_slices; i++)
        av_free(slices[i].buf);
    av_free(slices);
    return buf_size;

err:
    av_free(buf2);
    for (i = 0; i < n_slices; i++)
        av_free(slices[i].buf);
    av_free(slices);
    return -1;
}


static const AVProfile profiles[] = {
    { FF_PROFILE_VC1_SIMPLE,   "Simple"   },
    { FF_PROFILE_VC1_MAIN,     "Main"     },
    { FF_PROFILE_VC1_COMPLEX,  "Complex"  },
    { FF_PROFILE_VC1_ADVANCED, "Advanced" },
    { FF_PROFILE_UNKNOWN },
};

static const enum AVPixelFormat vc1_hwaccel_pixfmt_list_420[] = {
#if CONFIG_VC1_DXVA2_HWACCEL
    AV_PIX_FMT_DXVA2_VLD,
#endif
#if CONFIG_VC1_VAAPI_HWACCEL
    AV_PIX_FMT_VAAPI_VLD,
#endif
#if CONFIG_VC1_VDPAU_HWACCEL
    AV_PIX_FMT_VDPAU,
#endif
    AV_PIX_FMT_YUV420P,
    AV_PIX_FMT_NONE
};

AVCodec ff_vc1_decoder = {
    .name           = "vc1",
    .long_name      = NULL_IF_CONFIG_SMALL("SMPTE VC-1"),
    .type           = AVMEDIA_TYPE_VIDEO,
    .id             = AV_CODEC_ID_VC1,
    .priv_data_size = sizeof(VC1Context),
    .init           = vc1_decode_init,
    .close          = ff_vc1_decode_end,
    .decode         = vc1_decode_frame,
    .flush          = ff_mpeg_flush,
    .capabilities   = CODEC_CAP_DR1 | CODEC_CAP_DELAY,
    .pix_fmts       = vc1_hwaccel_pixfmt_list_420,
    .profiles       = NULL_IF_CONFIG_SMALL(profiles)
};

#if CONFIG_WMV3_DECODER
AVCodec ff_wmv3_decoder = {
    .name           = "wmv3",
    .long_name      = NULL_IF_CONFIG_SMALL("Windows Media Video 9"),
    .type           = AVMEDIA_TYPE_VIDEO,
    .id             = AV_CODEC_ID_WMV3,
    .priv_data_size = sizeof(VC1Context),
    .init           = vc1_decode_init,
    .close          = ff_vc1_decode_end,
    .decode         = vc1_decode_frame,
    .flush          = ff_mpeg_flush,
    .capabilities   = CODEC_CAP_DR1 | CODEC_CAP_DELAY,
    .pix_fmts       = vc1_hwaccel_pixfmt_list_420,
    .profiles       = NULL_IF_CONFIG_SMALL(profiles)
};
#endif

#if CONFIG_WMV3_VDPAU_DECODER
AVCodec ff_wmv3_vdpau_decoder = {
    .name           = "wmv3_vdpau",
    .long_name      = NULL_IF_CONFIG_SMALL("Windows Media Video 9 VDPAU"),
    .type           = AVMEDIA_TYPE_VIDEO,
    .id             = AV_CODEC_ID_WMV3,
    .priv_data_size = sizeof(VC1Context),
    .init           = vc1_decode_init,
    .close          = ff_vc1_decode_end,
    .decode         = vc1_decode_frame,
    .capabilities   = CODEC_CAP_DR1 | CODEC_CAP_DELAY | CODEC_CAP_HWACCEL_VDPAU,
    .pix_fmts       = (const enum AVPixelFormat[]){ AV_PIX_FMT_VDPAU_WMV3, AV_PIX_FMT_NONE },
    .profiles       = NULL_IF_CONFIG_SMALL(profiles)
};
#endif

#if CONFIG_VC1_VDPAU_DECODER
AVCodec ff_vc1_vdpau_decoder = {
    .name           = "vc1_vdpau",
    .long_name      = NULL_IF_CONFIG_SMALL("SMPTE VC-1 VDPAU"),
    .type           = AVMEDIA_TYPE_VIDEO,
    .id             = AV_CODEC_ID_VC1,
    .priv_data_size = sizeof(VC1Context),
    .init           = vc1_decode_init,
    .close          = ff_vc1_decode_end,
    .decode         = vc1_decode_frame,
    .capabilities   = CODEC_CAP_DR1 | CODEC_CAP_DELAY | CODEC_CAP_HWACCEL_VDPAU,
    .pix_fmts       = (const enum AVPixelFormat[]){ AV_PIX_FMT_VDPAU_VC1, AV_PIX_FMT_NONE },
    .profiles       = NULL_IF_CONFIG_SMALL(profiles)
};
#endif

#if CONFIG_WMV3IMAGE_DECODER
AVCodec ff_wmv3image_decoder = {
    .name           = "wmv3image",
    .long_name      = NULL_IF_CONFIG_SMALL("Windows Media Video 9 Image"),
    .type           = AVMEDIA_TYPE_VIDEO,
    .id             = AV_CODEC_ID_WMV3IMAGE,
    .priv_data_size = sizeof(VC1Context),
    .init           = vc1_decode_init,
    .close          = ff_vc1_decode_end,
    .decode         = vc1_decode_frame,
    .capabilities   = CODEC_CAP_DR1,
    .flush          = vc1_sprite_flush,
    .pix_fmts       = (const enum AVPixelFormat[]) {
        AV_PIX_FMT_YUV420P,
        AV_PIX_FMT_NONE
    },
};
#endif

#if CONFIG_VC1IMAGE_DECODER
AVCodec ff_vc1image_decoder = {
    .name           = "vc1image",
    .long_name      = NULL_IF_CONFIG_SMALL("Windows Media Video 9 Image v2"),
    .type           = AVMEDIA_TYPE_VIDEO,
    .id             = AV_CODEC_ID_VC1IMAGE,
    .priv_data_size = sizeof(VC1Context),
    .init           = vc1_decode_init,
    .close          = ff_vc1_decode_end,
    .decode         = vc1_decode_frame,
    .capabilities   = CODEC_CAP_DR1,
    .flush          = vc1_sprite_flush,
    .pix_fmts       = (const enum AVPixelFormat[]) {
        AV_PIX_FMT_YUV420P,
        AV_PIX_FMT_NONE
    },
};
#endif<|MERGE_RESOLUTION|>--- conflicted
+++ resolved
@@ -5614,7 +5614,6 @@
         avctx->pix_fmt = AV_PIX_FMT_GRAY8;
     v->s.avctx = avctx;
 
-<<<<<<< HEAD
     if ((ret = ff_vc1_init_common(v)) < 0)
         return ret;
     // ensure static VLC tables are initialized
@@ -5627,11 +5626,7 @@
     // That this is necessary might indicate a bug.
     ff_vc1_decode_end(avctx);
 
-=======
-    if (ff_vc1_init_common(v) < 0)
-        return -1;
     ff_blockdsp_init(&s->bdsp, avctx);
->>>>>>> e74433a8
     ff_h264chroma_init(&v->h264chroma, 8);
     ff_qpeldsp_init(&s->qdsp);
 
