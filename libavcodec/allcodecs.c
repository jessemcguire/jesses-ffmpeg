--- conflicted
+++ resolved
@@ -179,12 +179,9 @@
     REGISTER_DECODER(H264_CRYSTALHD,    h264_crystalhd);
     REGISTER_DECODER(H264_MMAL,         h264_mmal);
     REGISTER_DECODER(H264_QSV,          h264_qsv);
-<<<<<<< HEAD
     REGISTER_DECODER(H264_VDA,          h264_vda);
     REGISTER_DECODER(H264_VDPAU,        h264_vdpau);
-=======
     REGISTER_ENCDEC (HAP,               hap);
->>>>>>> 7ca3e520
     REGISTER_DECODER(HEVC,              hevc);
     REGISTER_DECODER(HNM4_VIDEO,        hnm4_video);
     REGISTER_DECODER(HQ_HQA,            hq_hqa);
