OBJS                                   += x86/constants.o               \
                                          x86/fmtconvert_init.o         \

OBJS-$(CONFIG_AC3DSP)                  += x86/ac3dsp_init.o
<<<<<<< HEAD
OBJS-$(CONFIG_BLOCKDSP)                += x86/blockdsp_mmx.o
=======
OBJS-$(CONFIG_AUDIODSP)                += x86/audiodsp_init.o
>>>>>>> 9a9e2f1c
OBJS-$(CONFIG_DCT)                     += x86/dct_init.o
OBJS-$(CONFIG_DSPUTIL)                 += x86/dsputil_init.o
OBJS-$(CONFIG_ENCODERS)                += x86/dsputilenc_mmx.o          \
                                          x86/fdct.o                    \
                                          x86/motion_est.o
OBJS-$(CONFIG_FFT)                     += x86/fft_init.o
OBJS-$(CONFIG_FLAC_DECODER)            += x86/flacdsp_init.o
OBJS-$(CONFIG_FLAC_ENCODER)            += x86/flacdsp_init.o
OBJS-$(CONFIG_H263DSP)                 += x86/h263dsp_init.o
OBJS-$(CONFIG_H264CHROMA)              += x86/h264chroma_init.o
OBJS-$(CONFIG_H264DSP)                 += x86/h264dsp_init.o
OBJS-$(CONFIG_H264PRED)                += x86/h264_intrapred_init.o
OBJS-$(CONFIG_H264QPEL)                += x86/h264_qpel.o
OBJS-$(CONFIG_HEVC_DECODER)            += x86/hevcdsp_init.o
OBJS-$(CONFIG_HPELDSP)                 += x86/hpeldsp_init.o
OBJS-$(CONFIG_LLAUDDSP)                += x86/lossless_audiodsp_init.o
OBJS-$(CONFIG_LLVIDDSP)                += x86/lossless_videodsp_init.o
OBJS-$(CONFIG_HUFFYUVDSP)              += x86/huffyuvdsp_init.o
OBJS-$(CONFIG_HUFFYUVENCDSP)           += x86/huffyuvencdsp_mmx.o
OBJS-$(CONFIG_LPC)                     += x86/lpc.o
OBJS-$(CONFIG_MPEGAUDIODSP)            += x86/mpegaudiodsp.o
OBJS-$(CONFIG_MPEGVIDEO)               += x86/mpegvideo.o
OBJS-$(CONFIG_MPEGVIDEOENC)            += x86/mpegvideoenc.o
OBJS-$(CONFIG_QPELDSP)                 += x86/qpeldsp_init.o
OBJS-$(CONFIG_VIDEODSP)                += x86/videodsp_init.o
OBJS-$(CONFIG_VP3DSP)                  += x86/vp3dsp_init.o
OBJS-$(CONFIG_XMM_CLOBBER_TEST)        += x86/w64xmmtest.o

OBJS-$(CONFIG_AAC_DECODER)             += x86/sbrdsp_init.o
OBJS-$(CONFIG_CAVS_DECODER)            += x86/cavsdsp.o
OBJS-$(CONFIG_DCA_DECODER)             += x86/dcadsp_init.o
OBJS-$(CONFIG_DNXHD_ENCODER)           += x86/dnxhdenc_init.o
OBJS-$(CONFIG_MLP_DECODER)             += x86/mlpdsp.o
OBJS-$(CONFIG_PNG_DECODER)             += x86/pngdsp_init.o
OBJS-$(CONFIG_PRORES_DECODER)          += x86/proresdsp_init.o
OBJS-$(CONFIG_PRORES_LGPL_DECODER)     += x86/proresdsp_init.o
OBJS-$(CONFIG_RV30_DECODER)            += x86/rv34dsp_init.o
OBJS-$(CONFIG_RV40_DECODER)            += x86/rv34dsp_init.o            \
                                          x86/rv40dsp_init.o
OBJS-$(CONFIG_SVQ1_ENCODER)            += x86/svq1enc_mmx.o
OBJS-$(CONFIG_V210_DECODER)            += x86/v210-init.o
OBJS-$(CONFIG_TTA_DECODER)             += x86/ttadsp_init.o
OBJS-$(CONFIG_TRUEHD_DECODER)          += x86/mlpdsp.o
OBJS-$(CONFIG_VC1_DECODER)             += x86/vc1dsp_init.o
OBJS-$(CONFIG_VORBIS_DECODER)          += x86/vorbisdsp_init.o
OBJS-$(CONFIG_VP6_DECODER)             += x86/vp6dsp_init.o
OBJS-$(CONFIG_VP7_DECODER)             += x86/vp8dsp_init.o
OBJS-$(CONFIG_VP8_DECODER)             += x86/vp8dsp_init.o
OBJS-$(CONFIG_VP9_DECODER)             += x86/vp9dsp_init.o
OBJS-$(CONFIG_WEBP_DECODER)            += x86/vp8dsp_init.o

<<<<<<< HEAD
=======
MMX-OBJS-$(CONFIG_AUDIODSP)            += x86/audiodsp_mmx.o
MMX-OBJS-$(CONFIG_BLOCKDSP)            += x86/blockdsp_mmx.o
>>>>>>> 9a9e2f1c
MMX-OBJS-$(CONFIG_DSPUTIL)             += x86/dsputil_mmx.o             \
                                          x86/idct_mmx_xvid.o           \
                                          x86/idct_sse2_xvid.o          \
                                          x86/simple_idct.o
MMX-OBJS-$(CONFIG_DIRAC_DECODER)       += x86/dirac_dwt.o
MMX-OBJS-$(CONFIG_HUFFYUVDSP)          += x86/huffyuvdsp_mmx.o

MMX-OBJS-$(CONFIG_SNOW_DECODER)        += x86/snowdsp.o
MMX-OBJS-$(CONFIG_SNOW_ENCODER)        += x86/snowdsp.o
MMX-OBJS-$(CONFIG_VC1_DECODER)         += x86/vc1dsp_mmx.o

YASM-OBJS                              += x86/deinterlace.o             \
                                          x86/fmtconvert.o              \

YASM-OBJS-$(CONFIG_AC3DSP)             += x86/ac3dsp.o
<<<<<<< HEAD
YASM-OBJS-$(CONFIG_BLOCKDSP)           += x86/blockdsp.o
=======
YASM-OBJS-$(CONFIG_AUDIODSP)           += x86/audiodsp.o
>>>>>>> 9a9e2f1c
YASM-OBJS-$(CONFIG_DCT)                += x86/dct32.o
YASM-OBJS-$(CONFIG_DIRAC_DECODER)      += x86/diracdsp_mmx.o x86/diracdsp_yasm.o\
                                          x86/dwt_yasm.o
YASM-OBJS-$(CONFIG_DNXHD_ENCODER)      += x86/dnxhdenc.o
YASM-OBJS-$(CONFIG_DSPUTIL)            += x86/dsputil.o
YASM-OBJS-$(CONFIG_ENCODERS)           += x86/dsputilenc.o
YASM-OBJS-$(CONFIG_FFT)                += x86/fft.o
YASM-OBJS-$(CONFIG_FLAC_DECODER)       += x86/flacdsp.o
YASM-OBJS-$(CONFIG_H263DSP)            += x86/h263_loopfilter.o
YASM-OBJS-$(CONFIG_H264CHROMA)         += x86/h264_chromamc.o           \
                                          x86/h264_chromamc_10bit.o
YASM-OBJS-$(CONFIG_H264DSP)            += x86/h264_deblock.o            \
                                          x86/h264_deblock_10bit.o      \
                                          x86/h264_idct.o               \
                                          x86/h264_idct_10bit.o         \
                                          x86/h264_weight.o             \
                                          x86/h264_weight_10bit.o
YASM-OBJS-$(CONFIG_H264PRED)           += x86/h264_intrapred.o          \
                                          x86/h264_intrapred_10bit.o
YASM-OBJS-$(CONFIG_H264QPEL)           += x86/h264_qpel_8bit.o          \
                                          x86/h264_qpel_10bit.o         \
                                          x86/fpel.o                    \
                                          x86/qpel.o
YASM-OBJS-$(CONFIG_HEVC_DECODER)       += x86/hevc_mc.o                 \
                                          x86/hevc_deblock.o            \
                                          x86/hevc_idct.o
YASM-OBJS-$(CONFIG_HPELDSP)            += x86/fpel.o                    \
                                          x86/hpeldsp.o
YASM-OBJS-$(CONFIG_HUFFYUVDSP)         += x86/huffyuvdsp.o
YASM-OBJS-$(CONFIG_LLAUDDSP)           += x86/lossless_audiodsp.o
YASM-OBJS-$(CONFIG_LLVIDDSP)           += x86/lossless_videodsp.o
YASM-OBJS-$(CONFIG_MPEGAUDIODSP)       += x86/imdct36.o
YASM-OBJS-$(CONFIG_QPELDSP)            += x86/qpeldsp.o                 \
                                          x86/fpel.o                    \
                                          x86/qpel.o
YASM-OBJS-$(CONFIG_VIDEODSP)           += x86/videodsp.o
YASM-OBJS-$(CONFIG_VP3DSP)             += x86/vp3dsp.o

YASM-OBJS-$(CONFIG_AAC_DECODER)        += x86/sbrdsp.o
YASM-OBJS-$(CONFIG_DCA_DECODER)        += x86/dcadsp.o
YASM-OBJS-$(CONFIG_PNG_DECODER)        += x86/pngdsp.o
YASM-OBJS-$(CONFIG_PRORES_DECODER)     += x86/proresdsp.o
YASM-OBJS-$(CONFIG_PRORES_LGPL_DECODER) += x86/proresdsp.o
YASM-OBJS-$(CONFIG_RV30_DECODER)       += x86/rv34dsp.o
YASM-OBJS-$(CONFIG_RV40_DECODER)       += x86/rv34dsp.o                 \
                                          x86/rv40dsp.o
YASM-OBJS-$(CONFIG_TTA_DECODER)        += x86/ttadsp.o
YASM-OBJS-$(CONFIG_V210_DECODER)       += x86/v210.o
YASM-OBJS-$(CONFIG_VC1_DECODER)        += x86/vc1dsp.o
YASM-OBJS-$(CONFIG_VORBIS_DECODER)     += x86/vorbisdsp.o
YASM-OBJS-$(CONFIG_VP6_DECODER)        += x86/vp6dsp.o
YASM-OBJS-$(CONFIG_VP7_DECODER)        += x86/vp8dsp.o                  \
                                          x86/vp8dsp_loopfilter.o
YASM-OBJS-$(CONFIG_VP8_DECODER)        += x86/vp8dsp.o                  \
                                          x86/vp8dsp_loopfilter.o
YASM-OBJS-$(CONFIG_VP9_DECODER)        += x86/vp9intrapred.o            \
                                          x86/vp9itxfm.o                \
                                          x86/vp9lpf.o                  \
                                          x86/vp9mc.o
YASM-OBJS-$(CONFIG_WEBP_DECODER)       += x86/vp8dsp.o<|MERGE_RESOLUTION|>--- conflicted
+++ resolved
@@ -2,11 +2,8 @@
                                           x86/fmtconvert_init.o         \
 
 OBJS-$(CONFIG_AC3DSP)                  += x86/ac3dsp_init.o
-<<<<<<< HEAD
+OBJS-$(CONFIG_AUDIODSP)                += x86/audiodsp_init.o
 OBJS-$(CONFIG_BLOCKDSP)                += x86/blockdsp_mmx.o
-=======
-OBJS-$(CONFIG_AUDIODSP)                += x86/audiodsp_init.o
->>>>>>> 9a9e2f1c
 OBJS-$(CONFIG_DCT)                     += x86/dct_init.o
 OBJS-$(CONFIG_DSPUTIL)                 += x86/dsputil_init.o
 OBJS-$(CONFIG_ENCODERS)                += x86/dsputilenc_mmx.o          \
@@ -58,11 +55,6 @@
 OBJS-$(CONFIG_VP9_DECODER)             += x86/vp9dsp_init.o
 OBJS-$(CONFIG_WEBP_DECODER)            += x86/vp8dsp_init.o
 
-<<<<<<< HEAD
-=======
-MMX-OBJS-$(CONFIG_AUDIODSP)            += x86/audiodsp_mmx.o
-MMX-OBJS-$(CONFIG_BLOCKDSP)            += x86/blockdsp_mmx.o
->>>>>>> 9a9e2f1c
 MMX-OBJS-$(CONFIG_DSPUTIL)             += x86/dsputil_mmx.o             \
                                           x86/idct_mmx_xvid.o           \
                                           x86/idct_sse2_xvid.o          \
@@ -78,11 +70,8 @@
                                           x86/fmtconvert.o              \
 
 YASM-OBJS-$(CONFIG_AC3DSP)             += x86/ac3dsp.o
-<<<<<<< HEAD
+YASM-OBJS-$(CONFIG_AUDIODSP)           += x86/audiodsp.o
 YASM-OBJS-$(CONFIG_BLOCKDSP)           += x86/blockdsp.o
-=======
-YASM-OBJS-$(CONFIG_AUDIODSP)           += x86/audiodsp.o
->>>>>>> 9a9e2f1c
 YASM-OBJS-$(CONFIG_DCT)                += x86/dct32.o
 YASM-OBJS-$(CONFIG_DIRAC_DECODER)      += x86/diracdsp_mmx.o x86/diracdsp_yasm.o\
                                           x86/dwt_yasm.o
