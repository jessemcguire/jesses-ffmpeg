--- conflicted
+++ resolved
@@ -356,7 +356,6 @@
     uint16_t *intra, *inter;
     int fd;
 
-<<<<<<< HEAD
     xvid_plugin_single_t      single          = { 0 };
     struct xvid_ff_pass1      rc2pass1        = { 0 };
     xvid_plugin_2pass2_t      rc2pass2        = { 0 };
@@ -371,20 +370,6 @@
 
     /* Bring in VOP flags from ffmpeg command-line */
     x->vop_flags = XVID_VOP_HALFPEL;              /* Bare minimum quality */
-=======
-    xvid_plugin_single_t single       = { 0 };
-    struct xvid_ff_pass1 rc2pass1     = { 0 };
-    xvid_plugin_2pass2_t rc2pass2     = { 0 };
-    xvid_plugin_lumimasking_t masking_l = { 0 }; /* For lumi masking */
-    xvid_plugin_lumimasking_t masking_v = { 0 }; /* For variance AQ */
-    xvid_plugin_ssim_t ssim           = { 0 };
-    xvid_gbl_init_t xvid_gbl_init     = { 0 };
-    xvid_enc_create_t xvid_enc_create = { 0 };
-    xvid_enc_plugin_t plugins[7];
-
-    /* Bring in VOP flags from avconv command-line */
-    x->vop_flags = XVID_VOP_HALFPEL; /* Bare minimum quality */
->>>>>>> c389a804
     if( xvid_flags & CODEC_FLAG_4MV )
         x->vop_flags    |= XVID_VOP_INTER4V;      /* Level 3 */
     if( avctx->trellis)
@@ -569,22 +554,15 @@
         xvid_enc_create.num_plugins++;
     }
 
-<<<<<<< HEAD
     if( x->lumi_aq && x->variance_aq )
         av_log(avctx, AV_LOG_INFO,
                "Both lumi_aq and variance_aq are enabled. The resulting quality"
                "will be the worse one of the two effects made by the AQ.\n");
 
     /* SSIM */
-    if( x->ssim ) {
-        plugins[xvid_enc_create.num_plugins].func = xvid_plugin_ssim;
-        ssim.b_printstat = ( x->ssim == 2 );
-=======
-    /* SSIM */
     if (x->ssim) {
         plugins[xvid_enc_create.num_plugins].func = xvid_plugin_ssim;
         ssim.b_printstat = x->ssim == 2;
->>>>>>> c389a804
         ssim.acc         = x->ssim_acc;
         ssim.cpu_flags   = xvid_gbl_init.cpu_flags;
         ssim.b_visualize = 0;
