--- conflicted
+++ resolved
@@ -121,7 +121,6 @@
     return 0;
 }
 
-<<<<<<< HEAD
 static int decode_pic_timing(HEVCContext *s)
 {
     GetBitContext *gb = &s->HEVClc->gb;
@@ -175,10 +174,11 @@
         get_ue_golomb_long(gb); // active_seq_parameter_set_id[i]
 
     return 0;
-=======
+}
+
 static int decode_nal_sei_prefix(HEVCContext *s, int type, int size)
 {
-    GetBitContext *gb = &s->HEVClc.gb;
+    GetBitContext *gb = &s->HEVClc->gb;
 
     switch (type) {
     case 256:  // Mismatched value from HM 8.1
@@ -187,6 +187,17 @@
         return decode_nal_sei_frame_packing_arrangement(s);
     case SEI_TYPE_DISPLAY_ORIENTATION:
         return decode_nal_sei_display_orientation(s);
+    case SEI_TYPE_PICTURE_TIMING:
+        {
+            int ret = decode_pic_timing(s);
+            av_log(s->avctx, AV_LOG_DEBUG, "Skipped PREFIX SEI %d\n", type);
+            skip_bits(gb, 8 * size);
+            return ret;
+        }
+    case SEI_TYPE_ACTIVE_PARAMETER_SETS:
+        active_parameter_sets(s);
+        av_log(s->avctx, AV_LOG_DEBUG, "Skipped PREFIX SEI %d\n", type);
+        return 0;
     default:
         av_log(s->avctx, AV_LOG_DEBUG, "Skipped PREFIX SEI %d\n", type);
         skip_bits_long(gb, 8 * size);
@@ -196,7 +207,7 @@
 
 static int decode_nal_sei_suffix(HEVCContext *s, int type, int size)
 {
-    GetBitContext *gb = &s->HEVClc.gb;
+    GetBitContext *gb = &s->HEVClc->gb;
 
     switch (type) {
     case SEI_TYPE_DECODED_PICTURE_HASH:
@@ -206,7 +217,6 @@
         skip_bits_long(gb, 8 * size);
         return 0;
     }
->>>>>>> 979cb551
 }
 
 static int decode_nal_sei_message(HEVCContext *s)
@@ -228,33 +238,7 @@
         payload_size += byte;
     }
     if (s->nal_unit_type == NAL_SEI_PREFIX) {
-<<<<<<< HEAD
-        switch (payload_type) {
-        case 256:  // Mismatched value from HM 8.1
-            return decode_nal_sei_decoded_picture_hash(s);
-        case SEI_TYPE_FRAME_PACKING:
-            return decode_nal_sei_frame_packing_arrangement(s);
-        case SEI_TYPE_DISPLAY_ORIENTATION:
-            return decode_nal_sei_display_orientation(s);
-        case SEI_TYPE_PICTURE_TIMING:
-            {
-                int ret = decode_pic_timing(s);
-                av_log(s->avctx, AV_LOG_DEBUG, "Skipped PREFIX SEI %d\n", payload_type);
-                skip_bits(gb, 8 * payload_size);
-                return ret;
-            }
-        case SEI_TYPE_ACTIVE_PARAMETER_SETS:
-            active_parameter_sets(s);
-            av_log(s->avctx, AV_LOG_DEBUG, "Skipped PREFIX SEI %d\n", payload_type);
-            return 0;
-        default:
-            av_log(s->avctx, AV_LOG_DEBUG, "Skipped PREFIX SEI %d\n", payload_type);
-            skip_bits(gb, 8 * payload_size);
-            return 0;
-        }
-=======
         return decode_nal_sei_prefix(s, payload_type, payload_size);
->>>>>>> 979cb551
     } else { /* nal_unit_type == NAL_SEI_SUFFIX */
         return decode_nal_sei_suffix(s, payload_type, payload_size);
     }
