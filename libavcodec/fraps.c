--- conflicted
+++ resolved
@@ -141,7 +141,6 @@
     int i, j, is_chroma;
     const int planes = 3;
     enum PixelFormat pix_fmt;
-    int prev_pic_bit, expected_size;
 
     if (buf_size < 4) {
         av_log(avctx, AV_LOG_ERROR, "Packet is too short\n");
@@ -151,7 +150,6 @@
     header = AV_RL32(buf);
     version = header & 0xff;
     header_size = (header & (1<<30))? 8 : 4; /* bit 30 means pad to 8 bytes */
-    prev_pic_bit = header & (1U << 31); /* bit 31 means same as previous pic */
 
     if (version > 5) {
         av_log(avctx, AV_LOG_ERROR,
@@ -187,26 +185,11 @@
     }
     avctx->pix_fmt = pix_fmt;
 
-    expected_size = header_size;
-
     switch (version) {
     case 0:
     default:
         /* Fraps v0 is a reordered YUV420 */
-<<<<<<< HEAD
         if ( (avctx->width % 8) != 0 || (avctx->height % 2) != 0 ) {
-=======
-        if (!prev_pic_bit)
-            expected_size += avctx->width * avctx->height * 3 / 2;
-        if (buf_size != expected_size) {
-            av_log(avctx, AV_LOG_ERROR,
-                   "Invalid frame length %d (should be %d)\n",
-                   buf_size, expected_size);
-            return AVERROR_INVALIDDATA;
-        }
-
-        if (( (avctx->width % 8) != 0) || ( (avctx->height % 2) != 0 )) {
->>>>>>> 9925f7df
             av_log(avctx, AV_LOG_ERROR, "Invalid frame size %dx%d\n",
                    avctx->width, avctx->height);
             return -1;
@@ -216,18 +199,11 @@
             av_log(avctx, AV_LOG_ERROR, "reget_buffer() failed\n");
             return -1;
         }
-<<<<<<< HEAD
         /* bit 31 means same as previous pic */
         if (header & (1U<<31)) {
             f->pict_type = AV_PICTURE_TYPE_P;
             f->key_frame = 0;
         } else {
-=======
-        f->pict_type = prev_pic_bit ? AV_PICTURE_TYPE_P : AV_PICTURE_TYPE_I;
-        f->key_frame = f->pict_type == AV_PICTURE_TYPE_I;
-
-        if (f->pict_type == AV_PICTURE_TYPE_I) {
->>>>>>> 9925f7df
             buf32=(const uint32_t*)buf;
             for(y=0; y<avctx->height/2; y++){
                 luma1=(uint32_t*)&f->data[0][ y*2*f->linesize[0] ];
@@ -248,38 +224,16 @@
 
     case 1:
         /* Fraps v1 is an upside-down BGR24 */
-<<<<<<< HEAD
-=======
-        if (!prev_pic_bit)
-            expected_size += avctx->width * avctx->height * 3;
-        if (buf_size != expected_size) {
-            av_log(avctx, AV_LOG_ERROR,
-                   "Invalid frame length %d (should be %d)\n",
-                   buf_size, expected_size);
-            return AVERROR_INVALIDDATA;
-        }
-
-        f->reference = 1;
-        f->buffer_hints = FF_BUFFER_HINTS_VALID |
-                          FF_BUFFER_HINTS_PRESERVE |
-                          FF_BUFFER_HINTS_REUSABLE;
->>>>>>> 9925f7df
+
         if (avctx->reget_buffer(avctx, f)) {
             av_log(avctx, AV_LOG_ERROR, "reget_buffer() failed\n");
             return -1;
         }
-<<<<<<< HEAD
         /* bit 31 means same as previous pic */
         if (header & (1U<<31)) {
             f->pict_type = AV_PICTURE_TYPE_P;
             f->key_frame = 0;
         } else {
-=======
-        f->pict_type = prev_pic_bit ? AV_PICTURE_TYPE_P : AV_PICTURE_TYPE_I;
-        f->key_frame = f->pict_type == AV_PICTURE_TYPE_I;
-
-        if (f->pict_type == AV_PICTURE_TYPE_I) {
->>>>>>> 9925f7df
             for(y=0; y<avctx->height; y++)
                 memcpy(&f->data[0][ (avctx->height-y)*f->linesize[0] ],
                        &buf[y*avctx->width*3],
