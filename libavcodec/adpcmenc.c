/*
 * Copyright (c) 2001-2003 The ffmpeg Project
 *
 * This file is part of FFmpeg.
 *
 * FFmpeg is free software; you can redistribute it and/or
 * modify it under the terms of the GNU Lesser General Public
 * License as published by the Free Software Foundation; either
 * version 2.1 of the License, or (at your option) any later version.
 *
 * FFmpeg is distributed in the hope that it will be useful,
 * but WITHOUT ANY WARRANTY; without even the implied warranty of
 * MERCHANTABILITY or FITNESS FOR A PARTICULAR PURPOSE.  See the GNU
 * Lesser General Public License for more details.
 *
 * You should have received a copy of the GNU Lesser General Public
 * License along with FFmpeg; if not, write to the Free Software
 * Foundation, Inc., 51 Franklin Street, Fifth Floor, Boston, MA 02110-1301 USA
 */

#include "avcodec.h"
#include "get_bits.h"
#include "put_bits.h"
#include "bytestream.h"
#include "adpcm.h"
#include "adpcm_data.h"

/**
 * @file
 * ADPCM encoders
 * First version by Francois Revol (revol@free.fr)
 * Fringe ADPCM codecs (e.g., DK3, DK4, Westwood)
 *   by Mike Melanson (melanson@pcisys.net)
 *
 * See ADPCM decoder reference documents for codec information.
 */

typedef struct TrellisPath {
    int nibble;
    int prev;
} TrellisPath;

typedef struct TrellisNode {
    uint32_t ssd;
    int path;
    int sample1;
    int sample2;
    int step;
} TrellisNode;

typedef struct ADPCMEncodeContext {
    ADPCMChannelStatus status[6];
    TrellisPath *paths;
    TrellisNode *node_buf;
    TrellisNode **nodep_buf;
    uint8_t *trellis_hash;
} ADPCMEncodeContext;

#define FREEZE_INTERVAL 128

static av_cold int adpcm_encode_close(AVCodecContext *avctx);

static av_cold int adpcm_encode_init(AVCodecContext *avctx)
{
    ADPCMEncodeContext *s = avctx->priv_data;
    uint8_t *extradata;
    int i;
    int ret = AVERROR(ENOMEM);

    if (avctx->channels > 2) {
        av_log(avctx, AV_LOG_ERROR, "only stereo or mono is supported\n");
        return AVERROR(EINVAL);
    }

    if (avctx->trellis && (unsigned)avctx->trellis > 16U) {
        av_log(avctx, AV_LOG_ERROR, "invalid trellis size\n");
        return AVERROR(EINVAL);
    }

    if (avctx->trellis) {
        int frontier  = 1 << avctx->trellis;
        int max_paths =  frontier * FREEZE_INTERVAL;
        FF_ALLOC_OR_GOTO(avctx, s->paths,
                         max_paths * sizeof(*s->paths), error);
        FF_ALLOC_OR_GOTO(avctx, s->node_buf,
                         2 * frontier * sizeof(*s->node_buf),  error);
        FF_ALLOC_OR_GOTO(avctx, s->nodep_buf,
                         2 * frontier * sizeof(*s->nodep_buf), error);
        FF_ALLOC_OR_GOTO(avctx, s->trellis_hash,
                         65536 * sizeof(*s->trellis_hash), error);
    }

    avctx->bits_per_coded_sample = av_get_bits_per_sample(avctx->codec->id);

    switch (avctx->codec->id) {
    case CODEC_ID_ADPCM_IMA_WAV:
        /* each 16 bits sample gives one nibble
           and we have 4 bytes per channel overhead */
        avctx->frame_size = (BLKSIZE - 4 * avctx->channels) * 8 /
                            (4 * avctx->channels) + 1;
        /* seems frame_size isn't taken into account...
           have to buffer the samples :-( */
        avctx->block_align = BLKSIZE;
        avctx->bits_per_coded_sample = 4;
        break;
    case CODEC_ID_ADPCM_IMA_QT:
        avctx->frame_size  = 64;
        avctx->block_align = 34 * avctx->channels;
        break;
    case CODEC_ID_ADPCM_MS:
        /* each 16 bits sample gives one nibble
           and we have 7 bytes per channel overhead */
<<<<<<< HEAD
        avctx->frame_size = (BLKSIZE - 7 * avctx->channels) * 2 / avctx->channels + 2;
        avctx->block_align = BLKSIZE;
        avctx->bits_per_coded_sample = 4;
=======
        avctx->frame_size = (BLKSIZE - 7 * avctx->channels) * 2 /
                             avctx->channels + 2;
        avctx->block_align    = BLKSIZE;
        if (!(avctx->extradata = av_malloc(32 + FF_INPUT_BUFFER_PADDING_SIZE)))
            goto error;
>>>>>>> 52afc971
        avctx->extradata_size = 32;
        extradata = avctx->extradata;
        bytestream_put_le16(&extradata, avctx->frame_size);
        bytestream_put_le16(&extradata, 7); /* wNumCoef */
        for (i = 0; i < 7; i++) {
            bytestream_put_le16(&extradata, ff_adpcm_AdaptCoeff1[i] * 4);
            bytestream_put_le16(&extradata, ff_adpcm_AdaptCoeff2[i] * 4);
        }
        break;
    case CODEC_ID_ADPCM_YAMAHA:
        avctx->frame_size  = BLKSIZE * avctx->channels;
        avctx->block_align = BLKSIZE;
        break;
    case CODEC_ID_ADPCM_SWF:
        if (avctx->sample_rate != 11025 &&
            avctx->sample_rate != 22050 &&
            avctx->sample_rate != 44100) {
            av_log(avctx, AV_LOG_ERROR, "Sample rate must be 11025, "
                   "22050 or 44100\n");
            ret = AVERROR(EINVAL);
            goto error;
        }
        avctx->frame_size = 512 * (avctx->sample_rate / 11025);
        break;
    default:
        ret = AVERROR(EINVAL);
        goto error;
    }

<<<<<<< HEAD
    avctx->coded_frame = avcodec_alloc_frame();
    if (!avctx->coded_frame)
=======
    if (!(avctx->coded_frame = avcodec_alloc_frame()))
>>>>>>> 52afc971
        goto error;

    return 0;
error:
<<<<<<< HEAD
    adpcm_encode_close(avctx);
    return -1;
=======
    av_freep(&s->paths);
    av_freep(&s->node_buf);
    av_freep(&s->nodep_buf);
    av_freep(&s->trellis_hash);
    return ret;
>>>>>>> 52afc971
}

static av_cold int adpcm_encode_close(AVCodecContext *avctx)
{
    ADPCMEncodeContext *s = avctx->priv_data;
    av_freep(&avctx->coded_frame);
    av_freep(&s->paths);
    av_freep(&s->node_buf);
    av_freep(&s->nodep_buf);
    av_freep(&s->trellis_hash);

    return 0;
}


static inline uint8_t adpcm_ima_compress_sample(ADPCMChannelStatus *c,
                                                int16_t sample)
{
    int delta  = sample - c->prev_sample;
    int nibble = FFMIN(7, abs(delta) * 4 /
                       ff_adpcm_step_table[c->step_index]) + (delta < 0) * 8;
    c->prev_sample += ((ff_adpcm_step_table[c->step_index] *
                        ff_adpcm_yamaha_difflookup[nibble]) / 8);
    c->prev_sample = av_clip_int16(c->prev_sample);
    c->step_index  = av_clip(c->step_index + ff_adpcm_index_table[nibble], 0, 88);
    return nibble;
}

static inline uint8_t adpcm_ima_qt_compress_sample(ADPCMChannelStatus *c,
                                                   int16_t sample)
{
    int delta  = sample - c->prev_sample;
    int diff, step = ff_adpcm_step_table[c->step_index];
    int nibble = 8*(delta < 0);

    delta= abs(delta);
    diff = delta + (step >> 3);

    if (delta >= step) {
        nibble |= 4;
        delta  -= step;
    }
    step >>= 1;
    if (delta >= step) {
        nibble |= 2;
        delta  -= step;
    }
    step >>= 1;
    if (delta >= step) {
        nibble |= 1;
        delta  -= step;
    }
    diff -= delta;

    if (nibble & 8)
        c->prev_sample -= diff;
    else
        c->prev_sample += diff;

    c->prev_sample = av_clip_int16(c->prev_sample);
    c->step_index  = av_clip(c->step_index + ff_adpcm_index_table[nibble], 0, 88);

    return nibble;
}

static inline uint8_t adpcm_ms_compress_sample(ADPCMChannelStatus *c,
                                               int16_t sample)
{
    int predictor, nibble, bias;

    predictor = (((c->sample1) * (c->coeff1)) +
                (( c->sample2) * (c->coeff2))) / 64;

    nibble = sample - predictor;
    if (nibble >= 0)
        bias =  c->idelta / 2;
    else
        bias = -c->idelta / 2;

    nibble = (nibble + bias) / c->idelta;
    nibble = av_clip(nibble, -8, 7) & 0x0F;

    predictor += ((nibble & 0x08) ? (nibble - 0x10) : nibble) * c->idelta;

    c->sample2 = c->sample1;
    c->sample1 = av_clip_int16(predictor);

    c->idelta = (ff_adpcm_AdaptationTable[nibble] * c->idelta) >> 8;
    if (c->idelta < 16)
        c->idelta = 16;

    return nibble;
}

static inline uint8_t adpcm_yamaha_compress_sample(ADPCMChannelStatus *c,
                                                   int16_t sample)
{
    int nibble, delta;

    if (!c->step) {
        c->predictor = 0;
        c->step      = 127;
    }

    delta = sample - c->predictor;

    nibble = FFMIN(7, abs(delta) * 4 / c->step) + (delta < 0) * 8;

    c->predictor += ((c->step * ff_adpcm_yamaha_difflookup[nibble]) / 8);
    c->predictor = av_clip_int16(c->predictor);
    c->step = (c->step * ff_adpcm_yamaha_indexscale[nibble]) >> 8;
    c->step = av_clip(c->step, 127, 24567);

    return nibble;
}

static void adpcm_compress_trellis(AVCodecContext *avctx,
                                   const int16_t *samples, uint8_t *dst,
                                   ADPCMChannelStatus *c, int n)
{
    //FIXME 6% faster if frontier is a compile-time constant
    ADPCMEncodeContext *s = avctx->priv_data;
    const int frontier = 1 << avctx->trellis;
    const int stride   = avctx->channels;
    const int version  = avctx->codec->id;
    TrellisPath *paths       = s->paths, *p;
    TrellisNode *node_buf    = s->node_buf;
    TrellisNode **nodep_buf  = s->nodep_buf;
    TrellisNode **nodes      = nodep_buf; // nodes[] is always sorted by .ssd
    TrellisNode **nodes_next = nodep_buf + frontier;
    int pathn = 0, froze = -1, i, j, k, generation = 0;
    uint8_t *hash = s->trellis_hash;
    memset(hash, 0xff, 65536 * sizeof(*hash));

    memset(nodep_buf, 0, 2 * frontier * sizeof(*nodep_buf));
    nodes[0]          = node_buf + frontier;
    nodes[0]->ssd     = 0;
    nodes[0]->path    = 0;
    nodes[0]->step    = c->step_index;
    nodes[0]->sample1 = c->sample1;
    nodes[0]->sample2 = c->sample2;
    if (version == CODEC_ID_ADPCM_IMA_WAV ||
        version == CODEC_ID_ADPCM_IMA_QT  ||
        version == CODEC_ID_ADPCM_SWF)
        nodes[0]->sample1 = c->prev_sample;
    if (version == CODEC_ID_ADPCM_MS)
        nodes[0]->step = c->idelta;
    if (version == CODEC_ID_ADPCM_YAMAHA) {
        if (c->step == 0) {
            nodes[0]->step    = 127;
            nodes[0]->sample1 = 0;
        } else {
            nodes[0]->step    = c->step;
            nodes[0]->sample1 = c->predictor;
        }
    }

    for (i = 0; i < n; i++) {
        TrellisNode *t = node_buf + frontier*(i&1);
        TrellisNode **u;
        int sample   = samples[i * stride];
        int heap_pos = 0;
        memset(nodes_next, 0, frontier * sizeof(TrellisNode*));
        for (j = 0; j < frontier && nodes[j]; j++) {
            // higher j have higher ssd already, so they're likely
            // to yield a suboptimal next sample too
            const int range = (j < frontier / 2) ? 1 : 0;
            const int step  = nodes[j]->step;
            int nidx;
            if (version == CODEC_ID_ADPCM_MS) {
                const int predictor = ((nodes[j]->sample1 * c->coeff1) +
                                       (nodes[j]->sample2 * c->coeff2)) / 64;
                const int div  = (sample - predictor) / step;
                const int nmin = av_clip(div-range, -8, 6);
                const int nmax = av_clip(div+range, -7, 7);
                for (nidx = nmin; nidx <= nmax; nidx++) {
                    const int nibble = nidx & 0xf;
                    int dec_sample   = predictor + nidx * step;
#define STORE_NODE(NAME, STEP_INDEX)\
                    int d;\
                    uint32_t ssd;\
                    int pos;\
                    TrellisNode *u;\
                    uint8_t *h;\
                    dec_sample = av_clip_int16(dec_sample);\
                    d = sample - dec_sample;\
                    ssd = nodes[j]->ssd + d*d;\
                    /* Check for wraparound, skip such samples completely. \
                     * Note, changing ssd to a 64 bit variable would be \
                     * simpler, avoiding this check, but it's slower on \
                     * x86 32 bit at the moment. */\
                    if (ssd < nodes[j]->ssd)\
                        goto next_##NAME;\
                    /* Collapse any two states with the same previous sample value. \
                     * One could also distinguish states by step and by 2nd to last
                     * sample, but the effects of that are negligible.
                     * Since nodes in the previous generation are iterated
                     * through a heap, they're roughly ordered from better to
                     * worse, but not strictly ordered. Therefore, an earlier
                     * node with the same sample value is better in most cases
                     * (and thus the current is skipped), but not strictly
                     * in all cases. Only skipping samples where ssd >=
                     * ssd of the earlier node with the same sample gives
                     * slightly worse quality, though, for some reason. */ \
                    h = &hash[(uint16_t) dec_sample];\
                    if (*h == generation)\
                        goto next_##NAME;\
                    if (heap_pos < frontier) {\
                        pos = heap_pos++;\
                    } else {\
                        /* Try to replace one of the leaf nodes with the new \
                         * one, but try a different slot each time. */\
                        pos = (frontier >> 1) +\
                              (heap_pos & ((frontier >> 1) - 1));\
                        if (ssd > nodes_next[pos]->ssd)\
                            goto next_##NAME;\
                        heap_pos++;\
                    }\
                    *h = generation;\
                    u  = nodes_next[pos];\
                    if (!u) {\
                        assert(pathn < FREEZE_INTERVAL << avctx->trellis);\
                        u = t++;\
                        nodes_next[pos] = u;\
                        u->path = pathn++;\
                    }\
                    u->ssd  = ssd;\
                    u->step = STEP_INDEX;\
                    u->sample2 = nodes[j]->sample1;\
                    u->sample1 = dec_sample;\
                    paths[u->path].nibble = nibble;\
                    paths[u->path].prev   = nodes[j]->path;\
                    /* Sift the newly inserted node up in the heap to \
                     * restore the heap property. */\
                    while (pos > 0) {\
                        int parent = (pos - 1) >> 1;\
                        if (nodes_next[parent]->ssd <= ssd)\
                            break;\
                        FFSWAP(TrellisNode*, nodes_next[parent], nodes_next[pos]);\
                        pos = parent;\
                    }\
                    next_##NAME:;
                    STORE_NODE(ms, FFMAX(16,
                               (ff_adpcm_AdaptationTable[nibble] * step) >> 8));
                }
            } else if (version == CODEC_ID_ADPCM_IMA_WAV ||
                       version == CODEC_ID_ADPCM_IMA_QT  ||
                       version == CODEC_ID_ADPCM_SWF) {
#define LOOP_NODES(NAME, STEP_TABLE, STEP_INDEX)\
                const int predictor = nodes[j]->sample1;\
                const int div = (sample - predictor) * 4 / STEP_TABLE;\
                int nmin = av_clip(div - range, -7, 6);\
                int nmax = av_clip(div + range, -6, 7);\
                if (nmin <= 0)\
                    nmin--; /* distinguish -0 from +0 */\
                if (nmax < 0)\
                    nmax--;\
                for (nidx = nmin; nidx <= nmax; nidx++) {\
                    const int nibble = nidx < 0 ? 7 - nidx : nidx;\
                    int dec_sample = predictor +\
                                    (STEP_TABLE *\
                                     ff_adpcm_yamaha_difflookup[nibble]) / 8;\
                    STORE_NODE(NAME, STEP_INDEX);\
                }
                LOOP_NODES(ima, ff_adpcm_step_table[step],
                           av_clip(step + ff_adpcm_index_table[nibble], 0, 88));
            } else { //CODEC_ID_ADPCM_YAMAHA
                LOOP_NODES(yamaha, step,
                           av_clip((step * ff_adpcm_yamaha_indexscale[nibble]) >> 8,
                                   127, 24567));
#undef LOOP_NODES
#undef STORE_NODE
            }
        }

        u = nodes;
        nodes = nodes_next;
        nodes_next = u;

        generation++;
        if (generation == 255) {
            memset(hash, 0xff, 65536 * sizeof(*hash));
            generation = 0;
        }

        // prevent overflow
        if (nodes[0]->ssd > (1 << 28)) {
            for (j = 1; j < frontier && nodes[j]; j++)
                nodes[j]->ssd -= nodes[0]->ssd;
            nodes[0]->ssd = 0;
        }

        // merge old paths to save memory
        if (i == froze + FREEZE_INTERVAL) {
            p = &paths[nodes[0]->path];
            for (k = i; k > froze; k--) {
                dst[k] = p->nibble;
                p = &paths[p->prev];
            }
            froze = i;
            pathn = 0;
            // other nodes might use paths that don't coincide with the frozen one.
            // checking which nodes do so is too slow, so just kill them all.
            // this also slightly improves quality, but I don't know why.
            memset(nodes + 1, 0, (frontier - 1) * sizeof(TrellisNode*));
        }
    }

    p = &paths[nodes[0]->path];
    for (i = n - 1; i > froze; i--) {
        dst[i] = p->nibble;
        p = &paths[p->prev];
    }

    c->predictor  = nodes[0]->sample1;
    c->sample1    = nodes[0]->sample1;
    c->sample2    = nodes[0]->sample2;
    c->step_index = nodes[0]->step;
    c->step       = nodes[0]->step;
    c->idelta     = nodes[0]->step;
}

static int adpcm_encode_frame(AVCodecContext *avctx, uint8_t *frame,
                              int buf_size, void *data)
{
    int n, i, st;
    int16_t *samples;
    uint8_t *dst;
    ADPCMEncodeContext *c = avctx->priv_data;
    uint8_t *buf;

    dst = frame;
    samples = data;
    st = avctx->channels == 2;
    /* n = (BLKSIZE - 4 * avctx->channels) / (2 * 8 * avctx->channels); */

    switch(avctx->codec->id) {
    case CODEC_ID_ADPCM_IMA_WAV:
        n = avctx->frame_size / 8;
        c->status[0].prev_sample = samples[0];
        /* c->status[0].step_index = 0;
        XXX: not sure how to init the state machine */
        bytestream_put_le16(&dst, c->status[0].prev_sample);
        *dst++ = c->status[0].step_index;
        *dst++ = 0; /* unknown */
        samples++;
        if (avctx->channels == 2) {
            c->status[1].prev_sample = samples[0];
            /* c->status[1].step_index = 0; */
            bytestream_put_le16(&dst, c->status[1].prev_sample);
            *dst++ = c->status[1].step_index;
            *dst++ = 0;
            samples++;
        }

        /* stereo: 4 bytes (8 samples) for left,
            4 bytes for right, 4 bytes left, ... */
        if (avctx->trellis > 0) {
            FF_ALLOC_OR_GOTO(avctx, buf, 2 * n * 8, error);
            adpcm_compress_trellis(avctx, samples, buf, &c->status[0], n * 8);
            if (avctx->channels == 2)
                adpcm_compress_trellis(avctx, samples + 1, buf + n * 8,
                                       &c->status[1], n * 8);
            for (i = 0; i < n; i++) {
                *dst++ = buf[8 * i + 0] | (buf[8 * i + 1] << 4);
                *dst++ = buf[8 * i + 2] | (buf[8 * i + 3] << 4);
                *dst++ = buf[8 * i + 4] | (buf[8 * i + 5] << 4);
                *dst++ = buf[8 * i + 6] | (buf[8 * i + 7] << 4);
                if (avctx->channels == 2) {
                    uint8_t *buf1 = buf + n * 8;
                    *dst++ = buf1[8 * i + 0] | (buf1[8 * i + 1] << 4);
                    *dst++ = buf1[8 * i + 2] | (buf1[8 * i + 3] << 4);
                    *dst++ = buf1[8 * i + 4] | (buf1[8 * i + 5] << 4);
                    *dst++ = buf1[8 * i + 6] | (buf1[8 * i + 7] << 4);
                }
            }
            av_free(buf);
        } else {
            for (; n > 0; n--) {
                *dst    = adpcm_ima_compress_sample(&c->status[0], samples[0]);
                *dst++ |= adpcm_ima_compress_sample(&c->status[0], samples[avctx->channels    ]) << 4;
                *dst    = adpcm_ima_compress_sample(&c->status[0], samples[avctx->channels * 2]);
                *dst++ |= adpcm_ima_compress_sample(&c->status[0], samples[avctx->channels * 3]) << 4;
                *dst    = adpcm_ima_compress_sample(&c->status[0], samples[avctx->channels * 4]);
                *dst++ |= adpcm_ima_compress_sample(&c->status[0], samples[avctx->channels * 5]) << 4;
                *dst    = adpcm_ima_compress_sample(&c->status[0], samples[avctx->channels * 6]);
                *dst++ |= adpcm_ima_compress_sample(&c->status[0], samples[avctx->channels * 7]) << 4;
                /* right channel */
                if (avctx->channels == 2) {
                    *dst    = adpcm_ima_compress_sample(&c->status[1], samples[1 ]);
                    *dst++ |= adpcm_ima_compress_sample(&c->status[1], samples[3 ]) << 4;
                    *dst    = adpcm_ima_compress_sample(&c->status[1], samples[5 ]);
                    *dst++ |= adpcm_ima_compress_sample(&c->status[1], samples[7 ]) << 4;
                    *dst    = adpcm_ima_compress_sample(&c->status[1], samples[9 ]);
                    *dst++ |= adpcm_ima_compress_sample(&c->status[1], samples[11]) << 4;
                    *dst    = adpcm_ima_compress_sample(&c->status[1], samples[13]);
                    *dst++ |= adpcm_ima_compress_sample(&c->status[1], samples[15]) << 4;
                }
                samples += 8 * avctx->channels;
            }
        }
        break;
    case CODEC_ID_ADPCM_IMA_QT:
    {
        int ch, i;
        PutBitContext pb;
        init_put_bits(&pb, dst, buf_size * 8);

        for (ch = 0; ch < avctx->channels; ch++) {
            put_bits(&pb, 9, (c->status[ch].prev_sample + 0x10000) >> 7);
            put_bits(&pb, 7,  c->status[ch].step_index);
            if (avctx->trellis > 0) {
                uint8_t buf[64];
                adpcm_compress_trellis(avctx, samples+ch, buf, &c->status[ch], 64);
                for (i = 0; i < 64; i++)
                    put_bits(&pb, 4, buf[i ^ 1]);
            } else {
                for (i = 0; i < 64; i += 2) {
                    int t1, t2;
                    t1 = adpcm_ima_qt_compress_sample(&c->status[ch],
                                                      samples[avctx->channels * (i + 0) + ch]);
                    t2 = adpcm_ima_qt_compress_sample(&c->status[ch],
                                                      samples[avctx->channels * (i + 1) + ch]);
                    put_bits(&pb, 4, t2);
                    put_bits(&pb, 4, t1);
                }
            }
        }

        flush_put_bits(&pb);
        dst += put_bits_count(&pb) >> 3;
        break;
    }
    case CODEC_ID_ADPCM_SWF:
    {
        int i;
        PutBitContext pb;
        init_put_bits(&pb, dst, buf_size * 8);

        n = avctx->frame_size - 1;

        // store AdpcmCodeSize
        put_bits(&pb, 2, 2);    // set 4-bit flash adpcm format

        // init the encoder state
        for (i = 0; i < avctx->channels; i++) {
            // clip step so it fits 6 bits
            c->status[i].step_index = av_clip(c->status[i].step_index, 0, 63);
            put_sbits(&pb, 16, samples[i]);
            put_bits(&pb, 6, c->status[i].step_index);
            c->status[i].prev_sample = samples[i];
        }

        if (avctx->trellis > 0) {
            FF_ALLOC_OR_GOTO(avctx, buf, 2 * n, error);
            adpcm_compress_trellis(avctx, samples + 2, buf, &c->status[0], n);
            if (avctx->channels == 2)
                adpcm_compress_trellis(avctx, samples + 3, buf + n,
                                       &c->status[1], n);
            for (i = 0; i < n; i++) {
                put_bits(&pb, 4, buf[i]);
                if (avctx->channels == 2)
                    put_bits(&pb, 4, buf[n + i]);
            }
            av_free(buf);
        } else {
            for (i = 1; i < avctx->frame_size; i++) {
                put_bits(&pb, 4, adpcm_ima_compress_sample(&c->status[0],
                         samples[avctx->channels * i]));
                if (avctx->channels == 2)
                    put_bits(&pb, 4, adpcm_ima_compress_sample(&c->status[1],
                             samples[2 * i + 1]));
            }
        }
        flush_put_bits(&pb);
        dst += put_bits_count(&pb) >> 3;
        break;
    }
    case CODEC_ID_ADPCM_MS:
        for (i = 0; i < avctx->channels; i++) {
            int predictor = 0;
            *dst++ = predictor;
            c->status[i].coeff1 = ff_adpcm_AdaptCoeff1[predictor];
            c->status[i].coeff2 = ff_adpcm_AdaptCoeff2[predictor];
        }
        for (i = 0; i < avctx->channels; i++) {
            if (c->status[i].idelta < 16)
                c->status[i].idelta = 16;
            bytestream_put_le16(&dst, c->status[i].idelta);
        }
        for (i = 0; i < avctx->channels; i++)
            c->status[i].sample2= *samples++;
        for (i = 0; i < avctx->channels; i++) {
            c->status[i].sample1 = *samples++;
            bytestream_put_le16(&dst, c->status[i].sample1);
        }
        for (i = 0; i < avctx->channels; i++)
            bytestream_put_le16(&dst, c->status[i].sample2);

        if (avctx->trellis > 0) {
            int n = avctx->block_align - 7 * avctx->channels;
            FF_ALLOC_OR_GOTO(avctx, buf, 2 * n, error);
            if (avctx->channels == 1) {
                adpcm_compress_trellis(avctx, samples, buf, &c->status[0], n);
                for (i = 0; i < n; i += 2)
                    *dst++ = (buf[i] << 4) | buf[i + 1];
            } else {
                adpcm_compress_trellis(avctx, samples,     buf,     &c->status[0], n);
                adpcm_compress_trellis(avctx, samples + 1, buf + n, &c->status[1], n);
                for (i = 0; i < n; i++)
                    *dst++ = (buf[i] << 4) | buf[n + i];
            }
            av_free(buf);
        } else {
            for (i = 7 * avctx->channels; i < avctx->block_align; i++) {
                int nibble;
                nibble  = adpcm_ms_compress_sample(&c->status[ 0], *samples++) << 4;
                nibble |= adpcm_ms_compress_sample(&c->status[st], *samples++);
                *dst++  = nibble;
            }
        }
        break;
    case CODEC_ID_ADPCM_YAMAHA:
        n = avctx->frame_size / 2;
        if (avctx->trellis > 0) {
            FF_ALLOC_OR_GOTO(avctx, buf, 2 * n * 2, error);
            n *= 2;
            if (avctx->channels == 1) {
                adpcm_compress_trellis(avctx, samples, buf, &c->status[0], n);
                for (i = 0; i < n; i += 2)
                    *dst++ = buf[i] | (buf[i + 1] << 4);
            } else {
                adpcm_compress_trellis(avctx, samples,     buf,     &c->status[0], n);
                adpcm_compress_trellis(avctx, samples + 1, buf + n, &c->status[1], n);
                for (i = 0; i < n; i++)
                    *dst++ = buf[i] | (buf[n + i] << 4);
            }
            av_free(buf);
        } else
            for (n *= avctx->channels; n > 0; n--) {
                int nibble;
                nibble  = adpcm_yamaha_compress_sample(&c->status[ 0], *samples++);
                nibble |= adpcm_yamaha_compress_sample(&c->status[st], *samples++) << 4;
                *dst++  = nibble;
            }
        break;
    default:
        return AVERROR(EINVAL);
    }
    return dst - frame;
error:
    return AVERROR(ENOMEM);
}


#define ADPCM_ENCODER(id_, name_, long_name_)               \
AVCodec ff_ ## name_ ## _encoder = {                        \
    .name           = #name_,                               \
    .type           = AVMEDIA_TYPE_AUDIO,                   \
    .id             = id_,                                  \
    .priv_data_size = sizeof(ADPCMEncodeContext),           \
    .init           = adpcm_encode_init,                    \
    .encode         = adpcm_encode_frame,                   \
    .close          = adpcm_encode_close,                   \
    .sample_fmts    = (const enum AVSampleFormat[]) { AV_SAMPLE_FMT_S16,   \
                                                      AV_SAMPLE_FMT_NONE}, \
    .long_name      = NULL_IF_CONFIG_SMALL(long_name_),     \
}

ADPCM_ENCODER(CODEC_ID_ADPCM_IMA_QT, adpcm_ima_qt,   "ADPCM IMA QuickTime");
ADPCM_ENCODER(CODEC_ID_ADPCM_IMA_WAV, adpcm_ima_wav, "ADPCM IMA WAV");
ADPCM_ENCODER(CODEC_ID_ADPCM_MS, adpcm_ms,           "ADPCM Microsoft");
ADPCM_ENCODER(CODEC_ID_ADPCM_SWF, adpcm_swf,         "ADPCM Shockwave Flash");
ADPCM_ENCODER(CODEC_ID_ADPCM_YAMAHA, adpcm_yamaha,   "ADPCM Yamaha");<|MERGE_RESOLUTION|>--- conflicted
+++ resolved
@@ -110,17 +110,11 @@
     case CODEC_ID_ADPCM_MS:
         /* each 16 bits sample gives one nibble
            and we have 7 bytes per channel overhead */
-<<<<<<< HEAD
         avctx->frame_size = (BLKSIZE - 7 * avctx->channels) * 2 / avctx->channels + 2;
-        avctx->block_align = BLKSIZE;
         avctx->bits_per_coded_sample = 4;
-=======
-        avctx->frame_size = (BLKSIZE - 7 * avctx->channels) * 2 /
-                             avctx->channels + 2;
         avctx->block_align    = BLKSIZE;
         if (!(avctx->extradata = av_malloc(32 + FF_INPUT_BUFFER_PADDING_SIZE)))
             goto error;
->>>>>>> 52afc971
         avctx->extradata_size = 32;
         extradata = avctx->extradata;
         bytestream_put_le16(&extradata, avctx->frame_size);
@@ -150,26 +144,13 @@
         goto error;
     }
 
-<<<<<<< HEAD
-    avctx->coded_frame = avcodec_alloc_frame();
-    if (!avctx->coded_frame)
-=======
     if (!(avctx->coded_frame = avcodec_alloc_frame()))
->>>>>>> 52afc971
         goto error;
 
     return 0;
 error:
-<<<<<<< HEAD
     adpcm_encode_close(avctx);
-    return -1;
-=======
-    av_freep(&s->paths);
-    av_freep(&s->node_buf);
-    av_freep(&s->nodep_buf);
-    av_freep(&s->trellis_hash);
     return ret;
->>>>>>> 52afc971
 }
 
 static av_cold int adpcm_encode_close(AVCodecContext *avctx)
