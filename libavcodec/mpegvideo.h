/*
 * Generic DCT based hybrid video encoder
 * Copyright (c) 2000, 2001, 2002 Fabrice Bellard
 * Copyright (c) 2002-2004 Michael Niedermayer
 *
 * This file is part of FFmpeg.
 *
 * FFmpeg is free software; you can redistribute it and/or
 * modify it under the terms of the GNU Lesser General Public
 * License as published by the Free Software Foundation; either
 * version 2.1 of the License, or (at your option) any later version.
 *
 * FFmpeg is distributed in the hope that it will be useful,
 * but WITHOUT ANY WARRANTY; without even the implied warranty of
 * MERCHANTABILITY or FITNESS FOR A PARTICULAR PURPOSE.  See the GNU
 * Lesser General Public License for more details.
 *
 * You should have received a copy of the GNU Lesser General Public
 * License along with FFmpeg; if not, write to the Free Software
 * Foundation, Inc., 51 Franklin Street, Fifth Floor, Boston, MA 02110-1301 USA
 */

/**
 * @file
 * mpegvideo header.
 */

#ifndef AVCODEC_MPEGVIDEO_H
#define AVCODEC_MPEGVIDEO_H

#include <float.h>

#include "avcodec.h"
#include "blockdsp.h"
#include "error_resilience.h"
#include "fdctdsp.h"
#include "get_bits.h"
#include "h264chroma.h"
#include "h263dsp.h"
#include "hpeldsp.h"
#include "idctdsp.h"
#include "internal.h"
#include "me_cmp.h"
#include "motion_est.h"
#include "mpegpicture.h"
#include "mpegvideodsp.h"
#include "mpegvideoencdsp.h"
#include "pixblockdsp.h"
#include "put_bits.h"
#include "ratecontrol.h"
#include "parser.h"
#include "mpegutils.h"
#include "mpeg12data.h"
#include "qpeldsp.h"
#include "thread.h"
#include "videodsp.h"

#include "libavutil/opt.h"
#include "libavutil/timecode.h"

#define MAX_THREADS 32

#define MAX_B_FRAMES 16

/* Start codes. */
#define SEQ_END_CODE            0x000001b7
#define SEQ_START_CODE          0x000001b3
#define GOP_START_CODE          0x000001b8
#define PICTURE_START_CODE      0x00000100
#define SLICE_MIN_START_CODE    0x00000101
#define SLICE_MAX_START_CODE    0x000001af
#define EXT_START_CODE          0x000001b5
#define USER_START_CODE         0x000001b2

/**
 * MpegEncContext.
 */
typedef struct MpegEncContext {
    AVClass *class;

    int y_dc_scale, c_dc_scale;
    int ac_pred;
    int block_last_index[12];  ///< last non zero coefficient in block
    int h263_aic;              ///< Advanded INTRA Coding (AIC)

    /* scantables */
    ScanTable inter_scantable; ///< if inter == intra then intra should be used to reduce tha cache usage
    ScanTable intra_scantable;
    ScanTable intra_h_scantable;
    ScanTable intra_v_scantable;

    /* WARNING: changes above this line require updates to hardcoded
     *          offsets used in asm. */

    struct AVCodecContext *avctx;
    /* the following parameters must be initialized before encoding */
    int width, height;///< picture size. must be a multiple of 16
    int gop_size;
    int intra_only;   ///< if true, only intra pictures are generated
    int64_t bit_rate; ///< wanted bit rate
    enum OutputFormat out_format; ///< output format
    int h263_pred;    ///< use mpeg4/h263 ac/dc predictions
    int pb_frame;     ///< PB frame mode (0 = none, 1 = base, 2 = improved)

/* the following codec id fields are deprecated in favor of codec_id */
    int h263_plus;    ///< h263 plus headers
    int h263_flv;     ///< use flv h263 header

    enum AVCodecID codec_id;     /* see AV_CODEC_ID_xxx */
    int fixed_qscale; ///< fixed qscale if non zero
    int encoding;     ///< true if we are encoding (vs decoding)
    int max_b_frames; ///< max number of b-frames for encoding
    int luma_elim_threshold;
    int chroma_elim_threshold;
    int strict_std_compliance; ///< strictly follow the std (MPEG4, ...)
    int workaround_bugs;       ///< workaround bugs in encoders which cannot be detected automatically
    int codec_tag;             ///< internal codec_tag upper case converted from avctx codec_tag
    /* the following fields are managed internally by the encoder */

    /* sequence parameters */
    int context_initialized;
    int input_picture_number;  ///< used to set pic->display_picture_number, should not be used for/by anything else
    int coded_picture_number;  ///< used to set pic->coded_picture_number, should not be used for/by anything else
    int picture_number;       //FIXME remove, unclear definition
    int picture_in_gop_number; ///< 0-> first pic in gop, ...
    int mb_width, mb_height;   ///< number of MBs horizontally & vertically
    int mb_stride;             ///< mb_width+1 used for some arrays to allow simple addressing of left & top MBs without sig11
    int b8_stride;             ///< 2*mb_width+1 used for some 8x8 block arrays to allow simple addressing
    int h_edge_pos, v_edge_pos;///< horizontal / vertical position of the right/bottom edge (pixel replication)
    int mb_num;                ///< number of MBs of a picture
    ptrdiff_t linesize;        ///< line size, in bytes, may be different from width
    ptrdiff_t uvlinesize;      ///< line size, for chroma in bytes, may be different from width
    Picture *picture;          ///< main picture buffer
    Picture **input_picture;   ///< next pictures on display order for encoding
    Picture **reordered_input_picture; ///< pointer to the next pictures in codedorder for encoding

    int64_t user_specified_pts; ///< last non-zero pts from AVFrame which was passed into avcodec_encode_video2()
    /**
     * pts difference between the first and second input frame, used for
     * calculating dts of the first frame when there's a delay */
    int64_t dts_delta;
    /**
     * reordered pts to be used as dts for the next output frame when there's
     * a delay */
    int64_t reordered_pts;

    /** bit output */
    PutBitContext pb;

    int start_mb_y;            ///< start mb_y of this thread (so current thread should process start_mb_y <= row < end_mb_y)
    int end_mb_y;              ///< end   mb_y of this thread (so current thread should process start_mb_y <= row < end_mb_y)
    struct MpegEncContext *thread_context[MAX_THREADS];
    int slice_context_count;   ///< number of used thread_contexts

    /**
     * copy of the previous picture structure.
     * note, linesize & data, might not match the previous picture (for field pictures)
     */
    Picture last_picture;

    /**
     * copy of the next picture structure.
     * note, linesize & data, might not match the next picture (for field pictures)
     */
    Picture next_picture;

    /**
     * copy of the source picture structure for encoding.
     * note, linesize & data, might not match the source picture (for field pictures)
     */
    Picture new_picture;

    /**
     * copy of the current picture structure.
     * note, linesize & data, might not match the current picture (for field pictures)
     */
    Picture current_picture;    ///< buffer to store the decompressed current picture

    Picture *last_picture_ptr;     ///< pointer to the previous picture.
    Picture *next_picture_ptr;     ///< pointer to the next picture (for bidir pred)
    Picture *current_picture_ptr;  ///< pointer to the current picture
    int last_dc[3];                ///< last DC values for MPEG1
    int16_t *dc_val_base;
    int16_t *dc_val[3];            ///< used for mpeg4 DC prediction, all 3 arrays must be continuous
    const uint8_t *y_dc_scale_table;     ///< qscale -> y_dc_scale table
    const uint8_t *c_dc_scale_table;     ///< qscale -> c_dc_scale table
    const uint8_t *chroma_qscale_table;  ///< qscale -> chroma_qscale (h263)
    uint8_t *coded_block_base;
    uint8_t *coded_block;          ///< used for coded block pattern prediction (msmpeg4v3, wmv1)
    int16_t (*ac_val_base)[16];
    int16_t (*ac_val[3])[16];      ///< used for mpeg4 AC prediction, all 3 arrays must be continuous
    int mb_skipped;                ///< MUST BE SET only during DECODING
    uint8_t *mbskip_table;        /**< used to avoid copy if macroblock skipped (for black regions for example)
                                   and used for b-frame encoding & decoding (contains skip table of next P Frame) */
    uint8_t *mbintra_table;       ///< used to avoid setting {ac, dc, cbp}-pred stuff to zero on inter MB decoding
    uint8_t *cbp_table;           ///< used to store cbp, ac_pred for partitioned decoding
    uint8_t *pred_dir_table;      ///< used to store pred_dir for partitioned decoding

    ScratchpadContext sc;

    int qscale;                 ///< QP
    int chroma_qscale;          ///< chroma QP
    unsigned int lambda;        ///< lagrange multipler used in rate distortion
    unsigned int lambda2;       ///< (lambda*lambda) >> FF_LAMBDA_SHIFT
    int *lambda_table;
    int adaptive_quant;         ///< use adaptive quantization
    int dquant;                 ///< qscale difference to prev qscale
    int closed_gop;             ///< MPEG1/2 GOP is closed
    int pict_type;              ///< AV_PICTURE_TYPE_I, AV_PICTURE_TYPE_P, AV_PICTURE_TYPE_B, ...
    int vbv_delay;
    int last_pict_type; //FIXME removes
    int last_non_b_pict_type;   ///< used for mpeg4 gmc b-frames & ratecontrol
    int droppable;
    int frame_rate_index;
    AVRational mpeg2_frame_rate_ext;
    int last_lambda_for[5];     ///< last lambda for a specific pict type
    int skipdct;                ///< skip dct and code zero residual

    /* motion compensation */
    int unrestricted_mv;        ///< mv can point outside of the coded picture
    int h263_long_vectors;      ///< use horrible h263v1 long vector mode

    BlockDSPContext bdsp;
    FDCTDSPContext fdsp;
    H264ChromaContext h264chroma;
    HpelDSPContext hdsp;
    IDCTDSPContext idsp;
    MECmpContext mecc;
    MpegVideoDSPContext mdsp;
    MpegvideoEncDSPContext mpvencdsp;
    PixblockDSPContext pdsp;
    QpelDSPContext qdsp;
    VideoDSPContext vdsp;
    H263DSPContext h263dsp;
    int f_code;                 ///< forward MV resolution
    int b_code;                 ///< backward MV resolution for B Frames (mpeg4)
    int16_t (*p_mv_table_base)[2];
    int16_t (*b_forw_mv_table_base)[2];
    int16_t (*b_back_mv_table_base)[2];
    int16_t (*b_bidir_forw_mv_table_base)[2];
    int16_t (*b_bidir_back_mv_table_base)[2];
    int16_t (*b_direct_mv_table_base)[2];
    int16_t (*p_field_mv_table_base[2][2])[2];
    int16_t (*b_field_mv_table_base[2][2][2])[2];
    int16_t (*p_mv_table)[2];            ///< MV table (1MV per MB) p-frame encoding
    int16_t (*b_forw_mv_table)[2];       ///< MV table (1MV per MB) forward mode b-frame encoding
    int16_t (*b_back_mv_table)[2];       ///< MV table (1MV per MB) backward mode b-frame encoding
    int16_t (*b_bidir_forw_mv_table)[2]; ///< MV table (1MV per MB) bidir mode b-frame encoding
    int16_t (*b_bidir_back_mv_table)[2]; ///< MV table (1MV per MB) bidir mode b-frame encoding
    int16_t (*b_direct_mv_table)[2];     ///< MV table (1MV per MB) direct mode b-frame encoding
    int16_t (*p_field_mv_table[2][2])[2];   ///< MV table (2MV per MB) interlaced p-frame encoding
    int16_t (*b_field_mv_table[2][2][2])[2];///< MV table (4MV per MB) interlaced b-frame encoding
    uint8_t (*p_field_select_table[2]);
    uint8_t (*b_field_select_table[2][2]);
#if FF_API_MOTION_EST
    int me_method;                       ///< ME algorithm
#endif
    int motion_est;                      ///< ME algorithm
    int mv_dir;
#define MV_DIR_FORWARD   1
#define MV_DIR_BACKWARD  2
#define MV_DIRECT        4 ///< bidirectional mode where the difference equals the MV of the last P/S/I-Frame (mpeg4)
    int mv_type;
#define MV_TYPE_16X16       0   ///< 1 vector for the whole mb
#define MV_TYPE_8X8         1   ///< 4 vectors (h263, mpeg4 4MV)
#define MV_TYPE_16X8        2   ///< 2 vectors, one per 16x8 block
#define MV_TYPE_FIELD       3   ///< 2 vectors, one per field
#define MV_TYPE_DMV         4   ///< 2 vectors, special mpeg2 Dual Prime Vectors
    /**motion vectors for a macroblock
       first coordinate : 0 = forward 1 = backward
       second "         : depend on type
       third  "         : 0 = x, 1 = y
    */
    int mv[2][4][2];
    int field_select[2][2];
    int last_mv[2][2][2];             ///< last MV, used for MV prediction in MPEG1 & B-frame MPEG4
    uint8_t *fcode_tab;               ///< smallest fcode needed for each MV
    int16_t direct_scale_mv[2][64];   ///< precomputed to avoid divisions in ff_mpeg4_set_direct_mv

    MotionEstContext me;

    int no_rounding;  /**< apply no rounding to motion compensation (MPEG4, msmpeg4, ...)
                        for b-frames rounding mode is always 0 */

    /* macroblock layer */
    int mb_x, mb_y;
    int mb_skip_run;
    int mb_intra;
    uint16_t *mb_type;  ///< Table for candidate MB types for encoding (defines in mpegutils.h)

    int block_index[6]; ///< index to current MB in block based arrays with edges
    int block_wrap[6];
    uint8_t *dest[3];

    int *mb_index2xy;        ///< mb_index -> mb_x + mb_y*mb_stride

    /** matrix transmitted in the bitstream */
    uint16_t intra_matrix[64];
    uint16_t chroma_intra_matrix[64];
    uint16_t inter_matrix[64];
    uint16_t chroma_inter_matrix[64];
    int force_duplicated_matrix; ///< Force duplication of mjpeg matrices, useful for rtp streaming

    int intra_quant_bias;    ///< bias for the quantizer
    int inter_quant_bias;    ///< bias for the quantizer
    int min_qcoeff;          ///< minimum encodable coefficient
    int max_qcoeff;          ///< maximum encodable coefficient
    int ac_esc_length;       ///< num of bits needed to encode the longest esc
    uint8_t *intra_ac_vlc_length;
    uint8_t *intra_ac_vlc_last_length;
    uint8_t *intra_chroma_ac_vlc_length;
    uint8_t *intra_chroma_ac_vlc_last_length;
    uint8_t *inter_ac_vlc_length;
    uint8_t *inter_ac_vlc_last_length;
    uint8_t *luma_dc_vlc_length;
#define UNI_AC_ENC_INDEX(run,level) ((run)*128 + (level))

    int coded_score[12];

    /** precomputed matrix (combine qscale and DCT renorm) */
    int (*q_intra_matrix)[64];
    int (*q_chroma_intra_matrix)[64];
    int (*q_inter_matrix)[64];
    /** identical to the above but for MMX & these are not permutated, second 64 entries are bias*/
    uint16_t (*q_intra_matrix16)[2][64];
    uint16_t (*q_chroma_intra_matrix16)[2][64];
    uint16_t (*q_inter_matrix16)[2][64];

    /* noise reduction */
    int (*dct_error_sum)[64];
    int dct_count[2];
    uint16_t (*dct_offset)[64];

    /* bit rate control */
    int64_t total_bits;
    int frame_bits;                ///< bits used for the current frame
    int stuffing_bits;             ///< bits used for stuffing
    int next_lambda;               ///< next lambda used for retrying to encode a frame
    RateControlContext rc_context; ///< contains stuff only accessed in ratecontrol.c

    /* statistics, used for 2-pass encoding */
    int mv_bits;
    int header_bits;
    int i_tex_bits;
    int p_tex_bits;
    int i_count;
    int f_count;
    int b_count;
    int skip_count;
    int misc_bits; ///< cbp, mb_type
    int last_bits; ///< temp var used for calculating the above vars

    /* error concealment / resync */
    int resync_mb_x;                 ///< x position of last resync marker
    int resync_mb_y;                 ///< y position of last resync marker
    GetBitContext last_resync_gb;    ///< used to search for the next resync marker
    int mb_num_left;                 ///< number of MBs left in this video packet (for partitioned Slices only)
    int next_p_frame_damaged;        ///< set if the next p frame is damaged, to avoid showing trashed b frames

    ParseContext parse_context;

    /* H.263 specific */
    int gob_index;
    int obmc;                       ///< overlapped block motion compensation
    int mb_info;                    ///< interval for outputting info about mb offsets as side data
    int prev_mb_info, last_mb_info;
    uint8_t *mb_info_ptr;
    int mb_info_size;
    int ehc_mode;
    int rc_strategy;

    /* H.263+ specific */
    int umvplus;                    ///< == H263+ && unrestricted_mv
    int h263_aic_dir;               ///< AIC direction: 0 = left, 1 = top
    int h263_slice_structured;
    int alt_inter_vlc;              ///< alternative inter vlc
    int modified_quant;
    int loop_filter;
    int custom_pcf;

    /* mpeg4 specific */
    ///< number of bits to represent the fractional part of time (encoder only)
    int time_increment_bits;
    int last_time_base;
    int time_base;                  ///< time in seconds of last I,P,S Frame
    int64_t time;                   ///< time of current frame
    int64_t last_non_b_time;
    uint16_t pp_time;               ///< time distance between the last 2 p,s,i frames
    uint16_t pb_time;               ///< time distance between the last b and p,s,i frame
    uint16_t pp_field_time;
    uint16_t pb_field_time;         ///< like above, just for interlaced
    int real_sprite_warping_points;
    int sprite_offset[2][2];         ///< sprite offset[isChroma][isMVY]
    int sprite_delta[2][2];          ///< sprite_delta [isY][isMVY]
    int mcsel;
    int quant_precision;
    int quarter_sample;              ///< 1->qpel, 0->half pel ME/MC
    int aspect_ratio_info; //FIXME remove
    int sprite_warping_accuracy;
    int data_partitioning;           ///< data partitioning flag from header
    int partitioned_frame;           ///< is current frame partitioned
    int low_delay;                   ///< no reordering needed / has no b-frames
    int vo_type;
    PutBitContext tex_pb;            ///< used for data partitioned VOPs
    PutBitContext pb2;               ///< used for data partitioned VOPs
    int mpeg_quant;
    int padding_bug_score;             ///< used to detect the VERY common padding bug in MPEG4

    /* divx specific, used to workaround (many) bugs in divx5 */
    int divx_packed;
    uint8_t *bitstream_buffer; //Divx 5.01 puts several frames in a single one, this is used to reorder them
    int bitstream_buffer_size;
    unsigned int allocated_bitstream_buffer_size;

    /* RV10 specific */
    int rv10_version; ///< RV10 version: 0 or 3
    int rv10_first_dc_coded[3];

    /* MJPEG specific */
    struct MJpegContext *mjpeg_ctx;
    int esc_pos;

    /* MSMPEG4 specific */
    int mv_table_index;
    int rl_table_index;
    int rl_chroma_table_index;
    int dc_table_index;
    int use_skip_mb_code;
    int slice_height;      ///< in macroblocks
    int first_slice_line;  ///< used in mpeg4 too to handle resync markers
    int flipflop_rounding;
    int msmpeg4_version;   ///< 0=not msmpeg4, 1=mp41, 2=mp42, 3=mp43/divx3 4=wmv1/7 5=wmv2/8
    int per_mb_rl_table;
    int esc3_level_length;
    int esc3_run_length;
    /** [mb_intra][isChroma][level][run][last] */
    int (*ac_stats)[2][MAX_LEVEL+1][MAX_RUN+1][2];
    int inter_intra_pred;
    int mspel;

    /* decompression specific */
    GetBitContext gb;

    /* Mpeg1 specific */
    int gop_picture_number;  ///< index of the first picture of a GOP based on fake_pic_num & mpeg1 specific
    int last_mv_dir;         ///< last mv_dir, used for b frame encoding
    uint8_t *vbv_delay_ptr;  ///< pointer to vbv_delay in the bitstream

    /* MPEG-2-specific - I wished not to have to support this mess. */
    int progressive_sequence;
    int mpeg_f_code[2][2];

    // picture structure defines are loaded from mpegutils.h
    int picture_structure;

    int intra_dc_precision;
    int frame_pred_frame_dct;
    int top_field_first;
    int concealment_motion_vectors;
    int q_scale_type;
    int brd_scale;
    int intra_vlc_format;
    int alternate_scan;
    int seq_disp_ext;
    int repeat_first_field;
    int chroma_420_type;
    int chroma_format;
#define CHROMA_420 1
#define CHROMA_422 2
#define CHROMA_444 3
    int chroma_x_shift;//depend on pix_format, that depend on chroma_format
    int chroma_y_shift;

    int progressive_frame;
    int full_pel[2];
    int interlaced_dct;
    int first_field;         ///< is 1 for the first field of a field picture 0 otherwise
    int drop_frame_timecode; ///< timecode is in drop frame format.
    int scan_offset;         ///< reserve space for SVCD scan offset user data.

    /* RTP specific */
    int rtp_mode;

    char *tc_opt_str;        ///< timecode option string
    AVTimecode tc;           ///< timecode context

    uint8_t *ptr_lastgob;
    int swap_uv;             //vcr2 codec is an MPEG-2 variant with U and V swapped
    int pack_pblocks;        //xvmc needs to keep blocks without gaps.
    int16_t (*pblocks[12])[64];

    int16_t (*block)[64]; ///< points to one of the following blocks
    int16_t (*blocks)[12][64]; // for HQ mode we need to keep the best block
    int (*decode_mb)(struct MpegEncContext *s, int16_t block[6][64]); // used by some codecs to avoid a switch()
#define SLICE_OK         0
#define SLICE_ERROR     -1
#define SLICE_END       -2 ///<end marker found
#define SLICE_NOEND     -3 ///<no end marker or error found but mb count exceeded

    void (*dct_unquantize_mpeg1_intra)(struct MpegEncContext *s,
                           int16_t *block/*align 16*/, int n, int qscale);
    void (*dct_unquantize_mpeg1_inter)(struct MpegEncContext *s,
                           int16_t *block/*align 16*/, int n, int qscale);
    void (*dct_unquantize_mpeg2_intra)(struct MpegEncContext *s,
                           int16_t *block/*align 16*/, int n, int qscale);
    void (*dct_unquantize_mpeg2_inter)(struct MpegEncContext *s,
                           int16_t *block/*align 16*/, int n, int qscale);
    void (*dct_unquantize_h263_intra)(struct MpegEncContext *s,
                           int16_t *block/*align 16*/, int n, int qscale);
    void (*dct_unquantize_h263_inter)(struct MpegEncContext *s,
                           int16_t *block/*align 16*/, int n, int qscale);
    void (*dct_unquantize_intra)(struct MpegEncContext *s, // unquantizer to use (mpeg4 can use both)
                           int16_t *block/*align 16*/, int n, int qscale);
    void (*dct_unquantize_inter)(struct MpegEncContext *s, // unquantizer to use (mpeg4 can use both)
                           int16_t *block/*align 16*/, int n, int qscale);
    int (*dct_quantize)(struct MpegEncContext *s, int16_t *block/*align 16*/, int n, int qscale, int *overflow);
    int (*fast_dct_quantize)(struct MpegEncContext *s, int16_t *block/*align 16*/, int n, int qscale, int *overflow);
    void (*denoise_dct)(struct MpegEncContext *s, int16_t *block);

    int mpv_flags;      ///< flags set by private options
    int quantizer_noise_shaping;

    /**
     * ratecontrol qmin qmax limiting method
     * 0-> clipping, 1-> use a nice continuous function to limit qscale within qmin/qmax.
     */
    float rc_qsquish;
    float rc_qmod_amp;
    int   rc_qmod_freq;
    float rc_initial_cplx;
    float rc_buffer_aggressivity;
    float border_masking;
    int lmin, lmax;
    int vbv_ignore_qmax;

    char *rc_eq;

    /* temp buffers for rate control */
    float *cplx_tab, *bits_tab;

    /* flag to indicate a reinitialization is required, e.g. after
     * a frame size change */
    int context_reinit;

    ERContext er;

    int error_rate;

    /* temporary frames used by b_frame_strategy = 2 */
    AVFrame *tmp_frames[MAX_B_FRAMES + 2];
    int b_frame_strategy;
    int b_sensitivity;

    /* frame skip options for encoding */
    int frame_skip_threshold;
    int frame_skip_factor;
    int frame_skip_exp;
    int frame_skip_cmp;
} MpegEncContext;

/* mpegvideo_enc common options */
#define FF_MPV_FLAG_SKIP_RD      0x0001
#define FF_MPV_FLAG_STRICT_GOP   0x0002
#define FF_MPV_FLAG_QP_RD        0x0004
#define FF_MPV_FLAG_CBP_RD       0x0008
#define FF_MPV_FLAG_NAQ          0x0010
#define FF_MPV_FLAG_MV0          0x0020

<<<<<<< HEAD
enum rc_strategy {
    MPV_RC_STRATEGY_FFMPEG,
    MPV_RC_STRATEGY_XVID,
    NB_MPV_RC_STRATEGY
};

#ifndef FF_MPV_OFFSET
=======
#define FF_MPV_OPT_CMP_FUNC \
{ "sad",    "Sum of absolute differences, fast", 0, AV_OPT_TYPE_CONST, {.i64 = FF_CMP_SAD }, INT_MIN, INT_MAX, FF_MPV_OPT_FLAGS, "cmp_func" }, \
{ "sse",    "Sum of squared errors", 0, AV_OPT_TYPE_CONST, {.i64 = FF_CMP_SSE }, INT_MIN, INT_MAX, FF_MPV_OPT_FLAGS, "cmp_func" }, \
{ "satd",   "Sum of absolute Hadamard transformed differences", 0, AV_OPT_TYPE_CONST, {.i64 = FF_CMP_SATD }, INT_MIN, INT_MAX, FF_MPV_OPT_FLAGS, "cmp_func" }, \
{ "dct",    "Sum of absolute DCT transformed differences", 0, AV_OPT_TYPE_CONST, {.i64 = FF_CMP_DCT }, INT_MIN, INT_MAX, FF_MPV_OPT_FLAGS, "cmp_func" }, \
{ "psnr",   "Sum of squared quantization errors, low quality", 0, AV_OPT_TYPE_CONST, {.i64 = FF_CMP_PSNR }, INT_MIN, INT_MAX, FF_MPV_OPT_FLAGS, "cmp_func" }, \
{ "bit",    "Number of bits needed for the block", 0, AV_OPT_TYPE_CONST, {.i64 = FF_CMP_BIT }, INT_MIN, INT_MAX, FF_MPV_OPT_FLAGS, "cmp_func" }, \
{ "rd",     "Rate distortion optimal, slow", 0, AV_OPT_TYPE_CONST, {.i64 = FF_CMP_RD }, INT_MIN, INT_MAX, FF_MPV_OPT_FLAGS, "cmp_func" }, \
{ "zero",   "Zero", 0, AV_OPT_TYPE_CONST, {.i64 = FF_CMP_ZERO }, INT_MIN, INT_MAX, FF_MPV_OPT_FLAGS, "cmp_func" }, \
{ "vsad",   "Sum of absolute vertical differences", 0, AV_OPT_TYPE_CONST, {.i64 = FF_CMP_VSAD }, INT_MIN, INT_MAX, FF_MPV_OPT_FLAGS, "cmp_func" }, \
{ "vsse",   "Sum of squared vertical differences", 0, AV_OPT_TYPE_CONST, {.i64 = FF_CMP_VSSE }, INT_MIN, INT_MAX, FF_MPV_OPT_FLAGS, "cmp_func" }, \
{ "nsse",   "Noise preserving sum of squared differences", 0, AV_OPT_TYPE_CONST, {.i64 = FF_CMP_NSSE }, INT_MIN, INT_MAX, FF_MPV_OPT_FLAGS, "cmp_func" }, \
{ "dct264", NULL, 0, AV_OPT_TYPE_CONST, {.i64 = FF_CMP_DCT264 }, INT_MIN, INT_MAX, FF_MPV_OPT_FLAGS, "cmp_func" }, \
{ "dctmax", NULL, 0, AV_OPT_TYPE_CONST, {.i64 = FF_CMP_DCTMAX }, INT_MIN, INT_MAX, FF_MPV_OPT_FLAGS, "cmp_func" }, \
{ "chroma", NULL, 0, AV_OPT_TYPE_CONST, {.i64 = FF_CMP_CHROMA }, INT_MIN, INT_MAX, FF_MPV_OPT_FLAGS, "cmp_func" }

>>>>>>> 0ac9f33a
#define FF_MPV_OFFSET(x) offsetof(MpegEncContext, x)
#endif
#define FF_MPV_OPT_FLAGS (AV_OPT_FLAG_VIDEO_PARAM | AV_OPT_FLAG_ENCODING_PARAM)
#define FF_MPV_COMMON_OPTS \
FF_MPV_OPT_CMP_FUNC, \
{ "mpv_flags",      "Flags common for all mpegvideo-based encoders.", FF_MPV_OFFSET(mpv_flags), AV_OPT_TYPE_FLAGS, { .i64 = 0 }, INT_MIN, INT_MAX, FF_MPV_OPT_FLAGS, "mpv_flags" },\
{ "skip_rd",        "RD optimal MB level residual skipping", 0, AV_OPT_TYPE_CONST, { .i64 = FF_MPV_FLAG_SKIP_RD },    0, 0, FF_MPV_OPT_FLAGS, "mpv_flags" },\
{ "strict_gop",     "Strictly enforce gop size",             0, AV_OPT_TYPE_CONST, { .i64 = FF_MPV_FLAG_STRICT_GOP }, 0, 0, FF_MPV_OPT_FLAGS, "mpv_flags" },\
{ "qp_rd",          "Use rate distortion optimization for qp selection", 0, AV_OPT_TYPE_CONST, { .i64 = FF_MPV_FLAG_QP_RD },  0, 0, FF_MPV_OPT_FLAGS, "mpv_flags" },\
{ "cbp_rd",         "use rate distortion optimization for CBP",          0, AV_OPT_TYPE_CONST, { .i64 = FF_MPV_FLAG_CBP_RD }, 0, 0, FF_MPV_OPT_FLAGS, "mpv_flags" },\
{ "naq",            "normalize adaptive quantization",                   0, AV_OPT_TYPE_CONST, { .i64 = FF_MPV_FLAG_NAQ },    0, 0, FF_MPV_OPT_FLAGS, "mpv_flags" },\
{ "mv0",            "always try a mb with mv=<0,0>",                     0, AV_OPT_TYPE_CONST, { .i64 = FF_MPV_FLAG_MV0 },    0, 0, FF_MPV_OPT_FLAGS, "mpv_flags" },\
{ "luma_elim_threshold",   "single coefficient elimination threshold for luminance (negative values also consider dc coefficient)",\
                                                                      FF_MPV_OFFSET(luma_elim_threshold), AV_OPT_TYPE_INT, { .i64 = 0 }, INT_MIN, INT_MAX, FF_MPV_OPT_FLAGS },\
{ "chroma_elim_threshold", "single coefficient elimination threshold for chrominance (negative values also consider dc coefficient)",\
                                                                      FF_MPV_OFFSET(chroma_elim_threshold), AV_OPT_TYPE_INT, { .i64 = 0 }, INT_MIN, INT_MAX, FF_MPV_OPT_FLAGS },\
{ "quantizer_noise_shaping", NULL,                                  FF_MPV_OFFSET(quantizer_noise_shaping), AV_OPT_TYPE_INT, { .i64 = 0 },       0, INT_MAX, FF_MPV_OPT_FLAGS },\
{ "error_rate", "Simulate errors in the bitstream to test error concealment.",                                                                                                  \
                                                                    FF_MPV_OFFSET(error_rate),              AV_OPT_TYPE_INT, { .i64 = 0 },       0, INT_MAX, FF_MPV_OPT_FLAGS },\
{"qsquish", "how to keep quantizer between qmin and qmax (0 = clip, 1 = use differentiable function)",                                                                          \
                                                                    FF_MPV_OFFSET(rc_qsquish), AV_OPT_TYPE_FLOAT, {.dbl = 0 }, 0, 99, FF_MPV_OPT_FLAGS},                        \
{"rc_qmod_amp", "experimental quantizer modulation",                FF_MPV_OFFSET(rc_qmod_amp), AV_OPT_TYPE_FLOAT, {.dbl = 0 }, -FLT_MAX, FLT_MAX, FF_MPV_OPT_FLAGS},           \
{"rc_qmod_freq", "experimental quantizer modulation",               FF_MPV_OFFSET(rc_qmod_freq), AV_OPT_TYPE_INT, {.i64 = 0 }, INT_MIN, INT_MAX, FF_MPV_OPT_FLAGS},             \
{"rc_eq", "Set rate control equation. When computing the expression, besides the standard functions "                                                                           \
          "defined in the section 'Expression Evaluation', the following functions are available: "                                                                             \
          "bits2qp(bits), qp2bits(qp). Also the following constants are available: iTex pTex tex mv "                                                                           \
          "fCode iCount mcVar var isI isP isB avgQP qComp avgIITex avgPITex avgPPTex avgBPTex avgTex.",                                                                         \
                                                                    FF_MPV_OFFSET(rc_eq), AV_OPT_TYPE_STRING,                           .flags = FF_MPV_OPT_FLAGS },            \
{"rc_init_cplx", "initial complexity for 1-pass encoding",          FF_MPV_OFFSET(rc_initial_cplx), AV_OPT_TYPE_FLOAT, {.dbl = 0 }, -FLT_MAX, FLT_MAX, FF_MPV_OPT_FLAGS},       \
{"rc_buf_aggressivity", "currently useless",                        FF_MPV_OFFSET(rc_buffer_aggressivity), AV_OPT_TYPE_FLOAT, {.dbl = 1.0 }, -FLT_MAX, FLT_MAX, FF_MPV_OPT_FLAGS}, \
{"border_mask", "increase the quantizer for macroblocks close to borders", FF_MPV_OFFSET(border_masking), AV_OPT_TYPE_FLOAT, {.dbl = 0 }, -FLT_MAX, FLT_MAX, FF_MPV_OPT_FLAGS},    \
{"lmin", "minimum Lagrange factor (VBR)",                           FF_MPV_OFFSET(lmin), AV_OPT_TYPE_INT, {.i64 =  2*FF_QP2LAMBDA }, 0, INT_MAX, FF_MPV_OPT_FLAGS },            \
{"lmax", "maximum Lagrange factor (VBR)",                           FF_MPV_OFFSET(lmax), AV_OPT_TYPE_INT, {.i64 = 31*FF_QP2LAMBDA }, 0, INT_MAX, FF_MPV_OPT_FLAGS },            \
{"ibias", "intra quant bias",                                       FF_MPV_OFFSET(intra_quant_bias), AV_OPT_TYPE_INT, {.i64 = FF_DEFAULT_QUANT_BIAS }, INT_MIN, INT_MAX, FF_MPV_OPT_FLAGS },   \
{"pbias", "inter quant bias",                                       FF_MPV_OFFSET(inter_quant_bias), AV_OPT_TYPE_INT, {.i64 = FF_DEFAULT_QUANT_BIAS }, INT_MIN, INT_MAX, FF_MPV_OPT_FLAGS },   \
{"rc_strategy", "ratecontrol method",                               FF_MPV_OFFSET(rc_strategy), AV_OPT_TYPE_INT, {.i64 = MPV_RC_STRATEGY_FFMPEG }, 0, NB_MPV_RC_STRATEGY-1, FF_MPV_OPT_FLAGS, "rc_strategy" },   \
    { "ffmpeg", "default native rate control", 0, AV_OPT_TYPE_CONST, { .i64 = MPV_RC_STRATEGY_FFMPEG }, 0, 0, FF_MPV_OPT_FLAGS, "rc_strategy" }, \
    { "xvid",   "libxvid (2 pass only)",       0, AV_OPT_TYPE_CONST, { .i64 = MPV_RC_STRATEGY_XVID },   0, 0, FF_MPV_OPT_FLAGS, "rc_strategy" }, \
{"motion_est", "motion estimation algorithm",                       FF_MPV_OFFSET(motion_est), AV_OPT_TYPE_INT, {.i64 = FF_ME_EPZS }, FF_ME_ZERO, FF_ME_XONE, FF_MPV_OPT_FLAGS, "motion_est" },   \
{ "zero", NULL, 0, AV_OPT_TYPE_CONST, { .i64 = FF_ME_ZERO }, 0, 0, FF_MPV_OPT_FLAGS, "motion_est" }, \
{ "epzs", NULL, 0, AV_OPT_TYPE_CONST, { .i64 = FF_ME_EPZS }, 0, 0, FF_MPV_OPT_FLAGS, "motion_est" }, \
{ "xone", NULL, 0, AV_OPT_TYPE_CONST, { .i64 = FF_ME_XONE }, 0, 0, FF_MPV_OPT_FLAGS, "motion_est" }, \
{ "force_duplicated_matrix", "Always write luma and chroma matrix for mjpeg, useful for rtp streaming.", FF_MPV_OFFSET(force_duplicated_matrix), AV_OPT_TYPE_BOOL, {.i64 = 0 }, 0, 1, FF_MPV_OPT_FLAGS },   \
{"b_strategy", "Strategy to choose between I/P/B-frames",           FF_MPV_OFFSET(b_frame_strategy), AV_OPT_TYPE_INT, {.i64 = 0 }, 0, 2, FF_MPV_OPT_FLAGS }, \
{"b_sensitivity", "Adjust sensitivity of b_frame_strategy 1",       FF_MPV_OFFSET(b_sensitivity), AV_OPT_TYPE_INT, {.i64 = 40 }, 1, INT_MAX, FF_MPV_OPT_FLAGS }, \
{"brd_scale", "Downscale frames for dynamic B-frame decision",      FF_MPV_OFFSET(brd_scale), AV_OPT_TYPE_INT, {.i64 = 0 }, 0, 3, FF_MPV_OPT_FLAGS }, \
{"skip_threshold", "Frame skip threshold",                          FF_MPV_OFFSET(frame_skip_threshold), AV_OPT_TYPE_INT, {.i64 = 0 }, INT_MIN, INT_MAX, FF_MPV_OPT_FLAGS }, \
{"skip_factor", "Frame skip factor",                                FF_MPV_OFFSET(frame_skip_factor), AV_OPT_TYPE_INT, {.i64 = 0 }, INT_MIN, INT_MAX, FF_MPV_OPT_FLAGS }, \
{"skip_exp", "Frame skip exponent",                                 FF_MPV_OFFSET(frame_skip_exp), AV_OPT_TYPE_INT, {.i64 = 0 }, INT_MIN, INT_MAX, FF_MPV_OPT_FLAGS }, \
{"skip_cmp", "Frame skip compare function",                         FF_MPV_OFFSET(frame_skip_cmp), AV_OPT_TYPE_INT, {.i64 = FF_CMP_DCTMAX }, INT_MIN, INT_MAX, FF_MPV_OPT_FLAGS, "cmp_func" }, \

extern const AVOption ff_mpv_generic_options[];

/**
 * Set the given MpegEncContext to common defaults (same for encoding
 * and decoding).  The changed fields will not depend upon the prior
 * state of the MpegEncContext.
 */
void ff_mpv_common_defaults(MpegEncContext *s);

void ff_dct_encode_init_x86(MpegEncContext *s);

int ff_mpv_common_init(MpegEncContext *s);
void ff_mpv_common_init_arm(MpegEncContext *s);
void ff_mpv_common_init_axp(MpegEncContext *s);
void ff_mpv_common_init_neon(MpegEncContext *s);
void ff_mpv_common_init_ppc(MpegEncContext *s);
void ff_mpv_common_init_x86(MpegEncContext *s);
void ff_mpv_common_init_mips(MpegEncContext *s);

int ff_mpv_common_frame_size_change(MpegEncContext *s);
void ff_mpv_common_end(MpegEncContext *s);

void ff_mpv_decode_defaults(MpegEncContext *s);
void ff_mpv_decode_init(MpegEncContext *s, AVCodecContext *avctx);
void ff_mpv_decode_mb(MpegEncContext *s, int16_t block[12][64]);
void ff_mpv_report_decode_progress(MpegEncContext *s);

int ff_mpv_frame_start(MpegEncContext *s, AVCodecContext *avctx);
void ff_mpv_frame_end(MpegEncContext *s);

int ff_mpv_encode_init(AVCodecContext *avctx);
void ff_mpv_encode_init_x86(MpegEncContext *s);

int ff_mpv_encode_end(AVCodecContext *avctx);
int ff_mpv_encode_picture(AVCodecContext *avctx, AVPacket *pkt,
                          const AVFrame *frame, int *got_packet);
int ff_mpv_reallocate_putbitbuffer(MpegEncContext *s, size_t threshold, size_t size_increase);

void ff_clean_intra_table_entries(MpegEncContext *s);
void ff_mpeg_draw_horiz_band(MpegEncContext *s, int y, int h);
void ff_mpeg_flush(AVCodecContext *avctx);

void ff_print_debug_info(MpegEncContext *s, Picture *p, AVFrame *pict);
void ff_print_debug_info2(AVCodecContext *avctx, AVFrame *pict, uint8_t *mbskip_table,
                         uint32_t *mbtype_table, int8_t *qscale_table, int16_t (*motion_val[2])[2],
                         int *low_delay,
                         int mb_width, int mb_height, int mb_stride, int quarter_sample);

int ff_mpv_export_qp_table(MpegEncContext *s, AVFrame *f, Picture *p, int qp_type);

void ff_write_quant_matrix(PutBitContext *pb, uint16_t *matrix);

int ff_update_duplicate_context(MpegEncContext *dst, MpegEncContext *src);
int ff_mpeg_update_thread_context(AVCodecContext *dst, const AVCodecContext *src);
void ff_set_qscale(MpegEncContext * s, int qscale);

void ff_mpv_idct_init(MpegEncContext *s);
int ff_dct_encode_init(MpegEncContext *s);
void ff_convert_matrix(MpegEncContext *s, int (*qmat)[64], uint16_t (*qmat16)[2][64],
                       const uint16_t *quant_matrix, int bias, int qmin, int qmax, int intra);
int ff_dct_quantize_c(MpegEncContext *s, int16_t *block, int n, int qscale, int *overflow);
void ff_block_permute(int16_t *block, uint8_t *permutation,
                      const uint8_t *scantable, int last);
void ff_init_block_index(MpegEncContext *s);

void ff_mpv_motion(MpegEncContext *s,
                   uint8_t *dest_y, uint8_t *dest_cb,
                   uint8_t *dest_cr, int dir,
                   uint8_t **ref_picture,
                   op_pixels_func (*pix_op)[4],
                   qpel_mc_func (*qpix_op)[16]);

static inline void ff_update_block_index(MpegEncContext *s){
    const int block_size= 8 >> s->avctx->lowres;

    s->block_index[0]+=2;
    s->block_index[1]+=2;
    s->block_index[2]+=2;
    s->block_index[3]+=2;
    s->block_index[4]++;
    s->block_index[5]++;
    s->dest[0]+= 2*block_size;
    s->dest[1]+= block_size;
    s->dest[2]+= block_size;
}

static inline int get_bits_diff(MpegEncContext *s){
    const int bits= put_bits_count(&s->pb);
    const int last= s->last_bits;

    s->last_bits = bits;

    return bits - last;
}

#endif /* AVCODEC_MPEGVIDEO_H */<|MERGE_RESOLUTION|>--- conflicted
+++ resolved
@@ -566,15 +566,12 @@
 #define FF_MPV_FLAG_NAQ          0x0010
 #define FF_MPV_FLAG_MV0          0x0020
 
-<<<<<<< HEAD
 enum rc_strategy {
     MPV_RC_STRATEGY_FFMPEG,
     MPV_RC_STRATEGY_XVID,
     NB_MPV_RC_STRATEGY
 };
 
-#ifndef FF_MPV_OFFSET
-=======
 #define FF_MPV_OPT_CMP_FUNC \
 { "sad",    "Sum of absolute differences, fast", 0, AV_OPT_TYPE_CONST, {.i64 = FF_CMP_SAD }, INT_MIN, INT_MAX, FF_MPV_OPT_FLAGS, "cmp_func" }, \
 { "sse",    "Sum of squared errors", 0, AV_OPT_TYPE_CONST, {.i64 = FF_CMP_SSE }, INT_MIN, INT_MAX, FF_MPV_OPT_FLAGS, "cmp_func" }, \
@@ -591,7 +588,7 @@
 { "dctmax", NULL, 0, AV_OPT_TYPE_CONST, {.i64 = FF_CMP_DCTMAX }, INT_MIN, INT_MAX, FF_MPV_OPT_FLAGS, "cmp_func" }, \
 { "chroma", NULL, 0, AV_OPT_TYPE_CONST, {.i64 = FF_CMP_CHROMA }, INT_MIN, INT_MAX, FF_MPV_OPT_FLAGS, "cmp_func" }
 
->>>>>>> 0ac9f33a
+#ifndef FF_MPV_OFFSET
 #define FF_MPV_OFFSET(x) offsetof(MpegEncContext, x)
 #endif
 #define FF_MPV_OPT_FLAGS (AV_OPT_FLAG_VIDEO_PARAM | AV_OPT_FLAG_ENCODING_PARAM)
