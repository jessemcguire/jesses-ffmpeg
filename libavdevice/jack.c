--- conflicted
+++ resolved
@@ -164,13 +164,9 @@
     sem_init(&self->packet_count, 0, 0);
 
     self->sample_rate = jack_get_sample_rate(self->client);
-<<<<<<< HEAD
     self->ports       = av_malloc_array(self->nports, sizeof(*self->ports));
-=======
-    self->ports       = av_malloc(self->nports * sizeof(*self->ports));
     if (!self->ports)
         return AVERROR(ENOMEM);
->>>>>>> 386e2755
     self->buffer_size = jack_get_buffer_size(self->client);
 
     /* Register JACK ports */
