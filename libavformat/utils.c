/*
 * various utility functions for use within FFmpeg
 * Copyright (c) 2000, 2001, 2002 Fabrice Bellard
 *
 * This file is part of FFmpeg.
 *
 * FFmpeg is free software; you can redistribute it and/or
 * modify it under the terms of the GNU Lesser General Public
 * License as published by the Free Software Foundation; either
 * version 2.1 of the License, or (at your option) any later version.
 *
 * FFmpeg is distributed in the hope that it will be useful,
 * but WITHOUT ANY WARRANTY; without even the implied warranty of
 * MERCHANTABILITY or FITNESS FOR A PARTICULAR PURPOSE.  See the GNU
 * Lesser General Public License for more details.
 *
 * You should have received a copy of the GNU Lesser General Public
 * License along with FFmpeg; if not, write to the Free Software
 * Foundation, Inc., 51 Franklin Street, Fifth Floor, Boston, MA 02110-1301 USA
 */

/* #define DEBUG */

#include "avformat.h"
#include "avio_internal.h"
#include "internal.h"
#include "libavcodec/internal.h"
#include "libavcodec/raw.h"
#include "libavcodec/bytestream.h"
#include "libavutil/avassert.h"
#include "libavutil/opt.h"
#include "libavutil/dict.h"
#include "libavutil/pixdesc.h"
#include "metadata.h"
#include "id3v2.h"
#include "libavutil/avassert.h"
#include "libavutil/avstring.h"
#include "libavutil/mathematics.h"
#include "libavutil/parseutils.h"
#include "riff.h"
#include "audiointerleave.h"
#include "url.h"
#include <sys/time.h>
#include <time.h>
#include <stdarg.h>
#if CONFIG_NETWORK
#include "network.h"
#endif

#undef NDEBUG
#include <assert.h>

/**
 * @file
 * various utility functions for use within FFmpeg
 */

unsigned avformat_version(void)
{
    av_assert0(LIBAVFORMAT_VERSION_MICRO >= 100);
    return LIBAVFORMAT_VERSION_INT;
}

const char *avformat_configuration(void)
{
    return FFMPEG_CONFIGURATION;
}

const char *avformat_license(void)
{
#define LICENSE_PREFIX "libavformat license: "
    return LICENSE_PREFIX FFMPEG_LICENSE + sizeof(LICENSE_PREFIX) - 1;
}

/* fraction handling */

/**
 * f = val + (num / den) + 0.5.
 *
 * 'num' is normalized so that it is such as 0 <= num < den.
 *
 * @param f fractional number
 * @param val integer value
 * @param num must be >= 0
 * @param den must be >= 1
 */
static void frac_init(AVFrac *f, int64_t val, int64_t num, int64_t den)
{
    num += (den >> 1);
    if (num >= den) {
        val += num / den;
        num = num % den;
    }
    f->val = val;
    f->num = num;
    f->den = den;
}

/**
 * Fractional addition to f: f = f + (incr / f->den).
 *
 * @param f fractional number
 * @param incr increment, can be positive or negative
 */
static void frac_add(AVFrac *f, int64_t incr)
{
    int64_t num, den;

    num = f->num + incr;
    den = f->den;
    if (num < 0) {
        f->val += num / den;
        num = num % den;
        if (num < 0) {
            num += den;
            f->val--;
        }
    } else if (num >= den) {
        f->val += num / den;
        num = num % den;
    }
    f->num = num;
}

/** head of registered input format linked list */
static AVInputFormat *first_iformat = NULL;
/** head of registered output format linked list */
static AVOutputFormat *first_oformat = NULL;

AVInputFormat  *av_iformat_next(AVInputFormat  *f)
{
    if(f) return f->next;
    else  return first_iformat;
}

AVOutputFormat *av_oformat_next(AVOutputFormat *f)
{
    if(f) return f->next;
    else  return first_oformat;
}

void av_register_input_format(AVInputFormat *format)
{
    AVInputFormat **p;
    p = &first_iformat;
    while (*p != NULL) p = &(*p)->next;
    *p = format;
    format->next = NULL;
}

void av_register_output_format(AVOutputFormat *format)
{
    AVOutputFormat **p;
    p = &first_oformat;
    while (*p != NULL) p = &(*p)->next;
    *p = format;
    format->next = NULL;
}

int av_match_ext(const char *filename, const char *extensions)
{
    const char *ext, *p;
    char ext1[32], *q;

    if(!filename)
        return 0;

    ext = strrchr(filename, '.');
    if (ext) {
        ext++;
        p = extensions;
        for(;;) {
            q = ext1;
            while (*p != '\0' && *p != ',' && q-ext1<sizeof(ext1)-1)
                *q++ = *p++;
            *q = '\0';
            if (!av_strcasecmp(ext1, ext))
                return 1;
            if (*p == '\0')
                break;
            p++;
        }
    }
    return 0;
}

static int match_format(const char *name, const char *names)
{
    const char *p;
    int len, namelen;

    if (!name || !names)
        return 0;

    namelen = strlen(name);
    while ((p = strchr(names, ','))) {
        len = FFMAX(p - names, namelen);
        if (!av_strncasecmp(name, names, len))
            return 1;
        names = p+1;
    }
    return !av_strcasecmp(name, names);
}

AVOutputFormat *av_guess_format(const char *short_name, const char *filename,
                                const char *mime_type)
{
    AVOutputFormat *fmt = NULL, *fmt_found;
    int score_max, score;

    /* specific test for image sequences */
#if CONFIG_IMAGE2_MUXER
    if (!short_name && filename &&
        av_filename_number_test(filename) &&
        ff_guess_image2_codec(filename) != CODEC_ID_NONE) {
        return av_guess_format("image2", NULL, NULL);
    }
#endif
    /* Find the proper file type. */
    fmt_found = NULL;
    score_max = 0;
    while ((fmt = av_oformat_next(fmt))) {
        score = 0;
        if (fmt->name && short_name && !strcmp(fmt->name, short_name))
            score += 100;
        if (fmt->mime_type && mime_type && !strcmp(fmt->mime_type, mime_type))
            score += 10;
        if (filename && fmt->extensions &&
            av_match_ext(filename, fmt->extensions)) {
            score += 5;
        }
        if (score > score_max) {
            score_max = score;
            fmt_found = fmt;
        }
    }
    return fmt_found;
}

enum CodecID av_guess_codec(AVOutputFormat *fmt, const char *short_name,
                            const char *filename, const char *mime_type, enum AVMediaType type){
    if(type == AVMEDIA_TYPE_VIDEO){
        enum CodecID codec_id= CODEC_ID_NONE;

#if CONFIG_IMAGE2_MUXER
        if(!strcmp(fmt->name, "image2") || !strcmp(fmt->name, "image2pipe")){
            codec_id= ff_guess_image2_codec(filename);
        }
#endif
        if(codec_id == CODEC_ID_NONE)
            codec_id= fmt->video_codec;
        return codec_id;
    }else if(type == AVMEDIA_TYPE_AUDIO)
        return fmt->audio_codec;
    else if (type == AVMEDIA_TYPE_SUBTITLE)
        return fmt->subtitle_codec;
    else
        return CODEC_ID_NONE;
}

AVInputFormat *av_find_input_format(const char *short_name)
{
    AVInputFormat *fmt = NULL;
    while ((fmt = av_iformat_next(fmt))) {
        if (match_format(short_name, fmt->name))
            return fmt;
    }
    return NULL;
}

int ffio_limit(AVIOContext *s, int size)
{
    if(s->maxsize>=0){
        int64_t remaining= s->maxsize - avio_tell(s);
        if(remaining < size){
            int64_t newsize= avio_size(s);
            if(!s->maxsize || s->maxsize<newsize)
                s->maxsize= newsize - !newsize;
            remaining= s->maxsize - avio_tell(s);
            remaining= FFMAX(remaining, 0);
        }

        if(s->maxsize>=0 && remaining+1 < size){
            av_log(0, AV_LOG_ERROR, "Truncating packet of size %d to %"PRId64"\n", size, remaining+1);
            size= remaining+1;
        }
    }
    return size;
}

int av_get_packet(AVIOContext *s, AVPacket *pkt, int size)
{
    int ret;
    size= ffio_limit(s, size);

    ret= av_new_packet(pkt, size);

    if(ret<0)
        return ret;

    pkt->pos= avio_tell(s);

    ret= avio_read(s, pkt->data, size);
    if(ret<=0)
        av_free_packet(pkt);
    else
        av_shrink_packet(pkt, ret);

    return ret;
}

int av_append_packet(AVIOContext *s, AVPacket *pkt, int size)
{
    int ret;
    int old_size;
    if (!pkt->size)
        return av_get_packet(s, pkt, size);
    old_size = pkt->size;
    ret = av_grow_packet(pkt, size);
    if (ret < 0)
        return ret;
    ret = avio_read(s, pkt->data + old_size, size);
    av_shrink_packet(pkt, old_size + FFMAX(ret, 0));
    return ret;
}


int av_filename_number_test(const char *filename)
{
    char buf[1024];
    return filename && (av_get_frame_filename(buf, sizeof(buf), filename, 1)>=0);
}

AVInputFormat *av_probe_input_format3(AVProbeData *pd, int is_opened, int *score_ret)
{
    AVProbeData lpd = *pd;
    AVInputFormat *fmt1 = NULL, *fmt;
    int score, nodat = 0, score_max=0;

    if (lpd.buf_size > 10 && ff_id3v2_match(lpd.buf, ID3v2_DEFAULT_MAGIC)) {
        int id3len = ff_id3v2_tag_len(lpd.buf);
        if (lpd.buf_size > id3len + 16) {
            lpd.buf += id3len;
            lpd.buf_size -= id3len;
        }else
            nodat = 1;
    }

    fmt = NULL;
    while ((fmt1 = av_iformat_next(fmt1))) {
        if (!is_opened == !(fmt1->flags & AVFMT_NOFILE))
            continue;
        score = 0;
        if (fmt1->read_probe) {
            score = fmt1->read_probe(&lpd);
            if(fmt1->extensions && av_match_ext(lpd.filename, fmt1->extensions))
                score = FFMAX(score, nodat ? AVPROBE_SCORE_MAX/4-1 : 1);
        } else if (fmt1->extensions) {
            if (av_match_ext(lpd.filename, fmt1->extensions)) {
                score = 50;
            }
        }
        if (score > score_max) {
            score_max = score;
            fmt = fmt1;
        }else if (score == score_max)
            fmt = NULL;
    }
    *score_ret= score_max;

    return fmt;
}

AVInputFormat *av_probe_input_format2(AVProbeData *pd, int is_opened, int *score_max)
{
    int score_ret;
    AVInputFormat *fmt= av_probe_input_format3(pd, is_opened, &score_ret);
    if(score_ret > *score_max){
        *score_max= score_ret;
        return fmt;
    }else
        return NULL;
}

AVInputFormat *av_probe_input_format(AVProbeData *pd, int is_opened){
    int score=0;
    return av_probe_input_format2(pd, is_opened, &score);
}

static int set_codec_from_probe_data(AVFormatContext *s, AVStream *st, AVProbeData *pd)
{
    static const struct {
        const char *name; enum CodecID id; enum AVMediaType type;
    } fmt_id_type[] = {
        { "aac"      , CODEC_ID_AAC       , AVMEDIA_TYPE_AUDIO },
        { "ac3"      , CODEC_ID_AC3       , AVMEDIA_TYPE_AUDIO },
        { "dts"      , CODEC_ID_DTS       , AVMEDIA_TYPE_AUDIO },
        { "eac3"     , CODEC_ID_EAC3      , AVMEDIA_TYPE_AUDIO },
        { "h264"     , CODEC_ID_H264      , AVMEDIA_TYPE_VIDEO },
        { "loas"     , CODEC_ID_AAC_LATM  , AVMEDIA_TYPE_AUDIO },
        { "m4v"      , CODEC_ID_MPEG4     , AVMEDIA_TYPE_VIDEO },
        { "mp3"      , CODEC_ID_MP3       , AVMEDIA_TYPE_AUDIO },
        { "mpegvideo", CODEC_ID_MPEG2VIDEO, AVMEDIA_TYPE_VIDEO },
        { 0 }
    };
    int score;
    AVInputFormat *fmt = av_probe_input_format3(pd, 1, &score);

    if (fmt) {
        int i;
        av_log(s, AV_LOG_DEBUG, "Probe with size=%d, packets=%d detected %s with score=%d\n",
               pd->buf_size, MAX_PROBE_PACKETS - st->probe_packets, fmt->name, score);
        for (i = 0; fmt_id_type[i].name; i++) {
            if (!strcmp(fmt->name, fmt_id_type[i].name)) {
                st->codec->codec_id   = fmt_id_type[i].id;
                st->codec->codec_type = fmt_id_type[i].type;
                break;
            }
        }
    }
    return score;
}

/************************************************************/
/* input media file */

#if FF_API_FORMAT_PARAMETERS
static AVDictionary *convert_format_parameters(AVFormatParameters *ap)
{
    char buf[1024];
    AVDictionary *opts = NULL;

    if (!ap)
        return NULL;

    AV_NOWARN_DEPRECATED(
    if (ap->time_base.num) {
        snprintf(buf, sizeof(buf), "%d/%d", ap->time_base.den, ap->time_base.num);
        av_dict_set(&opts, "framerate", buf, 0);
    }
    if (ap->sample_rate) {
        snprintf(buf, sizeof(buf), "%d", ap->sample_rate);
        av_dict_set(&opts, "sample_rate", buf, 0);
    }
    if (ap->channels) {
        snprintf(buf, sizeof(buf), "%d", ap->channels);
        av_dict_set(&opts, "channels", buf, 0);
    }
    if (ap->width || ap->height) {
        snprintf(buf, sizeof(buf), "%dx%d", ap->width, ap->height);
        av_dict_set(&opts, "video_size", buf, 0);
    }
    if (ap->pix_fmt != PIX_FMT_NONE) {
        av_dict_set(&opts, "pixel_format", av_get_pix_fmt_name(ap->pix_fmt), 0);
    }
    if (ap->channel) {
        snprintf(buf, sizeof(buf), "%d", ap->channel);
        av_dict_set(&opts, "channel", buf, 0);
    }
    if (ap->standard) {
        av_dict_set(&opts, "standard", ap->standard, 0);
    }
    if (ap->mpeg2ts_compute_pcr) {
        av_dict_set(&opts, "mpeg2ts_compute_pcr", "1", 0);
    }
    if (ap->initial_pause) {
        av_dict_set(&opts, "initial_pause", "1", 0);
    }
    )
    return opts;
}

/**
 * Open a media file from an IO stream. 'fmt' must be specified.
 */
int av_open_input_stream(AVFormatContext **ic_ptr,
                         AVIOContext *pb, const char *filename,
                         AVInputFormat *fmt, AVFormatParameters *ap)
{
    int err;
    AVDictionary *opts;
    AVFormatContext *ic;
    AVFormatParameters default_ap;

    if(!ap){
        ap=&default_ap;
        memset(ap, 0, sizeof(default_ap));
    }
    opts = convert_format_parameters(ap);

    AV_NOWARN_DEPRECATED(
    if(!ap->prealloced_context)
        *ic_ptr = ic = avformat_alloc_context();
    else
        ic = *ic_ptr;
    )
    if (!ic) {
        err = AVERROR(ENOMEM);
        goto fail;
    }
    if (pb && fmt && fmt->flags & AVFMT_NOFILE)
        av_log(ic, AV_LOG_WARNING, "Custom AVIOContext makes no sense and "
                                   "will be ignored with AVFMT_NOFILE format.\n");
    else
        ic->pb = pb;

    if ((err = avformat_open_input(&ic, filename, fmt, &opts)) < 0)
        goto fail;
    ic->pb = ic->pb ? ic->pb : pb; // don't leak custom pb if it wasn't set above

fail:
    *ic_ptr = ic;
    av_dict_free(&opts);
    return err;
}
#endif

int av_demuxer_open(AVFormatContext *ic, AVFormatParameters *ap){
    int err;

    if (ic->iformat->read_header) {
        err = ic->iformat->read_header(ic, ap);
        if (err < 0)
            return err;
    }

    if (ic->pb && !ic->data_offset)
        ic->data_offset = avio_tell(ic->pb);

    return 0;
}


/** size of probe buffer, for guessing file type from file contents */
#define PROBE_BUF_MIN 2048
#define PROBE_BUF_MAX (1<<20)

int av_probe_input_buffer(AVIOContext *pb, AVInputFormat **fmt,
                          const char *filename, void *logctx,
                          unsigned int offset, unsigned int max_probe_size)
{
    AVProbeData pd = { filename ? filename : "", NULL, -offset };
    unsigned char *buf = NULL;
    int ret = 0, probe_size;

    if (!max_probe_size) {
        max_probe_size = PROBE_BUF_MAX;
    } else if (max_probe_size > PROBE_BUF_MAX) {
        max_probe_size = PROBE_BUF_MAX;
    } else if (max_probe_size < PROBE_BUF_MIN) {
        return AVERROR(EINVAL);
    }

    if (offset >= max_probe_size) {
        return AVERROR(EINVAL);
    }

    for(probe_size= PROBE_BUF_MIN; probe_size<=max_probe_size && !*fmt;
        probe_size = FFMIN(probe_size<<1, FFMAX(max_probe_size, probe_size+1))) {
        int score = probe_size < max_probe_size ? AVPROBE_SCORE_MAX/4 : 0;
        int buf_offset = (probe_size == PROBE_BUF_MIN) ? 0 : probe_size>>1;
        void *buftmp;

        if (probe_size < offset) {
            continue;
        }

        /* read probe data */
        buftmp = av_realloc(buf, probe_size + AVPROBE_PADDING_SIZE);
        if(!buftmp){
            av_free(buf);
            return AVERROR(ENOMEM);
        }
        buf=buftmp;
        if ((ret = avio_read(pb, buf + buf_offset, probe_size - buf_offset)) < 0) {
            /* fail if error was not end of file, otherwise, lower score */
            if (ret != AVERROR_EOF) {
                av_free(buf);
                return ret;
            }
            score = 0;
            ret = 0;            /* error was end of file, nothing read */
        }
        pd.buf_size += ret;
        pd.buf = &buf[offset];

        memset(pd.buf + pd.buf_size, 0, AVPROBE_PADDING_SIZE);

        /* guess file format */
        *fmt = av_probe_input_format2(&pd, 1, &score);
        if(*fmt){
            if(score <= AVPROBE_SCORE_MAX/4){ //this can only be true in the last iteration
                av_log(logctx, AV_LOG_WARNING, "Format %s detected only with low score of %d, misdetection possible!\n", (*fmt)->name, score);
            }else
                av_log(logctx, AV_LOG_DEBUG, "Format %s probed with size=%d and score=%d\n", (*fmt)->name, probe_size, score);
        }
    }

    if (!*fmt) {
        av_free(buf);
        return AVERROR_INVALIDDATA;
    }

    /* rewind. reuse probe buffer to avoid seeking */
    if ((ret = ffio_rewind_with_probe_data(pb, buf, pd.buf_size)) < 0)
        av_free(buf);

    return ret;
}

#if FF_API_FORMAT_PARAMETERS
int av_open_input_file(AVFormatContext **ic_ptr, const char *filename,
                       AVInputFormat *fmt,
                       int buf_size,
                       AVFormatParameters *ap)
{
    int err;
    AVDictionary *opts = convert_format_parameters(ap);

    AV_NOWARN_DEPRECATED(
    if (!ap || !ap->prealloced_context)
        *ic_ptr = NULL;
    )

    err = avformat_open_input(ic_ptr, filename, fmt, &opts);

    av_dict_free(&opts);
    return err;
}
#endif

/* open input file and probe the format if necessary */
static int init_input(AVFormatContext *s, const char *filename, AVDictionary **options)
{
    int ret;
    AVProbeData pd = {filename, NULL, 0};

    if (s->pb) {
        s->flags |= AVFMT_FLAG_CUSTOM_IO;
        if (!s->iformat)
            return av_probe_input_buffer(s->pb, &s->iformat, filename, s, 0, 0);
        else if (s->iformat->flags & AVFMT_NOFILE)
            av_log(s, AV_LOG_WARNING, "Custom AVIOContext makes no sense and "
                                      "will be ignored with AVFMT_NOFILE format.\n");
        return 0;
    }

    if ( (s->iformat && s->iformat->flags & AVFMT_NOFILE) ||
        (!s->iformat && (s->iformat = av_probe_input_format(&pd, 0))))
        return 0;

    if ((ret = avio_open2(&s->pb, filename, AVIO_FLAG_READ,
                          &s->interrupt_callback, options)) < 0)
        return ret;
    if (s->iformat)
        return 0;
    return av_probe_input_buffer(s->pb, &s->iformat, filename, s, 0, 0);
}

int avformat_open_input(AVFormatContext **ps, const char *filename, AVInputFormat *fmt, AVDictionary **options)
{
    AVFormatContext *s = *ps;
    int ret = 0;
    AVFormatParameters ap = { { 0 } };
    AVDictionary *tmp = NULL;

    if (!s && !(s = avformat_alloc_context()))
        return AVERROR(ENOMEM);
    if (fmt)
        s->iformat = fmt;

    if (options)
        av_dict_copy(&tmp, *options, 0);

    if ((ret = av_opt_set_dict(s, &tmp)) < 0)
        goto fail;

    if ((ret = init_input(s, filename, &tmp)) < 0)
        goto fail;

    /* check filename in case an image number is expected */
    if (s->iformat->flags & AVFMT_NEEDNUMBER) {
        if (!av_filename_number_test(filename)) {
            ret = AVERROR(EINVAL);
            goto fail;
        }
    }

    s->duration = s->start_time = AV_NOPTS_VALUE;
    av_strlcpy(s->filename, filename ? filename : "", sizeof(s->filename));

    /* allocate private data */
    if (s->iformat->priv_data_size > 0) {
        if (!(s->priv_data = av_mallocz(s->iformat->priv_data_size))) {
            ret = AVERROR(ENOMEM);
            goto fail;
        }
        if (s->iformat->priv_class) {
            *(const AVClass**)s->priv_data = s->iformat->priv_class;
            av_opt_set_defaults(s->priv_data);
            if ((ret = av_opt_set_dict(s->priv_data, &tmp)) < 0)
                goto fail;
        }
    }

    /* e.g. AVFMT_NOFILE formats will not have a AVIOContext */
    if (s->pb)
        ff_id3v2_read(s, ID3v2_DEFAULT_MAGIC);

    if (!(s->flags&AVFMT_FLAG_PRIV_OPT) && s->iformat->read_header)
        if ((ret = s->iformat->read_header(s, &ap)) < 0)
            goto fail;

    if (!(s->flags&AVFMT_FLAG_PRIV_OPT) && s->pb && !s->data_offset)
        s->data_offset = avio_tell(s->pb);

    s->raw_packet_buffer_remaining_size = RAW_PACKET_BUFFER_SIZE;

    if (options) {
        av_dict_free(options);
        *options = tmp;
    }
    *ps = s;
    return 0;

fail:
    av_dict_free(&tmp);
    if (s->pb && !(s->flags & AVFMT_FLAG_CUSTOM_IO))
        avio_close(s->pb);
    avformat_free_context(s);
    *ps = NULL;
    return ret;
}

/*******************************************************/

static AVPacket *add_to_pktbuf(AVPacketList **packet_buffer, AVPacket *pkt,
                               AVPacketList **plast_pktl){
    AVPacketList *pktl = av_mallocz(sizeof(AVPacketList));
    if (!pktl)
        return NULL;

    if (*packet_buffer)
        (*plast_pktl)->next = pktl;
    else
        *packet_buffer = pktl;

    /* add the packet in the buffered packet list */
    *plast_pktl = pktl;
    pktl->pkt= *pkt;
    return &pktl->pkt;
}

int av_read_packet(AVFormatContext *s, AVPacket *pkt)
{
    int ret, i;
    AVStream *st;

    for(;;){
        AVPacketList *pktl = s->raw_packet_buffer;

        if (pktl) {
            *pkt = pktl->pkt;
            if(s->streams[pkt->stream_index]->request_probe <= 0){
                s->raw_packet_buffer = pktl->next;
                s->raw_packet_buffer_remaining_size += pkt->size;
                av_free(pktl);
                return 0;
            }
        }

        av_init_packet(pkt);
        ret= s->iformat->read_packet(s, pkt);
        if (ret < 0) {
            if (!pktl || ret == AVERROR(EAGAIN))
                return ret;
            for (i = 0; i < s->nb_streams; i++)
                if(s->streams[i]->request_probe > 0)
                    s->streams[i]->request_probe = -1;
            continue;
        }

        if ((s->flags & AVFMT_FLAG_DISCARD_CORRUPT) &&
            (pkt->flags & AV_PKT_FLAG_CORRUPT)) {
            av_log(s, AV_LOG_WARNING,
                   "Dropped corrupted packet (stream = %d)\n",
                   pkt->stream_index);
            av_free_packet(pkt);
            continue;
        }

        if(!(s->flags & AVFMT_FLAG_KEEP_SIDE_DATA))
            av_packet_merge_side_data(pkt);

        if(pkt->stream_index >= (unsigned)s->nb_streams){
            av_log(s, AV_LOG_ERROR, "Invalid stream index %d\n", pkt->stream_index);
            continue;
        }

        st= s->streams[pkt->stream_index];

        switch(st->codec->codec_type){
        case AVMEDIA_TYPE_VIDEO:
            if(s->video_codec_id)   st->codec->codec_id= s->video_codec_id;
            break;
        case AVMEDIA_TYPE_AUDIO:
            if(s->audio_codec_id)   st->codec->codec_id= s->audio_codec_id;
            break;
        case AVMEDIA_TYPE_SUBTITLE:
            if(s->subtitle_codec_id)st->codec->codec_id= s->subtitle_codec_id;
            break;
        }

        if(!pktl && st->request_probe <= 0)
            return ret;

        add_to_pktbuf(&s->raw_packet_buffer, pkt, &s->raw_packet_buffer_end);
        s->raw_packet_buffer_remaining_size -= pkt->size;

        if(st->request_probe>0){
            AVProbeData *pd = &st->probe_data;
            int end;
            av_log(s, AV_LOG_DEBUG, "probing stream %d pp:%d\n", st->index, st->probe_packets);
            --st->probe_packets;

            pd->buf = av_realloc(pd->buf, pd->buf_size+pkt->size+AVPROBE_PADDING_SIZE);
            memcpy(pd->buf+pd->buf_size, pkt->data, pkt->size);
            pd->buf_size += pkt->size;
            memset(pd->buf+pd->buf_size, 0, AVPROBE_PADDING_SIZE);

            end=    s->raw_packet_buffer_remaining_size <= 0
                 || st->probe_packets<=0;

            if(end || av_log2(pd->buf_size) != av_log2(pd->buf_size - pkt->size)){
                int score= set_codec_from_probe_data(s, st, pd);
                if(    (st->codec->codec_id != CODEC_ID_NONE && score > AVPROBE_SCORE_MAX/4)
                    || end){
                    pd->buf_size=0;
                    av_freep(&pd->buf);
                    st->request_probe= -1;
                    if(st->codec->codec_id != CODEC_ID_NONE){
                    av_log(s, AV_LOG_DEBUG, "probed stream %d\n", st->index);
                    }else
                        av_log(s, AV_LOG_WARNING, "probed stream %d failed\n", st->index);
                }
            }
        }
    }
}

/**********************************************************/

/**
 * Get the number of samples of an audio frame. Return -1 on error.
 */
static int get_audio_frame_size(AVCodecContext *enc, int size)
{
    int frame_size;

    if(enc->codec_id == CODEC_ID_VORBIS)
        return -1;

    if (enc->frame_size <= 1) {
        int bits_per_sample = av_get_bits_per_sample(enc->codec_id);

        if (bits_per_sample) {
            if (enc->channels == 0)
                return -1;
            frame_size = (size << 3) / (bits_per_sample * enc->channels);
        } else {
            /* used for example by ADPCM codecs */
            if (enc->bit_rate == 0)
                return -1;
            frame_size = ((int64_t)size * 8 * enc->sample_rate) / enc->bit_rate;
        }
    } else {
        frame_size = enc->frame_size;
    }
    return frame_size;
}


/**
 * Return the frame duration in seconds. Return 0 if not available.
 */
static void compute_frame_duration(int *pnum, int *pden, AVStream *st,
                                   AVCodecParserContext *pc, AVPacket *pkt)
{
    int frame_size;

    *pnum = 0;
    *pden = 0;
    switch(st->codec->codec_type) {
    case AVMEDIA_TYPE_VIDEO:
        if (st->r_frame_rate.num && !pc) {
            *pnum = st->r_frame_rate.den;
            *pden = st->r_frame_rate.num;
        } else if(st->time_base.num*1000LL > st->time_base.den) {
            *pnum = st->time_base.num;
            *pden = st->time_base.den;
        }else if(st->codec->time_base.num*1000LL > st->codec->time_base.den){
            *pnum = st->codec->time_base.num;
            *pden = st->codec->time_base.den;
            if (pc && pc->repeat_pict) {
                if (*pnum > INT_MAX / (1 + pc->repeat_pict))
                    *pden /= 1 + pc->repeat_pict;
                else
                    *pnum *= 1 + pc->repeat_pict;
            }
            //If this codec can be interlaced or progressive then we need a parser to compute duration of a packet
            //Thus if we have no parser in such case leave duration undefined.
            if(st->codec->ticks_per_frame>1 && !pc){
                *pnum = *pden = 0;
            }
        }
        break;
    case AVMEDIA_TYPE_AUDIO:
        frame_size = get_audio_frame_size(st->codec, pkt->size);
        if (frame_size <= 0 || st->codec->sample_rate <= 0)
            break;
        *pnum = frame_size;
        *pden = st->codec->sample_rate;
        break;
    default:
        break;
    }
}

static int is_intra_only(AVCodecContext *enc){
    if(enc->codec_type == AVMEDIA_TYPE_AUDIO){
        return 1;
    }else if(enc->codec_type == AVMEDIA_TYPE_VIDEO){
        switch(enc->codec_id){
        case CODEC_ID_MJPEG:
        case CODEC_ID_MJPEGB:
        case CODEC_ID_LJPEG:
        case CODEC_ID_PRORES:
        case CODEC_ID_RAWVIDEO:
        case CODEC_ID_DVVIDEO:
        case CODEC_ID_HUFFYUV:
        case CODEC_ID_FFVHUFF:
        case CODEC_ID_ASV1:
        case CODEC_ID_ASV2:
        case CODEC_ID_VCR1:
        case CODEC_ID_DNXHD:
        case CODEC_ID_JPEG2000:
            return 1;
        default: break;
        }
    }
    return 0;
}

static void update_initial_timestamps(AVFormatContext *s, int stream_index,
                                      int64_t dts, int64_t pts)
{
    AVStream *st= s->streams[stream_index];
    AVPacketList *pktl= s->packet_buffer;

    if(st->first_dts != AV_NOPTS_VALUE || dts == AV_NOPTS_VALUE || st->cur_dts == AV_NOPTS_VALUE)
        return;

    st->first_dts= dts - st->cur_dts;
    st->cur_dts= dts;

    for(; pktl; pktl= pktl->next){
        if(pktl->pkt.stream_index != stream_index)
            continue;
        //FIXME think more about this check
        if(pktl->pkt.pts != AV_NOPTS_VALUE && pktl->pkt.pts == pktl->pkt.dts)
            pktl->pkt.pts += st->first_dts;

        if(pktl->pkt.dts != AV_NOPTS_VALUE)
            pktl->pkt.dts += st->first_dts;

        if(st->start_time == AV_NOPTS_VALUE && pktl->pkt.pts != AV_NOPTS_VALUE)
            st->start_time= pktl->pkt.pts;
    }
    if (st->start_time == AV_NOPTS_VALUE)
        st->start_time = pts;
}

static void update_initial_durations(AVFormatContext *s, AVStream *st, AVPacket *pkt)
{
    AVPacketList *pktl= s->packet_buffer;
    int64_t cur_dts= 0;

    if(st->first_dts != AV_NOPTS_VALUE){
        cur_dts= st->first_dts;
        for(; pktl; pktl= pktl->next){
            if(pktl->pkt.stream_index == pkt->stream_index){
                if(pktl->pkt.pts != pktl->pkt.dts || pktl->pkt.dts != AV_NOPTS_VALUE || pktl->pkt.duration)
                    break;
                cur_dts -= pkt->duration;
            }
        }
        pktl= s->packet_buffer;
        st->first_dts = cur_dts;
    }else if(st->cur_dts)
        return;

    for(; pktl; pktl= pktl->next){
        if(pktl->pkt.stream_index != pkt->stream_index)
            continue;
        if(pktl->pkt.pts == pktl->pkt.dts && pktl->pkt.dts == AV_NOPTS_VALUE
           && !pktl->pkt.duration){
            pktl->pkt.dts= cur_dts;
            if(!st->codec->has_b_frames)
                pktl->pkt.pts= cur_dts;
            cur_dts += pkt->duration;
            pktl->pkt.duration= pkt->duration;
        }else
            break;
    }
    if(st->first_dts == AV_NOPTS_VALUE)
        st->cur_dts= cur_dts;
}

static void compute_pkt_fields(AVFormatContext *s, AVStream *st,
                               AVCodecParserContext *pc, AVPacket *pkt)
{
    int num, den, presentation_delayed, delay, i;
    int64_t offset;

    if (s->flags & AVFMT_FLAG_NOFILLIN)
        return;

    if((s->flags & AVFMT_FLAG_IGNDTS) && pkt->pts != AV_NOPTS_VALUE)
        pkt->dts= AV_NOPTS_VALUE;

    if (st->codec->codec_id != CODEC_ID_H264 && pc && pc->pict_type == AV_PICTURE_TYPE_B)
        //FIXME Set low_delay = 0 when has_b_frames = 1
        st->codec->has_b_frames = 1;

    /* do we have a video B-frame ? */
    delay= st->codec->has_b_frames;
    presentation_delayed = 0;

    /* XXX: need has_b_frame, but cannot get it if the codec is
        not initialized */
    if (delay &&
        pc && pc->pict_type != AV_PICTURE_TYPE_B)
        presentation_delayed = 1;

    if(pkt->pts != AV_NOPTS_VALUE && pkt->dts != AV_NOPTS_VALUE && pkt->dts - (1LL<<(st->pts_wrap_bits-1)) > pkt->pts && st->pts_wrap_bits<63){
        pkt->dts -= 1LL<<st->pts_wrap_bits;
    }

    // some mpeg2 in mpeg-ps lack dts (issue171 / input_file.mpg)
    // we take the conservative approach and discard both
    // Note, if this is misbehaving for a H.264 file then possibly presentation_delayed is not set correctly.
    if(delay==1 && pkt->dts == pkt->pts && pkt->dts != AV_NOPTS_VALUE && presentation_delayed){
        av_log(s, AV_LOG_DEBUG, "invalid dts/pts combination %"PRIi64"\n", pkt->dts);
        pkt->dts= AV_NOPTS_VALUE;
    }

    if (pkt->duration == 0) {
        compute_frame_duration(&num, &den, st, pc, pkt);
        if (den && num) {
            pkt->duration = av_rescale_rnd(1, num * (int64_t)st->time_base.den, den * (int64_t)st->time_base.num, AV_ROUND_DOWN);

            if(pkt->duration != 0 && s->packet_buffer)
                update_initial_durations(s, st, pkt);
        }
    }

    /* correct timestamps with byte offset if demuxers only have timestamps
       on packet boundaries */
    if(pc && st->need_parsing == AVSTREAM_PARSE_TIMESTAMPS && pkt->size){
        /* this will estimate bitrate based on this frame's duration and size */
        offset = av_rescale(pc->offset, pkt->duration, pkt->size);
        if(pkt->pts != AV_NOPTS_VALUE)
            pkt->pts += offset;
        if(pkt->dts != AV_NOPTS_VALUE)
            pkt->dts += offset;
    }

    if (pc && pc->dts_sync_point >= 0) {
        // we have synchronization info from the parser
        int64_t den = st->codec->time_base.den * (int64_t) st->time_base.num;
        if (den > 0) {
            int64_t num = st->codec->time_base.num * (int64_t) st->time_base.den;
            if (pkt->dts != AV_NOPTS_VALUE) {
                // got DTS from the stream, update reference timestamp
                st->reference_dts = pkt->dts - pc->dts_ref_dts_delta * num / den;
                pkt->pts = pkt->dts + pc->pts_dts_delta * num / den;
            } else if (st->reference_dts != AV_NOPTS_VALUE) {
                // compute DTS based on reference timestamp
                pkt->dts = st->reference_dts + pc->dts_ref_dts_delta * num / den;
                pkt->pts = pkt->dts + pc->pts_dts_delta * num / den;
            }
            if (pc->dts_sync_point > 0)
                st->reference_dts = pkt->dts; // new reference
        }
    }

    /* This may be redundant, but it should not hurt. */
    if(pkt->dts != AV_NOPTS_VALUE && pkt->pts != AV_NOPTS_VALUE && pkt->pts > pkt->dts)
        presentation_delayed = 1;

//    av_log(NULL, AV_LOG_DEBUG, "IN delayed:%d pts:%"PRId64", dts:%"PRId64" cur_dts:%"PRId64" st:%d pc:%p\n", presentation_delayed, pkt->pts, pkt->dts, st->cur_dts, pkt->stream_index, pc);
    /* interpolate PTS and DTS if they are not present */
    //We skip H264 currently because delay and has_b_frames are not reliably set
    if((delay==0 || (delay==1 && pc)) && st->codec->codec_id != CODEC_ID_H264){
        if (presentation_delayed) {
            /* DTS = decompression timestamp */
            /* PTS = presentation timestamp */
            if (pkt->dts == AV_NOPTS_VALUE)
                pkt->dts = st->last_IP_pts;
            update_initial_timestamps(s, pkt->stream_index, pkt->dts, pkt->pts);
            if (pkt->dts == AV_NOPTS_VALUE)
                pkt->dts = st->cur_dts;

            /* this is tricky: the dts must be incremented by the duration
            of the frame we are displaying, i.e. the last I- or P-frame */
            if (st->last_IP_duration == 0)
                st->last_IP_duration = pkt->duration;
            if(pkt->dts != AV_NOPTS_VALUE)
                st->cur_dts = pkt->dts + st->last_IP_duration;
            st->last_IP_duration  = pkt->duration;
            st->last_IP_pts= pkt->pts;
            /* cannot compute PTS if not present (we can compute it only
            by knowing the future */
        } else if(pkt->pts != AV_NOPTS_VALUE || pkt->dts != AV_NOPTS_VALUE || pkt->duration){
            if(pkt->pts != AV_NOPTS_VALUE && pkt->duration){
                int64_t old_diff= FFABS(st->cur_dts - pkt->duration - pkt->pts);
                int64_t new_diff= FFABS(st->cur_dts - pkt->pts);
                if(old_diff < new_diff && old_diff < (pkt->duration>>3)){
                    pkt->pts += pkt->duration;
    //                av_log(NULL, AV_LOG_DEBUG, "id:%d old:%"PRId64" new:%"PRId64" dur:%d cur:%"PRId64" size:%d\n", pkt->stream_index, old_diff, new_diff, pkt->duration, st->cur_dts, pkt->size);
                }
            }

            /* presentation is not delayed : PTS and DTS are the same */
            if(pkt->pts == AV_NOPTS_VALUE)
                pkt->pts = pkt->dts;
            update_initial_timestamps(s, pkt->stream_index, pkt->pts, pkt->pts);
            if(pkt->pts == AV_NOPTS_VALUE)
                pkt->pts = st->cur_dts;
            pkt->dts = pkt->pts;
            if(pkt->pts != AV_NOPTS_VALUE)
                st->cur_dts = pkt->pts + pkt->duration;
        }
    }

    if(pkt->pts != AV_NOPTS_VALUE && delay <= MAX_REORDER_DELAY){
        st->pts_buffer[0]= pkt->pts;
        for(i=0; i<delay && st->pts_buffer[i] > st->pts_buffer[i+1]; i++)
            FFSWAP(int64_t, st->pts_buffer[i], st->pts_buffer[i+1]);
        if(pkt->dts == AV_NOPTS_VALUE)
            pkt->dts= st->pts_buffer[0];
        if(st->codec->codec_id == CODEC_ID_H264){ // we skipped it above so we try here
            update_initial_timestamps(s, pkt->stream_index, pkt->dts, pkt->pts); // this should happen on the first packet
        }
        if(pkt->dts > st->cur_dts)
            st->cur_dts = pkt->dts;
    }

//    av_log(NULL, AV_LOG_ERROR, "OUTdelayed:%d/%d pts:%"PRId64", dts:%"PRId64" cur_dts:%"PRId64"\n", presentation_delayed, delay, pkt->pts, pkt->dts, st->cur_dts);

    /* update flags */
    if(is_intra_only(st->codec))
        pkt->flags |= AV_PKT_FLAG_KEY;
    else if (pc) {
        pkt->flags = 0;
        /* keyframe computation */
        if (pc->key_frame == 1)
            pkt->flags |= AV_PKT_FLAG_KEY;
        else if (pc->key_frame == -1 && pc->pict_type == AV_PICTURE_TYPE_I)
            pkt->flags |= AV_PKT_FLAG_KEY;
    }
    if (pc)
        pkt->convergence_duration = pc->convergence_duration;
}


static int read_frame_internal(AVFormatContext *s, AVPacket *pkt)
{
    AVStream *st;
    int len, ret, i;

    av_init_packet(pkt);

    for(;;) {
        /* select current input stream component */
        st = s->cur_st;
        if (st) {
            if (!st->need_parsing || !st->parser) {
                /* no parsing needed: we just output the packet as is */
                /* raw data support */
                *pkt = st->cur_pkt;
                st->cur_pkt.data= NULL;
                st->cur_pkt.side_data_elems = 0;
                st->cur_pkt.side_data = NULL;
                compute_pkt_fields(s, st, NULL, pkt);
                s->cur_st = NULL;
                if ((s->iformat->flags & AVFMT_GENERIC_INDEX) &&
                    (pkt->flags & AV_PKT_FLAG_KEY) && pkt->dts != AV_NOPTS_VALUE) {
                    ff_reduce_index(s, st->index);
                    av_add_index_entry(st, pkt->pos, pkt->dts, 0, 0, AVINDEX_KEYFRAME);
                }
                break;
            } else if (st->cur_len > 0 && st->discard < AVDISCARD_ALL) {
                len = av_parser_parse2(st->parser, st->codec, &pkt->data, &pkt->size,
                                       st->cur_ptr, st->cur_len,
                                       st->cur_pkt.pts, st->cur_pkt.dts,
                                       st->cur_pkt.pos);
                st->cur_pkt.pts = AV_NOPTS_VALUE;
                st->cur_pkt.dts = AV_NOPTS_VALUE;
                /* increment read pointer */
                st->cur_ptr += len;
                st->cur_len -= len;

                /* return packet if any */
                if (pkt->size) {
                got_packet:
                    pkt->duration = 0;
                    pkt->stream_index = st->index;
                    pkt->pts = st->parser->pts;
                    pkt->dts = st->parser->dts;
                    pkt->pos = st->parser->pos;
                    if(pkt->data == st->cur_pkt.data && pkt->size == st->cur_pkt.size){
                        s->cur_st = NULL;
                        pkt->destruct= st->cur_pkt.destruct;
                        st->cur_pkt.destruct= NULL;
                        st->cur_pkt.data    = NULL;
                        assert(st->cur_len == 0);
                    }else{
                        pkt->destruct = NULL;
                    }
                    compute_pkt_fields(s, st, st->parser, pkt);

                    if((s->iformat->flags & AVFMT_GENERIC_INDEX) && pkt->flags & AV_PKT_FLAG_KEY){
                        int64_t pos= (st->parser->flags & PARSER_FLAG_COMPLETE_FRAMES) ? pkt->pos : st->parser->frame_offset;
                        ff_reduce_index(s, st->index);
                        av_add_index_entry(st, pos, pkt->dts,
                                           0, 0, AVINDEX_KEYFRAME);
                    }

                    break;
                }
            } else {
                /* free packet */
                av_free_packet(&st->cur_pkt);
                s->cur_st = NULL;
            }
        } else {
            AVPacket cur_pkt;
            /* read next packet */
            ret = av_read_packet(s, &cur_pkt);
            if (ret < 0) {
                if (ret == AVERROR(EAGAIN))
                    return ret;
                /* return the last frames, if any */
                for(i = 0; i < s->nb_streams; i++) {
                    st = s->streams[i];
                    if (st->parser && st->need_parsing) {
                        av_parser_parse2(st->parser, st->codec,
                                        &pkt->data, &pkt->size,
                                        NULL, 0,
                                        AV_NOPTS_VALUE, AV_NOPTS_VALUE,
                                        AV_NOPTS_VALUE);
                        if (pkt->size)
                            goto got_packet;
                    }
                }
                /* no more packets: really terminate parsing */
                return ret;
            }
            st = s->streams[cur_pkt.stream_index];
            st->cur_pkt= cur_pkt;

            if(st->cur_pkt.pts != AV_NOPTS_VALUE &&
               st->cur_pkt.dts != AV_NOPTS_VALUE &&
               st->cur_pkt.pts < st->cur_pkt.dts){
                av_log(s, AV_LOG_WARNING, "Invalid timestamps stream=%d, pts=%"PRId64", dts=%"PRId64", size=%d\n",
                    st->cur_pkt.stream_index,
                    st->cur_pkt.pts,
                    st->cur_pkt.dts,
                    st->cur_pkt.size);
//                av_free_packet(&st->cur_pkt);
//                return -1;
            }

            if(s->debug & FF_FDEBUG_TS)
                av_log(s, AV_LOG_DEBUG, "av_read_packet stream=%d, pts=%"PRId64", dts=%"PRId64", size=%d, duration=%d, flags=%d\n",
                    st->cur_pkt.stream_index,
                    st->cur_pkt.pts,
                    st->cur_pkt.dts,
                    st->cur_pkt.size,
                    st->cur_pkt.duration,
                    st->cur_pkt.flags);

            s->cur_st = st;
            st->cur_ptr = st->cur_pkt.data;
            st->cur_len = st->cur_pkt.size;
            if (st->need_parsing && !st->parser && !(s->flags & AVFMT_FLAG_NOPARSE)) {
                st->parser = av_parser_init(st->codec->codec_id);
                if (!st->parser) {
                    av_log(s, AV_LOG_VERBOSE, "parser not found for codec "
                           "%s, packets or times may be invalid.\n",
                           avcodec_get_name(st->codec->codec_id));
                    /* no parser available: just output the raw packets */
                    st->need_parsing = AVSTREAM_PARSE_NONE;
                }else if(st->need_parsing == AVSTREAM_PARSE_HEADERS){
                    st->parser->flags |= PARSER_FLAG_COMPLETE_FRAMES;
                }else if(st->need_parsing == AVSTREAM_PARSE_FULL_ONCE){
                    st->parser->flags |= PARSER_FLAG_ONCE;
                }
            }
        }
    }
    if(s->debug & FF_FDEBUG_TS)
        av_log(s, AV_LOG_DEBUG, "read_frame_internal stream=%d, pts=%"PRId64", dts=%"PRId64", size=%d, duration=%d, flags=%d\n",
            pkt->stream_index,
            pkt->pts,
            pkt->dts,
            pkt->size,
            pkt->duration,
            pkt->flags);

    return 0;
}

static int read_from_packet_buffer(AVFormatContext *s, AVPacket *pkt)
{
    AVPacketList *pktl = s->packet_buffer;
    av_assert0(pktl);
    *pkt = pktl->pkt;
    s->packet_buffer = pktl->next;
    av_freep(&pktl);
    return 0;
}

int av_read_frame(AVFormatContext *s, AVPacket *pkt)
{
    const int genpts = s->flags & AVFMT_FLAG_GENPTS;
    int          eof = 0;

    if (!genpts)
        return s->packet_buffer ? read_from_packet_buffer(s, pkt) :
                                  read_frame_internal(s, pkt);

    for (;;) {
        int ret;
        AVPacketList *pktl = s->packet_buffer;

        if (pktl) {
            AVPacket *next_pkt = &pktl->pkt;

            if (next_pkt->dts != AV_NOPTS_VALUE) {
                int wrap_bits = s->streams[next_pkt->stream_index]->pts_wrap_bits;
                while (pktl && next_pkt->pts == AV_NOPTS_VALUE) {
                    if (pktl->pkt.stream_index == next_pkt->stream_index &&
                        (av_compare_mod(next_pkt->dts, pktl->pkt.dts, 2LL << (wrap_bits - 1)) < 0) &&
                         av_compare_mod(pktl->pkt.pts, pktl->pkt.dts, 2LL << (wrap_bits - 1))) { //not b frame
                        next_pkt->pts = pktl->pkt.dts;
                    }
                    pktl = pktl->next;
                }
                pktl = s->packet_buffer;
            }

            /* read packet from packet buffer, if there is data */
            if (!(next_pkt->pts == AV_NOPTS_VALUE &&
                  next_pkt->dts != AV_NOPTS_VALUE && !eof))
                return read_from_packet_buffer(s, pkt);
        }

        ret = read_frame_internal(s, pkt);
        if (ret < 0) {
            if (pktl && ret != AVERROR(EAGAIN)) {
                eof = 1;
                continue;
            } else
                return ret;
        }

        if (av_dup_packet(add_to_pktbuf(&s->packet_buffer, pkt,
                          &s->packet_buffer_end)) < 0)
            return AVERROR(ENOMEM);
    }
}

/* XXX: suppress the packet queue */
static void flush_packet_queue(AVFormatContext *s)
{
    AVPacketList *pktl;

    for(;;) {
        pktl = s->packet_buffer;
        if (!pktl)
            break;
        s->packet_buffer = pktl->next;
        av_free_packet(&pktl->pkt);
        av_free(pktl);
    }
    while(s->raw_packet_buffer){
        pktl = s->raw_packet_buffer;
        s->raw_packet_buffer = pktl->next;
        av_free_packet(&pktl->pkt);
        av_free(pktl);
    }
    s->packet_buffer_end=
    s->raw_packet_buffer_end= NULL;
    s->raw_packet_buffer_remaining_size = RAW_PACKET_BUFFER_SIZE;
}

/*******************************************************/
/* seek support */

int av_find_default_stream_index(AVFormatContext *s)
{
    int first_audio_index = -1;
    int i;
    AVStream *st;

    if (s->nb_streams <= 0)
        return -1;
    for(i = 0; i < s->nb_streams; i++) {
        st = s->streams[i];
        if (st->codec->codec_type == AVMEDIA_TYPE_VIDEO) {
            return i;
        }
        if (first_audio_index < 0 && st->codec->codec_type == AVMEDIA_TYPE_AUDIO)
            first_audio_index = i;
    }
    return first_audio_index >= 0 ? first_audio_index : 0;
}

/**
 * Flush the frame reader.
 */
void ff_read_frame_flush(AVFormatContext *s)
{
    AVStream *st;
    int i, j;

    flush_packet_queue(s);

    s->cur_st = NULL;

    /* for each stream, reset read state */
    for(i = 0; i < s->nb_streams; i++) {
        st = s->streams[i];

        if (st->parser) {
            av_parser_close(st->parser);
            st->parser = NULL;
            av_free_packet(&st->cur_pkt);
        }
        st->last_IP_pts = AV_NOPTS_VALUE;
        if(st->first_dts == AV_NOPTS_VALUE) st->cur_dts = 0;
        else                                st->cur_dts = AV_NOPTS_VALUE; /* we set the current DTS to an unspecified origin */
        st->reference_dts = AV_NOPTS_VALUE;
        /* fail safe */
        st->cur_ptr = NULL;
        st->cur_len = 0;

        st->probe_packets = MAX_PROBE_PACKETS;

        for(j=0; j<MAX_REORDER_DELAY+1; j++)
            st->pts_buffer[j]= AV_NOPTS_VALUE;
    }
}

#if FF_API_SEEK_PUBLIC
void av_update_cur_dts(AVFormatContext *s, AVStream *ref_st, int64_t timestamp)
{
    ff_update_cur_dts(s, ref_st, timestamp);
}
#endif

void ff_update_cur_dts(AVFormatContext *s, AVStream *ref_st, int64_t timestamp)
{
    int i;

    for(i = 0; i < s->nb_streams; i++) {
        AVStream *st = s->streams[i];

        st->cur_dts = av_rescale(timestamp,
                                 st->time_base.den * (int64_t)ref_st->time_base.num,
                                 st->time_base.num * (int64_t)ref_st->time_base.den);
    }
}

void ff_reduce_index(AVFormatContext *s, int stream_index)
{
    AVStream *st= s->streams[stream_index];
    unsigned int max_entries= s->max_index_size / sizeof(AVIndexEntry);

    if((unsigned)st->nb_index_entries >= max_entries){
        int i;
        for(i=0; 2*i<st->nb_index_entries; i++)
            st->index_entries[i]= st->index_entries[2*i];
        st->nb_index_entries= i;
    }
}

int ff_add_index_entry(AVIndexEntry **index_entries,
                       int *nb_index_entries,
                       unsigned int *index_entries_allocated_size,
                       int64_t pos, int64_t timestamp, int size, int distance, int flags)
{
    AVIndexEntry *entries, *ie;
    int index;

    if((unsigned)*nb_index_entries + 1 >= UINT_MAX / sizeof(AVIndexEntry))
        return -1;

    entries = av_fast_realloc(*index_entries,
                              index_entries_allocated_size,
                              (*nb_index_entries + 1) *
                              sizeof(AVIndexEntry));
    if(!entries)
        return -1;

    *index_entries= entries;

    index= ff_index_search_timestamp(*index_entries, *nb_index_entries, timestamp, AVSEEK_FLAG_ANY);

    if(index<0){
        index= (*nb_index_entries)++;
        ie= &entries[index];
        assert(index==0 || ie[-1].timestamp < timestamp);
    }else{
        ie= &entries[index];
        if(ie->timestamp != timestamp){
            if(ie->timestamp <= timestamp)
                return -1;
            memmove(entries + index + 1, entries + index, sizeof(AVIndexEntry)*(*nb_index_entries - index));
            (*nb_index_entries)++;
        }else if(ie->pos == pos && distance < ie->min_distance) //do not reduce the distance
            distance= ie->min_distance;
    }

    ie->pos = pos;
    ie->timestamp = timestamp;
    ie->min_distance= distance;
    ie->size= size;
    ie->flags = flags;

    return index;
}

int av_add_index_entry(AVStream *st,
                       int64_t pos, int64_t timestamp, int size, int distance, int flags)
{
    return ff_add_index_entry(&st->index_entries, &st->nb_index_entries,
                              &st->index_entries_allocated_size, pos,
                              timestamp, size, distance, flags);
}

int ff_index_search_timestamp(const AVIndexEntry *entries, int nb_entries,
                              int64_t wanted_timestamp, int flags)
{
    int a, b, m;
    int64_t timestamp;

    a = - 1;
    b = nb_entries;

    //optimize appending index entries at the end
    if(b && entries[b-1].timestamp < wanted_timestamp)
        a= b-1;

    while (b - a > 1) {
        m = (a + b) >> 1;
        timestamp = entries[m].timestamp;
        if(timestamp >= wanted_timestamp)
            b = m;
        if(timestamp <= wanted_timestamp)
            a = m;
    }
    m= (flags & AVSEEK_FLAG_BACKWARD) ? a : b;

    if(!(flags & AVSEEK_FLAG_ANY)){
        while(m>=0 && m<nb_entries && !(entries[m].flags & AVINDEX_KEYFRAME)){
            m += (flags & AVSEEK_FLAG_BACKWARD) ? -1 : 1;
        }
    }

    if(m == nb_entries)
        return -1;
    return  m;
}

int av_index_search_timestamp(AVStream *st, int64_t wanted_timestamp,
                              int flags)
{
    return ff_index_search_timestamp(st->index_entries, st->nb_index_entries,
                                     wanted_timestamp, flags);
}

#if FF_API_SEEK_PUBLIC
int av_seek_frame_binary(AVFormatContext *s, int stream_index, int64_t target_ts, int flags){
    return ff_seek_frame_binary(s, stream_index, target_ts, flags);
}
#endif

int ff_seek_frame_binary(AVFormatContext *s, int stream_index, int64_t target_ts, int flags)
{
    AVInputFormat *avif= s->iformat;
    int64_t av_uninit(pos_min), av_uninit(pos_max), pos, pos_limit;
    int64_t ts_min, ts_max, ts;
    int index;
    int64_t ret;
    AVStream *st;

    if (stream_index < 0)
        return -1;

    av_dlog(s, "read_seek: %d %"PRId64"\n", stream_index, target_ts);

    ts_max=
    ts_min= AV_NOPTS_VALUE;
    pos_limit= -1; //gcc falsely says it may be uninitialized

    st= s->streams[stream_index];
    if(st->index_entries){
        AVIndexEntry *e;

        index= av_index_search_timestamp(st, target_ts, flags | AVSEEK_FLAG_BACKWARD); //FIXME whole func must be checked for non-keyframe entries in index case, especially read_timestamp()
        index= FFMAX(index, 0);
        e= &st->index_entries[index];

        if(e->timestamp <= target_ts || e->pos == e->min_distance){
            pos_min= e->pos;
            ts_min= e->timestamp;
            av_dlog(s, "using cached pos_min=0x%"PRIx64" dts_min=%"PRId64"\n",
                    pos_min,ts_min);
        }else{
            assert(index==0);
        }

        index= av_index_search_timestamp(st, target_ts, flags & ~AVSEEK_FLAG_BACKWARD);
        assert(index < st->nb_index_entries);
        if(index >= 0){
            e= &st->index_entries[index];
            assert(e->timestamp >= target_ts);
            pos_max= e->pos;
            ts_max= e->timestamp;
            pos_limit= pos_max - e->min_distance;
            av_dlog(s, "using cached pos_max=0x%"PRIx64" pos_limit=0x%"PRIx64" dts_max=%"PRId64"\n",
                    pos_max,pos_limit, ts_max);
        }
    }

    pos= ff_gen_search(s, stream_index, target_ts, pos_min, pos_max, pos_limit, ts_min, ts_max, flags, &ts, avif->read_timestamp);
    if(pos<0)
        return -1;

    /* do the seek */
    if ((ret = avio_seek(s->pb, pos, SEEK_SET)) < 0)
        return ret;

    ff_read_frame_flush(s);
    ff_update_cur_dts(s, st, ts);

    return 0;
}

#if FF_API_SEEK_PUBLIC
int64_t av_gen_search(AVFormatContext *s, int stream_index, int64_t target_ts,
                      int64_t pos_min, int64_t pos_max, int64_t pos_limit,
                      int64_t ts_min, int64_t ts_max, int flags, int64_t *ts_ret,
                      int64_t (*read_timestamp)(struct AVFormatContext *, int , int64_t *, int64_t ))
{
    return ff_gen_search(s, stream_index, target_ts, pos_min, pos_max,
                         pos_limit, ts_min, ts_max, flags, ts_ret,
                         read_timestamp);
}
#endif

int64_t ff_gen_search(AVFormatContext *s, int stream_index, int64_t target_ts,
                      int64_t pos_min, int64_t pos_max, int64_t pos_limit,
                      int64_t ts_min, int64_t ts_max, int flags, int64_t *ts_ret,
                      int64_t (*read_timestamp)(struct AVFormatContext *, int , int64_t *, int64_t ))
{
    int64_t pos, ts;
    int64_t start_pos, filesize;
    int no_change;

    av_dlog(s, "gen_seek: %d %"PRId64"\n", stream_index, target_ts);

    if(ts_min == AV_NOPTS_VALUE){
        pos_min = s->data_offset;
        ts_min = read_timestamp(s, stream_index, &pos_min, INT64_MAX);
        if (ts_min == AV_NOPTS_VALUE)
            return -1;
    }

    if(ts_min >= target_ts){
        *ts_ret= ts_min;
        return pos_min;
    }

    if(ts_max == AV_NOPTS_VALUE){
        int step= 1024;
        filesize = avio_size(s->pb);
        pos_max = filesize - 1;
        do{
            pos_max -= step;
            ts_max = read_timestamp(s, stream_index, &pos_max, pos_max + step);
            step += step;
        }while(ts_max == AV_NOPTS_VALUE && pos_max >= step);
        if (ts_max == AV_NOPTS_VALUE)
            return -1;

        for(;;){
            int64_t tmp_pos= pos_max + 1;
            int64_t tmp_ts= read_timestamp(s, stream_index, &tmp_pos, INT64_MAX);
            if(tmp_ts == AV_NOPTS_VALUE)
                break;
            ts_max= tmp_ts;
            pos_max= tmp_pos;
            if(tmp_pos >= filesize)
                break;
        }
        pos_limit= pos_max;
    }

    if(ts_max <= target_ts){
        *ts_ret= ts_max;
        return pos_max;
    }

    if(ts_min > ts_max){
        return -1;
    }else if(ts_min == ts_max){
        pos_limit= pos_min;
    }

    no_change=0;
    while (pos_min < pos_limit) {
        av_dlog(s, "pos_min=0x%"PRIx64" pos_max=0x%"PRIx64" dts_min=%"PRId64" dts_max=%"PRId64"\n",
                pos_min, pos_max, ts_min, ts_max);
        assert(pos_limit <= pos_max);

        if(no_change==0){
            int64_t approximate_keyframe_distance= pos_max - pos_limit;
            // interpolate position (better than dichotomy)
            pos = av_rescale(target_ts - ts_min, pos_max - pos_min, ts_max - ts_min)
                + pos_min - approximate_keyframe_distance;
        }else if(no_change==1){
            // bisection, if interpolation failed to change min or max pos last time
            pos = (pos_min + pos_limit)>>1;
        }else{
            /* linear search if bisection failed, can only happen if there
               are very few or no keyframes between min/max */
            pos=pos_min;
        }
        if(pos <= pos_min)
            pos= pos_min + 1;
        else if(pos > pos_limit)
            pos= pos_limit;
        start_pos= pos;

        ts = read_timestamp(s, stream_index, &pos, INT64_MAX); //may pass pos_limit instead of -1
        if(pos == pos_max)
            no_change++;
        else
            no_change=0;
        av_dlog(s, "%"PRId64" %"PRId64" %"PRId64" / %"PRId64" %"PRId64" %"PRId64" target:%"PRId64" limit:%"PRId64" start:%"PRId64" noc:%d\n",
                pos_min, pos, pos_max, ts_min, ts, ts_max, target_ts,
                pos_limit, start_pos, no_change);
        if(ts == AV_NOPTS_VALUE){
            av_log(s, AV_LOG_ERROR, "read_timestamp() failed in the middle\n");
            return -1;
        }
        assert(ts != AV_NOPTS_VALUE);
        if (target_ts <= ts) {
            pos_limit = start_pos - 1;
            pos_max = pos;
            ts_max = ts;
        }
        if (target_ts >= ts) {
            pos_min = pos;
            ts_min = ts;
        }
    }

    pos = (flags & AVSEEK_FLAG_BACKWARD) ? pos_min : pos_max;
    ts  = (flags & AVSEEK_FLAG_BACKWARD) ?  ts_min :  ts_max;
#if 0
    pos_min = pos;
    ts_min = read_timestamp(s, stream_index, &pos_min, INT64_MAX);
    pos_min++;
    ts_max = read_timestamp(s, stream_index, &pos_min, INT64_MAX);
    av_dlog(s, "pos=0x%"PRIx64" %"PRId64"<=%"PRId64"<=%"PRId64"\n",
            pos, ts_min, target_ts, ts_max);
#endif
    *ts_ret= ts;
    return pos;
}

static int seek_frame_byte(AVFormatContext *s, int stream_index, int64_t pos, int flags){
    int64_t pos_min, pos_max;
#if 0
    AVStream *st;

    if (stream_index < 0)
        return -1;

    st= s->streams[stream_index];
#endif

    pos_min = s->data_offset;
    pos_max = avio_size(s->pb) - 1;

    if     (pos < pos_min) pos= pos_min;
    else if(pos > pos_max) pos= pos_max;

    avio_seek(s->pb, pos, SEEK_SET);

#if 0
    av_update_cur_dts(s, st, ts);
#endif
    return 0;
}

static int seek_frame_generic(AVFormatContext *s,
                                 int stream_index, int64_t timestamp, int flags)
{
    int index;
    int64_t ret;
    AVStream *st;
    AVIndexEntry *ie;

    st = s->streams[stream_index];

    index = av_index_search_timestamp(st, timestamp, flags);

    if(index < 0 && st->nb_index_entries && timestamp < st->index_entries[0].timestamp)
        return -1;

    if(index < 0 || index==st->nb_index_entries-1){
        AVPacket pkt;
        int nonkey=0;

        if(st->nb_index_entries){
            assert(st->index_entries);
            ie= &st->index_entries[st->nb_index_entries-1];
            if ((ret = avio_seek(s->pb, ie->pos, SEEK_SET)) < 0)
                return ret;
            ff_update_cur_dts(s, st, ie->timestamp);
        }else{
            if ((ret = avio_seek(s->pb, s->data_offset, SEEK_SET)) < 0)
                return ret;
        }
        for (;;) {
            int read_status;
            do{
                read_status = av_read_frame(s, &pkt);
            } while (read_status == AVERROR(EAGAIN));
            if (read_status < 0)
                break;
            av_free_packet(&pkt);
            if(stream_index == pkt.stream_index && pkt.dts > timestamp){
                if(pkt.flags & AV_PKT_FLAG_KEY)
                    break;
                if(nonkey++ > 1000 && st->codec->codec_id != CODEC_ID_CDGRAPHICS){
                    av_log(s, AV_LOG_ERROR,"seek_frame_generic failed as this stream seems to contain no keyframes after the target timestamp, %d non keyframes found\n", nonkey);
                    break;
                }
            }
        }
        index = av_index_search_timestamp(st, timestamp, flags);
    }
    if (index < 0)
        return -1;

    ff_read_frame_flush(s);
    AV_NOWARN_DEPRECATED(
    if (s->iformat->read_seek){
        if(s->iformat->read_seek(s, stream_index, timestamp, flags) >= 0)
            return 0;
    }
    )
    ie = &st->index_entries[index];
    if ((ret = avio_seek(s->pb, ie->pos, SEEK_SET)) < 0)
        return ret;
    ff_update_cur_dts(s, st, ie->timestamp);

    return 0;
}

int av_seek_frame(AVFormatContext *s, int stream_index, int64_t timestamp, int flags)
{
    int ret;
    AVStream *st;

    if (flags & AVSEEK_FLAG_BYTE) {
        if (s->iformat->flags & AVFMT_NO_BYTE_SEEK)
            return -1;
        ff_read_frame_flush(s);
        return seek_frame_byte(s, stream_index, timestamp, flags);
    }

    if(stream_index < 0){
        stream_index= av_find_default_stream_index(s);
        if(stream_index < 0)
            return -1;

        st= s->streams[stream_index];
        /* timestamp for default must be expressed in AV_TIME_BASE units */
        timestamp = av_rescale(timestamp, st->time_base.den, AV_TIME_BASE * (int64_t)st->time_base.num);
    }

    /* first, we try the format specific seek */
    AV_NOWARN_DEPRECATED(
    if (s->iformat->read_seek) {
        ff_read_frame_flush(s);
        ret = s->iformat->read_seek(s, stream_index, timestamp, flags);
    } else
        ret = -1;
    )
    if (ret >= 0) {
        return 0;
    }

    if (s->iformat->read_timestamp && !(s->iformat->flags & AVFMT_NOBINSEARCH)) {
        ff_read_frame_flush(s);
        return ff_seek_frame_binary(s, stream_index, timestamp, flags);
    } else if (!(s->iformat->flags & AVFMT_NOGENSEARCH)) {
        ff_read_frame_flush(s);
        return seek_frame_generic(s, stream_index, timestamp, flags);
    }
    else
        return -1;
}

int avformat_seek_file(AVFormatContext *s, int stream_index, int64_t min_ts, int64_t ts, int64_t max_ts, int flags)
{
    if(min_ts > ts || max_ts < ts)
        return -1;

    if (s->iformat->read_seek2) {
        ff_read_frame_flush(s);
        return s->iformat->read_seek2(s, stream_index, min_ts, ts, max_ts, flags);
    }

    if(s->iformat->read_timestamp){
        //try to seek via read_timestamp()
    }

    //Fallback to old API if new is not implemented but old is
    //Note the old has somewat different sematics
    AV_NOWARN_DEPRECATED(
    if(s->iformat->read_seek || 1)
        return av_seek_frame(s, stream_index, ts, flags | ((uint64_t)ts - min_ts > (uint64_t)max_ts - ts ? AVSEEK_FLAG_BACKWARD : 0));
    )

    // try some generic seek like seek_frame_generic() but with new ts semantics
}

/*******************************************************/

/**
 * Return TRUE if the stream has accurate duration in any stream.
 *
 * @return TRUE if the stream has accurate duration for at least one component.
 */
static int has_duration(AVFormatContext *ic)
{
    int i;
    AVStream *st;
    if(ic->duration != AV_NOPTS_VALUE)
        return 1;

    for(i = 0;i < ic->nb_streams; i++) {
        st = ic->streams[i];
        if (st->duration != AV_NOPTS_VALUE)
            return 1;
    }
    return 0;
}

/**
 * Estimate the stream timings from the one of each components.
 *
 * Also computes the global bitrate if possible.
 */
static void update_stream_timings(AVFormatContext *ic)
{
    int64_t start_time, start_time1, start_time_text, end_time, end_time1;
    int64_t duration, duration1, filesize;
    int i;
    AVStream *st;

    start_time = INT64_MAX;
    start_time_text = INT64_MAX;
    end_time = INT64_MIN;
    duration = INT64_MIN;
    for(i = 0;i < ic->nb_streams; i++) {
        st = ic->streams[i];
        if (st->start_time != AV_NOPTS_VALUE && st->time_base.den) {
            start_time1= av_rescale_q(st->start_time, st->time_base, AV_TIME_BASE_Q);
            if (st->codec->codec_type == AVMEDIA_TYPE_SUBTITLE) {
                if (start_time1 < start_time_text)
                    start_time_text = start_time1;
            } else
            start_time = FFMIN(start_time, start_time1);
            if (st->duration != AV_NOPTS_VALUE) {
                end_time1 = start_time1
                          + av_rescale_q(st->duration, st->time_base, AV_TIME_BASE_Q);
                end_time = FFMAX(end_time, end_time1);
            }
        }
        if (st->duration != AV_NOPTS_VALUE) {
            duration1 = av_rescale_q(st->duration, st->time_base, AV_TIME_BASE_Q);
            duration = FFMAX(duration, duration1);
        }
    }
    if (start_time == INT64_MAX || (start_time > start_time_text && start_time - start_time_text < AV_TIME_BASE))
        start_time = start_time_text;
    if (start_time != INT64_MAX) {
        ic->start_time = start_time;
        if (end_time != INT64_MIN)
            duration = FFMAX(duration, end_time - start_time);
    }
    if (duration != INT64_MIN && ic->duration == AV_NOPTS_VALUE) {
        ic->duration = duration;
    }
        if (ic->pb && (filesize = avio_size(ic->pb)) > 0 && ic->duration != AV_NOPTS_VALUE) {
            /* compute the bitrate */
            ic->bit_rate = (double)filesize * 8.0 * AV_TIME_BASE /
                (double)ic->duration;
        }
}

static void fill_all_stream_timings(AVFormatContext *ic)
{
    int i;
    AVStream *st;

    update_stream_timings(ic);
    for(i = 0;i < ic->nb_streams; i++) {
        st = ic->streams[i];
        if (st->start_time == AV_NOPTS_VALUE) {
            if(ic->start_time != AV_NOPTS_VALUE)
                st->start_time = av_rescale_q(ic->start_time, AV_TIME_BASE_Q, st->time_base);
            if(ic->duration != AV_NOPTS_VALUE)
                st->duration = av_rescale_q(ic->duration, AV_TIME_BASE_Q, st->time_base);
        }
    }
}

static void estimate_timings_from_bit_rate(AVFormatContext *ic)
{
    int64_t filesize, duration;
    int bit_rate, i;
    AVStream *st;

    /* if bit_rate is already set, we believe it */
    if (ic->bit_rate <= 0) {
        bit_rate = 0;
        for(i=0;i<ic->nb_streams;i++) {
            st = ic->streams[i];
            if (st->codec->bit_rate > 0)
            bit_rate += st->codec->bit_rate;
        }
        ic->bit_rate = bit_rate;
    }

    /* if duration is already set, we believe it */
    if (ic->duration == AV_NOPTS_VALUE &&
        ic->bit_rate != 0) {
        filesize = ic->pb ? avio_size(ic->pb) : 0;
        if (filesize > 0) {
            for(i = 0; i < ic->nb_streams; i++) {
                st = ic->streams[i];
                duration= av_rescale(8*filesize, st->time_base.den, ic->bit_rate*(int64_t)st->time_base.num);
                if (st->duration == AV_NOPTS_VALUE)
                    st->duration = duration;
            }
        }
    }
}

#define DURATION_MAX_READ_SIZE 250000
#define DURATION_MAX_RETRY 3

/* only usable for MPEG-PS streams */
static void estimate_timings_from_pts(AVFormatContext *ic, int64_t old_offset)
{
    AVPacket pkt1, *pkt = &pkt1;
    AVStream *st;
    int read_size, i, ret;
    int64_t end_time;
    int64_t filesize, offset, duration;
    int retry=0;

    ic->cur_st = NULL;

    /* flush packet queue */
    flush_packet_queue(ic);

    for (i=0; i<ic->nb_streams; i++) {
        st = ic->streams[i];
        if (st->start_time == AV_NOPTS_VALUE && st->first_dts == AV_NOPTS_VALUE)
            av_log(st->codec, AV_LOG_WARNING, "start time is not set in estimate_timings_from_pts\n");

        if (st->parser) {
            av_parser_close(st->parser);
            st->parser= NULL;
            av_free_packet(&st->cur_pkt);
        }
    }

    /* estimate the end time (duration) */
    /* XXX: may need to support wrapping */
    filesize = ic->pb ? avio_size(ic->pb) : 0;
    end_time = AV_NOPTS_VALUE;
    do{
        offset = filesize - (DURATION_MAX_READ_SIZE<<retry);
        if (offset < 0)
            offset = 0;

        avio_seek(ic->pb, offset, SEEK_SET);
        read_size = 0;
        for(;;) {
            if (read_size >= DURATION_MAX_READ_SIZE<<(FFMAX(retry-1,0)))
                break;

            do {
                ret = av_read_packet(ic, pkt);
            } while(ret == AVERROR(EAGAIN));
            if (ret != 0)
                break;
            read_size += pkt->size;
            st = ic->streams[pkt->stream_index];
            if (pkt->pts != AV_NOPTS_VALUE &&
                (st->start_time != AV_NOPTS_VALUE ||
                 st->first_dts  != AV_NOPTS_VALUE)) {
                duration = end_time = pkt->pts;
                if (st->start_time != AV_NOPTS_VALUE)
                    duration -= st->start_time;
                else
                    duration -= st->first_dts;
                if (duration < 0)
                    duration += 1LL<<st->pts_wrap_bits;
                if (duration > 0) {
                    if (st->duration == AV_NOPTS_VALUE || st->duration < duration)
                        st->duration = duration;
                }
            }
            av_free_packet(pkt);
        }
    }while(   end_time==AV_NOPTS_VALUE
           && filesize > (DURATION_MAX_READ_SIZE<<retry)
           && ++retry <= DURATION_MAX_RETRY);

    fill_all_stream_timings(ic);

    avio_seek(ic->pb, old_offset, SEEK_SET);
    for (i=0; i<ic->nb_streams; i++) {
        st= ic->streams[i];
        st->cur_dts= st->first_dts;
        st->last_IP_pts = AV_NOPTS_VALUE;
        st->reference_dts = AV_NOPTS_VALUE;
    }
}

static void estimate_timings(AVFormatContext *ic, int64_t old_offset)
{
    int64_t file_size;

    /* get the file size, if possible */
    if (ic->iformat->flags & AVFMT_NOFILE) {
        file_size = 0;
    } else {
        file_size = avio_size(ic->pb);
        file_size = FFMAX(0, file_size);
    }

    if ((!strcmp(ic->iformat->name, "mpeg") ||
         !strcmp(ic->iformat->name, "mpegts")) &&
        file_size && ic->pb->seekable) {
        /* get accurate estimate from the PTSes */
        estimate_timings_from_pts(ic, old_offset);
    } else if (has_duration(ic)) {
        /* at least one component has timings - we use them for all
           the components */
        fill_all_stream_timings(ic);
    } else {
        av_log(ic, AV_LOG_WARNING, "Estimating duration from bitrate, this may be inaccurate\n");
        /* less precise: use bitrate info */
        estimate_timings_from_bit_rate(ic);
    }
    update_stream_timings(ic);

    {
        int i;
        AVStream av_unused *st;
        for(i = 0;i < ic->nb_streams; i++) {
            st = ic->streams[i];
            av_dlog(ic, "%d: start_time: %0.3f duration: %0.3f\n", i,
                    (double) st->start_time / AV_TIME_BASE,
                    (double) st->duration   / AV_TIME_BASE);
        }
        av_dlog(ic, "stream: start_time: %0.3f duration: %0.3f bitrate=%d kb/s\n",
                (double) ic->start_time / AV_TIME_BASE,
                (double) ic->duration   / AV_TIME_BASE,
                ic->bit_rate / 1000);
    }
}

static int has_codec_parameters(AVCodecContext *avctx)
{
    int val;
    switch (avctx->codec_type) {
    case AVMEDIA_TYPE_AUDIO:
        val = avctx->sample_rate && avctx->channels && avctx->sample_fmt != AV_SAMPLE_FMT_NONE;
        if (!avctx->frame_size &&
            (avctx->codec_id == CODEC_ID_VORBIS ||
             avctx->codec_id == CODEC_ID_AAC ||
             avctx->codec_id == CODEC_ID_MP1 ||
             avctx->codec_id == CODEC_ID_MP2 ||
             avctx->codec_id == CODEC_ID_MP3 ||
             avctx->codec_id == CODEC_ID_CELT))
            return 0;
        break;
    case AVMEDIA_TYPE_VIDEO:
        val = avctx->width && avctx->pix_fmt != PIX_FMT_NONE;
        break;
    case AVMEDIA_TYPE_DATA:
        if(avctx->codec_id == CODEC_ID_NONE) return 1;
    default:
        val = 1;
        break;
    }
    return avctx->codec_id != CODEC_ID_NONE && val != 0;
}

static int has_decode_delay_been_guessed(AVStream *st)
{
    return st->codec->codec_id != CODEC_ID_H264 ||
        st->info->nb_decoded_frames >= 6;
}

/* returns 1 or 0 if or if not decoded data was returned, or a negative error */
static int try_decode_frame(AVStream *st, AVPacket *avpkt, AVDictionary **options)
{
    AVCodec *codec;
    int got_picture = 1, ret = 0;
    AVFrame picture;
    AVPacket pkt = *avpkt;

    if (!avcodec_is_open(st->codec)) {
        AVDictionary *thread_opt = NULL;

        codec = st->codec->codec ? st->codec->codec :
                                   avcodec_find_decoder(st->codec->codec_id);

        if (!codec)
            return -1;

        /* force thread count to 1 since the h264 decoder will not extract SPS
         *  and PPS to extradata during multi-threaded decoding */
        av_dict_set(options ? options : &thread_opt, "threads", "1", 0);
        ret = avcodec_open2(st->codec, codec, options ? options : &thread_opt);
        if (!options)
            av_dict_free(&thread_opt);
        if (ret < 0)
            return ret;
    }

    while ((pkt.size > 0 || (!pkt.data && got_picture)) &&
           ret >= 0 &&
           (!has_codec_parameters(st->codec)  ||
           !has_decode_delay_been_guessed(st) ||
           (!st->codec_info_nb_frames && st->codec->codec->capabilities & CODEC_CAP_CHANNEL_CONF))) {
        got_picture = 0;
        avcodec_get_frame_defaults(&picture);
        switch(st->codec->codec_type) {
        case AVMEDIA_TYPE_VIDEO:
            ret = avcodec_decode_video2(st->codec, &picture,
                                        &got_picture, &pkt);
            break;
        case AVMEDIA_TYPE_AUDIO:
            ret = avcodec_decode_audio4(st->codec, &picture, &got_picture, &pkt);
            break;
        default:
            break;
        }
        if (ret >= 0) {
            if (got_picture)
                st->info->nb_decoded_frames++;
            pkt.data += ret;
            pkt.size -= ret;
            ret       = got_picture;
        }
    }
    if(!pkt.data && !got_picture)
        return -1;
    return ret;
}

unsigned int ff_codec_get_tag(const AVCodecTag *tags, enum CodecID id)
{
    while (tags->id != CODEC_ID_NONE) {
        if (tags->id == id)
            return tags->tag;
        tags++;
    }
    return 0;
}

enum CodecID ff_codec_get_id(const AVCodecTag *tags, unsigned int tag)
{
    int i;
    for(i=0; tags[i].id != CODEC_ID_NONE;i++) {
        if(tag == tags[i].tag)
            return tags[i].id;
    }
    for(i=0; tags[i].id != CODEC_ID_NONE; i++) {
        if (avpriv_toupper4(tag) == avpriv_toupper4(tags[i].tag))
            return tags[i].id;
    }
    return CODEC_ID_NONE;
}

unsigned int av_codec_get_tag(const AVCodecTag * const *tags, enum CodecID id)
{
    int i;
    for(i=0; tags && tags[i]; i++){
        int tag= ff_codec_get_tag(tags[i], id);
        if(tag) return tag;
    }
    return 0;
}

enum CodecID av_codec_get_id(const AVCodecTag * const *tags, unsigned int tag)
{
    int i;
    for(i=0; tags && tags[i]; i++){
        enum CodecID id= ff_codec_get_id(tags[i], tag);
        if(id!=CODEC_ID_NONE) return id;
    }
    return CODEC_ID_NONE;
}

static void compute_chapters_end(AVFormatContext *s)
{
    unsigned int i, j;
    int64_t max_time = s->duration + ((s->start_time == AV_NOPTS_VALUE) ? 0 : s->start_time);

    for (i = 0; i < s->nb_chapters; i++)
        if (s->chapters[i]->end == AV_NOPTS_VALUE) {
            AVChapter *ch = s->chapters[i];
            int64_t   end = max_time ? av_rescale_q(max_time, AV_TIME_BASE_Q, ch->time_base)
                                     : INT64_MAX;

            for (j = 0; j < s->nb_chapters; j++) {
                AVChapter *ch1 = s->chapters[j];
                int64_t next_start = av_rescale_q(ch1->start, ch1->time_base, ch->time_base);
                if (j != i && next_start > ch->start && next_start < end)
                    end = next_start;
            }
            ch->end = (end == INT64_MAX) ? ch->start : end;
        }
}

static int get_std_framerate(int i){
    if(i<60*12) return i*1001;
    else        return ((const int[]){24,30,60,12,15})[i-60*12]*1000*12;
}

/*
 * Is the time base unreliable.
 * This is a heuristic to balance between quick acceptance of the values in
 * the headers vs. some extra checks.
 * Old DivX and Xvid often have nonsense timebases like 1fps or 2fps.
 * MPEG-2 commonly misuses field repeat flags to store different framerates.
 * And there are "variable" fps files this needs to detect as well.
 */
static int tb_unreliable(AVCodecContext *c){
    if(   c->time_base.den >= 101L*c->time_base.num
       || c->time_base.den <    5L*c->time_base.num
/*       || c->codec_tag == AV_RL32("DIVX")
       || c->codec_tag == AV_RL32("XVID")*/
       || c->codec_id == CODEC_ID_MPEG2VIDEO
       || c->codec_id == CODEC_ID_H264
       )
        return 1;
    return 0;
}

#if FF_API_FORMAT_PARAMETERS
int av_find_stream_info(AVFormatContext *ic)
{
    return avformat_find_stream_info(ic, NULL);
}
#endif

int avformat_find_stream_info(AVFormatContext *ic, AVDictionary **options)
{
    int i, count, ret, read_size, j;
    AVStream *st;
    AVPacket pkt1, *pkt;
    int64_t old_offset = avio_tell(ic->pb);
    int orig_nb_streams = ic->nb_streams;        // new streams might appear, no options for those
    int flush_codecs = 1;

    for(i=0;i<ic->nb_streams;i++) {
        AVCodec *codec;
        AVDictionary *thread_opt = NULL;
        st = ic->streams[i];

        if (st->codec->codec_type == AVMEDIA_TYPE_VIDEO ||
            st->codec->codec_type == AVMEDIA_TYPE_SUBTITLE) {
/*            if(!st->time_base.num)
                st->time_base= */
            if(!st->codec->time_base.num)
                st->codec->time_base= st->time_base;
        }
        //only for the split stuff
        if (!st->parser && !(ic->flags & AVFMT_FLAG_NOPARSE)) {
            st->parser = av_parser_init(st->codec->codec_id);
            if(st->need_parsing == AVSTREAM_PARSE_HEADERS && st->parser){
                st->parser->flags |= PARSER_FLAG_COMPLETE_FRAMES;
            }
        }
        codec = st->codec->codec ? st->codec->codec :
                                   avcodec_find_decoder(st->codec->codec_id);

        /* force thread count to 1 since the h264 decoder will not extract SPS
         *  and PPS to extradata during multi-threaded decoding */
        av_dict_set(options ? &options[i] : &thread_opt, "threads", "1", 0);

        /* Ensure that subtitle_header is properly set. */
        if (st->codec->codec_type == AVMEDIA_TYPE_SUBTITLE
            && codec && !st->codec->codec)
            avcodec_open2(st->codec, codec, options ? &options[i]
                              : &thread_opt);

        //try to just open decoders, in case this is enough to get parameters
        if(!has_codec_parameters(st->codec)){
            if (codec && !st->codec->codec)
                avcodec_open2(st->codec, codec, options ? &options[i]
                              : &thread_opt);
        }
        if (!options)
            av_dict_free(&thread_opt);
    }

    for (i=0; i<ic->nb_streams; i++) {
        ic->streams[i]->info->last_dts = AV_NOPTS_VALUE;
    }

    count = 0;
    read_size = 0;
    for(;;) {
        if (ff_check_interrupt(&ic->interrupt_callback)){
            ret= AVERROR_EXIT;
            av_log(ic, AV_LOG_DEBUG, "interrupted\n");
            break;
        }

        /* check if one codec still needs to be handled */
        for(i=0;i<ic->nb_streams;i++) {
            int fps_analyze_framecount = 20;

            st = ic->streams[i];
            if (!has_codec_parameters(st->codec))
                break;
            /* if the timebase is coarse (like the usual millisecond precision
               of mkv), we need to analyze more frames to reliably arrive at
               the correct fps */
            if (av_q2d(st->time_base) > 0.0005)
                fps_analyze_framecount *= 2;
            if (ic->fps_probe_size >= 0)
                fps_analyze_framecount = ic->fps_probe_size;
            /* variable fps and no guess at the real fps */
            if(   tb_unreliable(st->codec) && !(st->r_frame_rate.num && st->avg_frame_rate.num)
               && st->info->duration_count < fps_analyze_framecount
               && st->codec->codec_type == AVMEDIA_TYPE_VIDEO)
                break;
            if(st->parser && st->parser->parser->split && !st->codec->extradata)
                break;
            if(st->first_dts == AV_NOPTS_VALUE && (st->codec->codec_type == AVMEDIA_TYPE_VIDEO || st->codec->codec_type == AVMEDIA_TYPE_AUDIO))
                break;
        }
        if (i == ic->nb_streams) {
            /* NOTE: if the format has no header, then we need to read
               some packets to get most of the streams, so we cannot
               stop here */
            if (!(ic->ctx_flags & AVFMTCTX_NOHEADER)) {
                /* if we found the info for all the codecs, we can stop */
                ret = count;
                av_log(ic, AV_LOG_DEBUG, "All info found\n");
                flush_codecs = 0;
                break;
            }
        }
        /* we did not get all the codec info, but we read too much data */
        if (read_size >= ic->probesize) {
            ret = count;
            av_log(ic, AV_LOG_DEBUG, "Probe buffer size limit %d reached\n", ic->probesize);
            break;
        }

        /* NOTE: a new stream can be added there if no header in file
           (AVFMTCTX_NOHEADER) */
        ret = read_frame_internal(ic, &pkt1);
        if (ret == AVERROR(EAGAIN))
            continue;

        if (ret < 0) {
            /* EOF or error*/
            break;
        }

        pkt= add_to_pktbuf(&ic->packet_buffer, &pkt1, &ic->packet_buffer_end);
        if ((ret = av_dup_packet(pkt)) < 0)
            goto find_stream_info_err;

        read_size += pkt->size;

        st = ic->streams[pkt->stream_index];
        if (st->codec_info_nb_frames>1) {
            int64_t t=0;
            if (st->time_base.den > 0)
                t = av_rescale_q(st->info->codec_info_duration, st->time_base, AV_TIME_BASE_Q);
            if (st->avg_frame_rate.num > 0)
                t = FFMAX(t, av_rescale_q(st->codec_info_nb_frames, (AVRational){st->avg_frame_rate.den, st->avg_frame_rate.num}, AV_TIME_BASE_Q));

            if (t >= ic->max_analyze_duration) {
                av_log(ic, AV_LOG_WARNING, "max_analyze_duration %d reached at %"PRId64"\n", ic->max_analyze_duration, t);
                break;
            }
            st->info->codec_info_duration += pkt->duration;
        }
        {
            int64_t last = st->info->last_dts;

            if(pkt->dts != AV_NOPTS_VALUE && last != AV_NOPTS_VALUE && pkt->dts > last){
                double dts= pkt->dts * av_q2d(st->time_base);
                int64_t duration= pkt->dts - last;

//                 if(st->codec->codec_type == AVMEDIA_TYPE_VIDEO)
//                     av_log(NULL, AV_LOG_ERROR, "%f\n", dts);
                for (i=1; i<FF_ARRAY_ELEMS(st->info->duration_error[0][0]); i++) {
                    int framerate= get_std_framerate(i);
                    double sdts= dts*framerate/(1001*12);
                    for(j=0; j<2; j++){
                        int ticks= lrintf(sdts+j*0.5);
                        double error= sdts - ticks + j*0.5;
                        st->info->duration_error[j][0][i] += error;
                        st->info->duration_error[j][1][i] += error*error;
                    }
                }
                st->info->duration_count++;
                // ignore the first 4 values, they might have some random jitter
                if (st->info->duration_count > 3)
                    st->info->duration_gcd = av_gcd(st->info->duration_gcd, duration);
            }
            if (last == AV_NOPTS_VALUE || st->info->duration_count <= 1)
                st->info->last_dts = pkt->dts;
        }
        if(st->parser && st->parser->parser->split && !st->codec->extradata){
            int i= st->parser->parser->split(st->codec, pkt->data, pkt->size);
            if (i > 0 && i < FF_MAX_EXTRADATA_SIZE) {
                st->codec->extradata_size= i;
                st->codec->extradata= av_malloc(st->codec->extradata_size + FF_INPUT_BUFFER_PADDING_SIZE);
                if (!st->codec->extradata)
                    return AVERROR(ENOMEM);
                memcpy(st->codec->extradata, pkt->data, st->codec->extradata_size);
                memset(st->codec->extradata + i, 0, FF_INPUT_BUFFER_PADDING_SIZE);
            }
        }

        /* if still no information, we try to open the codec and to
           decompress the frame. We try to avoid that in most cases as
           it takes longer and uses more memory. For MPEG-4, we need to
           decompress for QuickTime.

           If CODEC_CAP_CHANNEL_CONF is set this will force decoding of at
           least one frame of codec data, this makes sure the codec initializes
           the channel configuration and does not only trust the values from the container.
        */
        try_decode_frame(st, pkt, (options && i < orig_nb_streams ) ? &options[i] : NULL);

        st->codec_info_nb_frames++;
        count++;
    }

    if (flush_codecs) {
        AVPacket empty_pkt = { 0 };
        int err;
        av_init_packet(&empty_pkt);

        ret = -1; /* we could not have all the codec parameters before EOF */
        for(i=0;i<ic->nb_streams;i++) {
            st = ic->streams[i];

            /* flush the decoders */
            do {
                    err = try_decode_frame(st, &empty_pkt,
                                           (options && i < orig_nb_streams) ?
                                            &options[i] : NULL);
            } while (err > 0 && !has_codec_parameters(st->codec));

            if (err < 0) {
                av_log(ic, AV_LOG_WARNING,
                       "decoding for stream %d failed\n", st->index);
            }
            if (!has_codec_parameters(st->codec)){
                char buf[256];
                avcodec_string(buf, sizeof(buf), st->codec, 0);
                av_log(ic, AV_LOG_WARNING, "Could not find codec parameters (%s)\n", buf);
            } else {
                ret = 0;
            }
        }
    }

    // close codecs which were opened in try_decode_frame()
    for(i=0;i<ic->nb_streams;i++) {
        st = ic->streams[i];
        avcodec_close(st->codec);
    }
    for(i=0;i<ic->nb_streams;i++) {
        st = ic->streams[i];
        if (st->codec_info_nb_frames>2 && !st->avg_frame_rate.num && st->info->codec_info_duration)
            av_reduce(&st->avg_frame_rate.num, &st->avg_frame_rate.den,
                     (st->codec_info_nb_frames-2)*(int64_t)st->time_base.den,
                      st->info->codec_info_duration*(int64_t)st->time_base.num, 60000);
        if (st->codec->codec_type == AVMEDIA_TYPE_VIDEO) {
            if(st->codec->codec_id == CODEC_ID_RAWVIDEO && !st->codec->codec_tag && !st->codec->bits_per_coded_sample){
                uint32_t tag= avcodec_pix_fmt_to_codec_tag(st->codec->pix_fmt);
                if(ff_find_pix_fmt(ff_raw_pix_fmt_tags, tag) == st->codec->pix_fmt)
                    st->codec->codec_tag= tag;
            }

            // the check for tb_unreliable() is not completely correct, since this is not about handling
            // a unreliable/inexact time base, but a time base that is finer than necessary, as e.g.
            // ipmovie.c produces.
            if (tb_unreliable(st->codec) && st->info->duration_count > 15 && st->info->duration_gcd > FFMAX(1, st->time_base.den/(500LL*st->time_base.num)) && !st->r_frame_rate.num)
                av_reduce(&st->r_frame_rate.num, &st->r_frame_rate.den, st->time_base.den, st->time_base.num * st->info->duration_gcd, INT_MAX);
            if (st->info->duration_count && !st->r_frame_rate.num
               && tb_unreliable(st->codec) /*&&
               //FIXME we should not special-case MPEG-2, but this needs testing with non-MPEG-2 ...
               st->time_base.num*duration_sum[i]/st->info->duration_count*101LL > st->time_base.den*/){
                int num = 0;
                double best_error= 0.01;

                for (j=1; j<FF_ARRAY_ELEMS(st->info->duration_error[0][0]); j++) {
                    int k;

                    if(st->info->codec_info_duration && st->info->codec_info_duration*av_q2d(st->time_base) < (1001*12.0)/get_std_framerate(j))
                        continue;
                    if(!st->info->codec_info_duration && 1.0 < (1001*12.0)/get_std_framerate(j))
                        continue;
                    for(k=0; k<2; k++){
                        int n= st->info->duration_count;
                        double a= st->info->duration_error[k][0][j] / n;
                        double error= st->info->duration_error[k][1][j]/n - a*a;

                        if(error < best_error && best_error> 0.000000001){
                            best_error= error;
                            num = get_std_framerate(j);
                        }
                        if(error < 0.02)
                            av_log(NULL, AV_LOG_DEBUG, "rfps: %f %f\n", get_std_framerate(j) / 12.0/1001, error);
                    }
                }
                // do not increase frame rate by more than 1 % in order to match a standard rate.
                if (num && (!st->r_frame_rate.num || (double)num/(12*1001) < 1.01 * av_q2d(st->r_frame_rate)))
                    av_reduce(&st->r_frame_rate.num, &st->r_frame_rate.den, num, 12*1001, INT_MAX);
            }

            if (!st->r_frame_rate.num){
                if(    st->codec->time_base.den * (int64_t)st->time_base.num
                    <= st->codec->time_base.num * st->codec->ticks_per_frame * (int64_t)st->time_base.den){
                    st->r_frame_rate.num = st->codec->time_base.den;
                    st->r_frame_rate.den = st->codec->time_base.num * st->codec->ticks_per_frame;
                }else{
                    st->r_frame_rate.num = st->time_base.den;
                    st->r_frame_rate.den = st->time_base.num;
                }
            }
        }else if(st->codec->codec_type == AVMEDIA_TYPE_AUDIO) {
            if(!st->codec->bits_per_coded_sample)
                st->codec->bits_per_coded_sample= av_get_bits_per_sample(st->codec->codec_id);
            // set stream disposition based on audio service type
            switch (st->codec->audio_service_type) {
            case AV_AUDIO_SERVICE_TYPE_EFFECTS:
                st->disposition = AV_DISPOSITION_CLEAN_EFFECTS;    break;
            case AV_AUDIO_SERVICE_TYPE_VISUALLY_IMPAIRED:
                st->disposition = AV_DISPOSITION_VISUAL_IMPAIRED;  break;
            case AV_AUDIO_SERVICE_TYPE_HEARING_IMPAIRED:
                st->disposition = AV_DISPOSITION_HEARING_IMPAIRED; break;
            case AV_AUDIO_SERVICE_TYPE_COMMENTARY:
                st->disposition = AV_DISPOSITION_COMMENT;          break;
            case AV_AUDIO_SERVICE_TYPE_KARAOKE:
                st->disposition = AV_DISPOSITION_KARAOKE;          break;
            }
        }
    }

    estimate_timings(ic, old_offset);

    compute_chapters_end(ic);

#if 0
    /* correct DTS for B-frame streams with no timestamps */
    for(i=0;i<ic->nb_streams;i++) {
        st = ic->streams[i];
        if (st->codec->codec_type == AVMEDIA_TYPE_VIDEO) {
            if(b-frames){
                ppktl = &ic->packet_buffer;
                while(ppkt1){
                    if(ppkt1->stream_index != i)
                        continue;
                    if(ppkt1->pkt->dts < 0)
                        break;
                    if(ppkt1->pkt->pts != AV_NOPTS_VALUE)
                        break;
                    ppkt1->pkt->dts -= delta;
                    ppkt1= ppkt1->next;
                }
                if(ppkt1)
                    continue;
                st->cur_dts -= delta;
            }
        }
    }
#endif

 find_stream_info_err:
    for (i=0; i < ic->nb_streams; i++) {
        if (ic->streams[i]->codec)
            ic->streams[i]->codec->thread_count = 0;
        av_freep(&ic->streams[i]->info);
    }
    return ret;
}

AVProgram *av_find_program_from_stream(AVFormatContext *ic, AVProgram *last, int s)
{
    int i, j;

    for (i = 0; i < ic->nb_programs; i++) {
        if (ic->programs[i] == last) {
            last = NULL;
        } else {
            if (!last)
                for (j = 0; j < ic->programs[i]->nb_stream_indexes; j++)
                    if (ic->programs[i]->stream_index[j] == s)
                        return ic->programs[i];
        }
    }
    return NULL;
}

int av_find_best_stream(AVFormatContext *ic,
                        enum AVMediaType type,
                        int wanted_stream_nb,
                        int related_stream,
                        AVCodec **decoder_ret,
                        int flags)
{
    int i, nb_streams = ic->nb_streams;
    int ret = AVERROR_STREAM_NOT_FOUND, best_count = -1;
    unsigned *program = NULL;
    AVCodec *decoder = NULL, *best_decoder = NULL;

    if (related_stream >= 0 && wanted_stream_nb < 0) {
        AVProgram *p = av_find_program_from_stream(ic, NULL, related_stream);
        if (p) {
            program = p->stream_index;
            nb_streams = p->nb_stream_indexes;
        }
    }
    for (i = 0; i < nb_streams; i++) {
        int real_stream_index = program ? program[i] : i;
        AVStream *st = ic->streams[real_stream_index];
        AVCodecContext *avctx = st->codec;
        if (avctx->codec_type != type)
            continue;
        if (wanted_stream_nb >= 0 && real_stream_index != wanted_stream_nb)
            continue;
        if (st->disposition & (AV_DISPOSITION_HEARING_IMPAIRED|AV_DISPOSITION_VISUAL_IMPAIRED))
            continue;
        if (decoder_ret) {
            decoder = avcodec_find_decoder(st->codec->codec_id);
            if (!decoder) {
                if (ret < 0)
                    ret = AVERROR_DECODER_NOT_FOUND;
                continue;
            }
        }
        if (best_count >= st->codec_info_nb_frames)
            continue;
        best_count = st->codec_info_nb_frames;
        ret = real_stream_index;
        best_decoder = decoder;
        if (program && i == nb_streams - 1 && ret < 0) {
            program = NULL;
            nb_streams = ic->nb_streams;
            i = 0; /* no related stream found, try again with everything */
        }
    }
    if (decoder_ret)
        *decoder_ret = best_decoder;
    return ret;
}

/*******************************************************/

int av_read_play(AVFormatContext *s)
{
    if (s->iformat->read_play)
        return s->iformat->read_play(s);
    if (s->pb)
        return avio_pause(s->pb, 0);
    return AVERROR(ENOSYS);
}

int av_read_pause(AVFormatContext *s)
{
    if (s->iformat->read_pause)
        return s->iformat->read_pause(s);
    if (s->pb)
        return avio_pause(s->pb, 1);
    return AVERROR(ENOSYS);
}

#if FF_API_FORMAT_PARAMETERS
void av_close_input_stream(AVFormatContext *s)
{
    flush_packet_queue(s);
    if (s->iformat->read_close)
        s->iformat->read_close(s);
    avformat_free_context(s);
}
#endif

void avformat_free_context(AVFormatContext *s)
{
    int i;
    AVStream *st;

    av_opt_free(s);
    if (s->iformat && s->iformat->priv_class && s->priv_data)
        av_opt_free(s->priv_data);

    for(i=0;i<s->nb_streams;i++) {
        /* free all data in a stream component */
        st = s->streams[i];
        if (st->parser) {
            av_parser_close(st->parser);
            av_free_packet(&st->cur_pkt);
        }
        av_dict_free(&st->metadata);
<<<<<<< HEAD
        av_freep(&st->index_entries);
        av_freep(&st->codec->extradata);
        av_freep(&st->codec->subtitle_header);
        av_freep(&st->codec);
        av_freep(&st->priv_data);
        av_freep(&st->info);
        av_freep(&st);
=======
        av_freep(&st->probe_data.buf);
        av_free(st->index_entries);
        av_free(st->codec->extradata);
        av_free(st->codec->subtitle_header);
        av_free(st->codec);
        av_free(st->priv_data);
        av_free(st->info);
        av_free(st);
>>>>>>> 43c0a872
    }
    for(i=s->nb_programs-1; i>=0; i--) {
        av_dict_free(&s->programs[i]->metadata);
        av_freep(&s->programs[i]->stream_index);
        av_freep(&s->programs[i]);
    }
    av_freep(&s->programs);
    av_freep(&s->priv_data);
    while(s->nb_chapters--) {
        av_dict_free(&s->chapters[s->nb_chapters]->metadata);
        av_freep(&s->chapters[s->nb_chapters]);
    }
    av_freep(&s->chapters);
    av_dict_free(&s->metadata);
    av_freep(&s->streams);
    av_free(s);
}

#if FF_API_CLOSE_INPUT_FILE
void av_close_input_file(AVFormatContext *s)
{
    avformat_close_input(&s);
}
#endif

void avformat_close_input(AVFormatContext **ps)
{
    AVFormatContext *s = *ps;
    AVIOContext *pb = (s->iformat && (s->iformat->flags & AVFMT_NOFILE)) || (s->flags & AVFMT_FLAG_CUSTOM_IO) ?
                       NULL : s->pb;
    flush_packet_queue(s);
    if (s->iformat && (s->iformat->read_close))
        s->iformat->read_close(s);
    avformat_free_context(s);
    *ps = NULL;
    if (pb)
        avio_close(pb);
}

#if FF_API_NEW_STREAM
AVStream *av_new_stream(AVFormatContext *s, int id)
{
    AVStream *st = avformat_new_stream(s, NULL);
    if (st)
        st->id = id;
    return st;
}
#endif

AVStream *avformat_new_stream(AVFormatContext *s, AVCodec *c)
{
    AVStream *st;
    int i;
    AVStream **streams;

    if (s->nb_streams >= INT_MAX/sizeof(*streams))
        return NULL;
    streams = av_realloc(s->streams, (s->nb_streams + 1) * sizeof(*streams));
    if (!streams)
        return NULL;
    s->streams = streams;

    st = av_mallocz(sizeof(AVStream));
    if (!st)
        return NULL;
    if (!(st->info = av_mallocz(sizeof(*st->info)))) {
        av_free(st);
        return NULL;
    }

    st->codec = avcodec_alloc_context3(c);
    if (s->iformat) {
        /* no default bitrate if decoding */
        st->codec->bit_rate = 0;
    }
    st->index = s->nb_streams;
    st->start_time = AV_NOPTS_VALUE;
    st->duration = AV_NOPTS_VALUE;
        /* we set the current DTS to 0 so that formats without any timestamps
           but durations get some timestamps, formats with some unknown
           timestamps have their first few packets buffered and the
           timestamps corrected before they are returned to the user */
    st->cur_dts = 0;
    st->first_dts = AV_NOPTS_VALUE;
    st->probe_packets = MAX_PROBE_PACKETS;

    /* default pts setting is MPEG-like */
    avpriv_set_pts_info(st, 33, 1, 90000);
    st->last_IP_pts = AV_NOPTS_VALUE;
    for(i=0; i<MAX_REORDER_DELAY+1; i++)
        st->pts_buffer[i]= AV_NOPTS_VALUE;
    st->reference_dts = AV_NOPTS_VALUE;

    st->sample_aspect_ratio = (AVRational){0,1};

    s->streams[s->nb_streams++] = st;
    return st;
}

AVProgram *av_new_program(AVFormatContext *ac, int id)
{
    AVProgram *program=NULL;
    int i;

    av_dlog(ac, "new_program: id=0x%04x\n", id);

    for(i=0; i<ac->nb_programs; i++)
        if(ac->programs[i]->id == id)
            program = ac->programs[i];

    if(!program){
        program = av_mallocz(sizeof(AVProgram));
        if (!program)
            return NULL;
        dynarray_add(&ac->programs, &ac->nb_programs, program);
        program->discard = AVDISCARD_NONE;
    }
    program->id = id;

    return program;
}

AVChapter *avpriv_new_chapter(AVFormatContext *s, int id, AVRational time_base, int64_t start, int64_t end, const char *title)
{
    AVChapter *chapter = NULL;
    int i;

    for(i=0; i<s->nb_chapters; i++)
        if(s->chapters[i]->id == id)
            chapter = s->chapters[i];

    if(!chapter){
        chapter= av_mallocz(sizeof(AVChapter));
        if(!chapter)
            return NULL;
        dynarray_add(&s->chapters, &s->nb_chapters, chapter);
    }
    av_dict_set(&chapter->metadata, "title", title, 0);
    chapter->id    = id;
    chapter->time_base= time_base;
    chapter->start = start;
    chapter->end   = end;

    return chapter;
}

/************************************************************/
/* output media file */

#if FF_API_FORMAT_PARAMETERS
int av_set_parameters(AVFormatContext *s, AVFormatParameters *ap)
{
    if (s->oformat->priv_data_size > 0) {
        s->priv_data = av_mallocz(s->oformat->priv_data_size);
        if (!s->priv_data)
            return AVERROR(ENOMEM);
        if (s->oformat->priv_class) {
            *(const AVClass**)s->priv_data= s->oformat->priv_class;
            av_opt_set_defaults(s->priv_data);
        }
    } else
        s->priv_data = NULL;

    return 0;
}
#endif

int avformat_alloc_output_context2(AVFormatContext **avctx, AVOutputFormat *oformat,
                                   const char *format, const char *filename)
{
    AVFormatContext *s = avformat_alloc_context();
    int ret = 0;

    *avctx = NULL;
    if (!s)
        goto nomem;

    if (!oformat) {
        if (format) {
            oformat = av_guess_format(format, NULL, NULL);
            if (!oformat) {
                av_log(s, AV_LOG_ERROR, "Requested output format '%s' is not a suitable output format\n", format);
                ret = AVERROR(EINVAL);
                goto error;
            }
        } else {
            oformat = av_guess_format(NULL, filename, NULL);
            if (!oformat) {
                ret = AVERROR(EINVAL);
                av_log(s, AV_LOG_ERROR, "Unable to find a suitable output format for '%s'\n",
                       filename);
                goto error;
            }
        }
    }

    s->oformat = oformat;
    if (s->oformat->priv_data_size > 0) {
        s->priv_data = av_mallocz(s->oformat->priv_data_size);
        if (!s->priv_data)
            goto nomem;
        if (s->oformat->priv_class) {
            *(const AVClass**)s->priv_data= s->oformat->priv_class;
            av_opt_set_defaults(s->priv_data);
        }
    } else
        s->priv_data = NULL;

    if (filename)
        av_strlcpy(s->filename, filename, sizeof(s->filename));
    *avctx = s;
    return 0;
nomem:
    av_log(s, AV_LOG_ERROR, "Out of memory\n");
    ret = AVERROR(ENOMEM);
error:
    avformat_free_context(s);
    return ret;
}

#if FF_API_ALLOC_OUTPUT_CONTEXT
AVFormatContext *avformat_alloc_output_context(const char *format,
                                               AVOutputFormat *oformat, const char *filename)
{
    AVFormatContext *avctx;
    int ret = avformat_alloc_output_context2(&avctx, oformat, format, filename);
    return ret < 0 ? NULL : avctx;
}
#endif

static int validate_codec_tag(AVFormatContext *s, AVStream *st)
{
    const AVCodecTag *avctag;
    int n;
    enum CodecID id = CODEC_ID_NONE;
    unsigned int tag = 0;

    /**
     * Check that tag + id is in the table
     * If neither is in the table -> OK
     * If tag is in the table with another id -> FAIL
     * If id is in the table with another tag -> FAIL unless strict < normal
     */
    for (n = 0; s->oformat->codec_tag[n]; n++) {
        avctag = s->oformat->codec_tag[n];
        while (avctag->id != CODEC_ID_NONE) {
            if (avpriv_toupper4(avctag->tag) == avpriv_toupper4(st->codec->codec_tag)) {
                id = avctag->id;
                if (id == st->codec->codec_id)
                    return 1;
            }
            if (avctag->id == st->codec->codec_id)
                tag = avctag->tag;
            avctag++;
        }
    }
    if (id != CODEC_ID_NONE)
        return 0;
    if (tag && (st->codec->strict_std_compliance >= FF_COMPLIANCE_NORMAL))
        return 0;
    return 1;
}

#if FF_API_FORMAT_PARAMETERS
int av_write_header(AVFormatContext *s)
{
    return avformat_write_header(s, NULL);
}
#endif

int avformat_write_header(AVFormatContext *s, AVDictionary **options)
{
    int ret = 0, i;
    AVStream *st;
    AVDictionary *tmp = NULL;

    if (options)
        av_dict_copy(&tmp, *options, 0);
    if ((ret = av_opt_set_dict(s, &tmp)) < 0)
        goto fail;
    if (s->priv_data && s->oformat->priv_class && *(const AVClass**)s->priv_data==s->oformat->priv_class &&
        (ret = av_opt_set_dict(s->priv_data, &tmp)) < 0)
        goto fail;

    // some sanity checks
    if (s->nb_streams == 0 && !(s->oformat->flags & AVFMT_NOSTREAMS)) {
        av_log(s, AV_LOG_ERROR, "no streams\n");
        ret = AVERROR(EINVAL);
        goto fail;
    }

    for(i=0;i<s->nb_streams;i++) {
        st = s->streams[i];

        switch (st->codec->codec_type) {
        case AVMEDIA_TYPE_AUDIO:
            if(st->codec->sample_rate<=0){
                av_log(s, AV_LOG_ERROR, "sample rate not set\n");
                ret = AVERROR(EINVAL);
                goto fail;
            }
            if(!st->codec->block_align)
                st->codec->block_align = st->codec->channels *
                    av_get_bits_per_sample(st->codec->codec_id) >> 3;
            break;
        case AVMEDIA_TYPE_VIDEO:
            if(st->codec->time_base.num<=0 || st->codec->time_base.den<=0){ //FIXME audio too?
                av_log(s, AV_LOG_ERROR, "time base not set\n");
                ret = AVERROR(EINVAL);
                goto fail;
            }
            if((st->codec->width<=0 || st->codec->height<=0) && !(s->oformat->flags & AVFMT_NODIMENSIONS)){
                av_log(s, AV_LOG_ERROR, "dimensions not set\n");
                ret = AVERROR(EINVAL);
                goto fail;
            }
            if(av_cmp_q(st->sample_aspect_ratio, st->codec->sample_aspect_ratio)
               && FFABS(av_q2d(st->sample_aspect_ratio) - av_q2d(st->codec->sample_aspect_ratio)) > 0.004*av_q2d(st->sample_aspect_ratio)
            ){
                av_log(s, AV_LOG_ERROR, "Aspect ratio mismatch between encoder and muxer layer\n");
                ret = AVERROR(EINVAL);
                goto fail;
            }
            break;
        }

        if(s->oformat->codec_tag){
            if(st->codec->codec_tag && st->codec->codec_id == CODEC_ID_RAWVIDEO && av_codec_get_tag(s->oformat->codec_tag, st->codec->codec_id) == 0 && !validate_codec_tag(s, st)){
                //the current rawvideo encoding system ends up setting the wrong codec_tag for avi, we override it here
                st->codec->codec_tag= 0;
            }
            if(st->codec->codec_tag){
                if (!validate_codec_tag(s, st)) {
                    char tagbuf[32];
                    av_get_codec_tag_string(tagbuf, sizeof(tagbuf), st->codec->codec_tag);
                    av_log(s, AV_LOG_ERROR,
                           "Tag %s/0x%08x incompatible with output codec id '%d'\n",
                           tagbuf, st->codec->codec_tag, st->codec->codec_id);
                    ret = AVERROR_INVALIDDATA;
                    goto fail;
                }
            }else
                st->codec->codec_tag= av_codec_get_tag(s->oformat->codec_tag, st->codec->codec_id);
        }

        if(s->oformat->flags & AVFMT_GLOBALHEADER &&
            !(st->codec->flags & CODEC_FLAG_GLOBAL_HEADER))
          av_log(s, AV_LOG_WARNING, "Codec for stream %d does not use global headers but container format requires global headers\n", i);
    }

    if (!s->priv_data && s->oformat->priv_data_size > 0) {
        s->priv_data = av_mallocz(s->oformat->priv_data_size);
        if (!s->priv_data) {
            ret = AVERROR(ENOMEM);
            goto fail;
        }
        if (s->oformat->priv_class) {
            *(const AVClass**)s->priv_data= s->oformat->priv_class;
            av_opt_set_defaults(s->priv_data);
            if ((ret = av_opt_set_dict(s->priv_data, &tmp)) < 0)
                goto fail;
        }
    }

    /* set muxer identification string */
    if (s->nb_streams && !(s->streams[0]->codec->flags & CODEC_FLAG_BITEXACT)) {
        av_dict_set(&s->metadata, "encoder", LIBAVFORMAT_IDENT, 0);
    }

    if(s->oformat->write_header){
        ret = s->oformat->write_header(s);
        if (ret < 0)
            goto fail;
    }

    /* init PTS generation */
    for(i=0;i<s->nb_streams;i++) {
        int64_t den = AV_NOPTS_VALUE;
        st = s->streams[i];

        switch (st->codec->codec_type) {
        case AVMEDIA_TYPE_AUDIO:
            den = (int64_t)st->time_base.num * st->codec->sample_rate;
            break;
        case AVMEDIA_TYPE_VIDEO:
            den = (int64_t)st->time_base.num * st->codec->time_base.den;
            break;
        default:
            break;
        }
        if (den != AV_NOPTS_VALUE) {
            if (den <= 0) {
                ret = AVERROR_INVALIDDATA;
                goto fail;
            }
            frac_init(&st->pts, 0, 0, den);
        }
    }

    if (options) {
        av_dict_free(options);
        *options = tmp;
    }
    return 0;
fail:
    av_dict_free(&tmp);
    return ret;
}

//FIXME merge with compute_pkt_fields
static int compute_pkt_fields2(AVFormatContext *s, AVStream *st, AVPacket *pkt){
    int delay = FFMAX(st->codec->has_b_frames, !!st->codec->max_b_frames);
    int num, den, frame_size, i;

    av_dlog(s, "compute_pkt_fields2: pts:%"PRId64" dts:%"PRId64" cur_dts:%"PRId64" b:%d size:%d st:%d\n",
            pkt->pts, pkt->dts, st->cur_dts, delay, pkt->size, pkt->stream_index);

    /* duration field */
    if (pkt->duration == 0) {
        compute_frame_duration(&num, &den, st, NULL, pkt);
        if (den && num) {
            pkt->duration = av_rescale(1, num * (int64_t)st->time_base.den * st->codec->ticks_per_frame, den * (int64_t)st->time_base.num);
        }
    }

    if(pkt->pts == AV_NOPTS_VALUE && pkt->dts != AV_NOPTS_VALUE && delay==0)
        pkt->pts= pkt->dts;

    //XXX/FIXME this is a temporary hack until all encoders output pts
    if((pkt->pts == 0 || pkt->pts == AV_NOPTS_VALUE) && pkt->dts == AV_NOPTS_VALUE && !delay){
        pkt->dts=
//        pkt->pts= st->cur_dts;
        pkt->pts= st->pts.val;
    }

    //calculate dts from pts
    if(pkt->pts != AV_NOPTS_VALUE && pkt->dts == AV_NOPTS_VALUE && delay <= MAX_REORDER_DELAY){
        st->pts_buffer[0]= pkt->pts;
        for(i=1; i<delay+1 && st->pts_buffer[i] == AV_NOPTS_VALUE; i++)
            st->pts_buffer[i]= pkt->pts + (i-delay-1) * pkt->duration;
        for(i=0; i<delay && st->pts_buffer[i] > st->pts_buffer[i+1]; i++)
            FFSWAP(int64_t, st->pts_buffer[i], st->pts_buffer[i+1]);

        pkt->dts= st->pts_buffer[0];
    }

    if(st->cur_dts && st->cur_dts != AV_NOPTS_VALUE && ((!(s->oformat->flags & AVFMT_TS_NONSTRICT) && st->cur_dts >= pkt->dts) || st->cur_dts > pkt->dts)){
        av_log(s, AV_LOG_ERROR,
               "Application provided invalid, non monotonically increasing dts to muxer in stream %d: %"PRId64" >= %"PRId64"\n",
               st->index, st->cur_dts, pkt->dts);
        return AVERROR(EINVAL);
    }
    if(pkt->dts != AV_NOPTS_VALUE && pkt->pts != AV_NOPTS_VALUE && pkt->pts < pkt->dts){
        av_log(s, AV_LOG_ERROR, "pts < dts in stream %d\n", st->index);
        return AVERROR(EINVAL);
    }

//    av_log(s, AV_LOG_DEBUG, "av_write_frame: pts2:%"PRId64" dts2:%"PRId64"\n", pkt->pts, pkt->dts);
    st->cur_dts= pkt->dts;
    st->pts.val= pkt->dts;

    /* update pts */
    switch (st->codec->codec_type) {
    case AVMEDIA_TYPE_AUDIO:
        frame_size = get_audio_frame_size(st->codec, pkt->size);

        /* HACK/FIXME, we skip the initial 0 size packets as they are most
           likely equal to the encoder delay, but it would be better if we
           had the real timestamps from the encoder */
        if (frame_size >= 0 && (pkt->size || st->pts.num!=st->pts.den>>1 || st->pts.val)) {
            frac_add(&st->pts, (int64_t)st->time_base.den * frame_size);
        }
        break;
    case AVMEDIA_TYPE_VIDEO:
        frac_add(&st->pts, (int64_t)st->time_base.den * st->codec->time_base.num);
        break;
    default:
        break;
    }
    return 0;
}

int av_write_frame(AVFormatContext *s, AVPacket *pkt)
{
    int ret;

    if (!pkt) {
        if (s->oformat->flags & AVFMT_ALLOW_FLUSH)
            return s->oformat->write_packet(s, pkt);
        return 1;
    }

    ret = compute_pkt_fields2(s, s->streams[pkt->stream_index], pkt);

    if(ret<0 && !(s->oformat->flags & AVFMT_NOTIMESTAMPS))
        return ret;

    ret= s->oformat->write_packet(s, pkt);

    if (ret >= 0)
        s->streams[pkt->stream_index]->nb_frames++;
    return ret;
}

#define CHUNK_START 0x1000

int ff_interleave_add_packet(AVFormatContext *s, AVPacket *pkt,
                              int (*compare)(AVFormatContext *, AVPacket *, AVPacket *))
{
    AVPacketList **next_point, *this_pktl;
    AVStream *st= s->streams[pkt->stream_index];
    int chunked= s->max_chunk_size || s->max_chunk_duration;

    this_pktl = av_mallocz(sizeof(AVPacketList));
    if (!this_pktl)
        return AVERROR(ENOMEM);
    this_pktl->pkt= *pkt;
    pkt->destruct= NULL;             // do not free original but only the copy
    av_dup_packet(&this_pktl->pkt);  // duplicate the packet if it uses non-alloced memory

    if(s->streams[pkt->stream_index]->last_in_packet_buffer){
        next_point = &(st->last_in_packet_buffer->next);
    }else{
        next_point = &s->packet_buffer;
    }

    if(*next_point){
        if(chunked){
            uint64_t max= av_rescale_q(s->max_chunk_duration, AV_TIME_BASE_Q, st->time_base);
            if(   st->interleaver_chunk_size     + pkt->size     <= s->max_chunk_size-1U
               && st->interleaver_chunk_duration + pkt->duration <= max-1U){
                st->interleaver_chunk_size     += pkt->size;
                st->interleaver_chunk_duration += pkt->duration;
                goto next_non_null;
            }else{
                st->interleaver_chunk_size     =
                st->interleaver_chunk_duration = 0;
                this_pktl->pkt.flags |= CHUNK_START;
            }
        }

        if(compare(s, &s->packet_buffer_end->pkt, pkt)){
            while(   *next_point
                  && ((chunked && !((*next_point)->pkt.flags&CHUNK_START))
                      || !compare(s, &(*next_point)->pkt, pkt))){
                next_point= &(*next_point)->next;
            }
            if(*next_point)
                goto next_non_null;
        }else{
            next_point = &(s->packet_buffer_end->next);
        }
    }
    assert(!*next_point);

    s->packet_buffer_end= this_pktl;
next_non_null:

    this_pktl->next= *next_point;

    s->streams[pkt->stream_index]->last_in_packet_buffer=
    *next_point= this_pktl;
    return 0;
}

static int ff_interleave_compare_dts(AVFormatContext *s, AVPacket *next, AVPacket *pkt)
{
    AVStream *st = s->streams[ pkt ->stream_index];
    AVStream *st2= s->streams[ next->stream_index];
    int comp = av_compare_ts(next->dts, st2->time_base, pkt->dts,
                             st->time_base);
    if(s->audio_preload && ((st->codec->codec_type == AVMEDIA_TYPE_AUDIO) != (st2->codec->codec_type == AVMEDIA_TYPE_AUDIO))){
        int64_t ts = av_rescale_q(pkt ->dts, st ->time_base, AV_TIME_BASE_Q) - s->audio_preload*(st ->codec->codec_type == AVMEDIA_TYPE_AUDIO);
        int64_t ts2= av_rescale_q(next->dts, st2->time_base, AV_TIME_BASE_Q) - s->audio_preload*(st2->codec->codec_type == AVMEDIA_TYPE_AUDIO);
        if(ts == ts2){
            ts= ( pkt ->dts* st->time_base.num*AV_TIME_BASE - s->audio_preload*(int64_t)(st ->codec->codec_type == AVMEDIA_TYPE_AUDIO)* st->time_base.den)*st2->time_base.den
               -( next->dts*st2->time_base.num*AV_TIME_BASE - s->audio_preload*(int64_t)(st2->codec->codec_type == AVMEDIA_TYPE_AUDIO)*st2->time_base.den)* st->time_base.den;
            ts2=0;
        }
        comp= (ts>ts2) - (ts<ts2);
    }

    if (comp == 0)
        return pkt->stream_index < next->stream_index;
    return comp > 0;
}

int av_interleave_packet_per_dts(AVFormatContext *s, AVPacket *out, AVPacket *pkt, int flush){
    AVPacketList *pktl;
    int stream_count=0, noninterleaved_count=0;
    int64_t delta_dts_max = 0;
    int i, ret;

    if(pkt){
        ret = ff_interleave_add_packet(s, pkt, ff_interleave_compare_dts);
        if (ret < 0)
            return ret;
    }

    for(i=0; i < s->nb_streams; i++) {
        if (s->streams[i]->last_in_packet_buffer) {
            ++stream_count;
        } else if(s->streams[i]->codec->codec_type == AVMEDIA_TYPE_SUBTITLE) {
            ++noninterleaved_count;
        }
    }

    if (s->nb_streams == stream_count) {
        flush = 1;
    } else if (!flush){
        for(i=0; i < s->nb_streams; i++) {
            if (s->streams[i]->last_in_packet_buffer) {
                int64_t delta_dts =
                    av_rescale_q(s->streams[i]->last_in_packet_buffer->pkt.dts,
                                s->streams[i]->time_base,
                                AV_TIME_BASE_Q) -
                    av_rescale_q(s->packet_buffer->pkt.dts,
                                s->streams[s->packet_buffer->pkt.stream_index]->time_base,
                                AV_TIME_BASE_Q);
                delta_dts_max= FFMAX(delta_dts_max, delta_dts);
            }
        }
        if(s->nb_streams == stream_count+noninterleaved_count &&
           delta_dts_max > 20*AV_TIME_BASE) {
            av_log(s, AV_LOG_DEBUG, "flushing with %d noninterleaved\n", noninterleaved_count);
            flush = 1;
        }
    }
    if(stream_count && flush){
        pktl= s->packet_buffer;
        *out= pktl->pkt;

        s->packet_buffer= pktl->next;
        if(!s->packet_buffer)
            s->packet_buffer_end= NULL;

        if(s->streams[out->stream_index]->last_in_packet_buffer == pktl)
            s->streams[out->stream_index]->last_in_packet_buffer= NULL;
        av_freep(&pktl);
        return 1;
    }else{
        av_init_packet(out);
        return 0;
    }
}

/**
 * Interleave an AVPacket correctly so it can be muxed.
 * @param out the interleaved packet will be output here
 * @param in the input packet
 * @param flush 1 if no further packets are available as input and all
 *              remaining packets should be output
 * @return 1 if a packet was output, 0 if no packet could be output,
 *         < 0 if an error occurred
 */
static int interleave_packet(AVFormatContext *s, AVPacket *out, AVPacket *in, int flush){
    if (s->oformat->interleave_packet) {
        int ret = s->oformat->interleave_packet(s, out, in, flush);
        if (in)
            av_free_packet(in);
        return ret;
    } else
        return av_interleave_packet_per_dts(s, out, in, flush);
}

int av_interleaved_write_frame(AVFormatContext *s, AVPacket *pkt){
    AVStream *st= s->streams[ pkt->stream_index];
    int ret;

    //FIXME/XXX/HACK drop zero sized packets
    if(st->codec->codec_type == AVMEDIA_TYPE_AUDIO && pkt->size==0)
        return 0;

    av_dlog(s, "av_interleaved_write_frame size:%d dts:%"PRId64" pts:%"PRId64"\n",
            pkt->size, pkt->dts, pkt->pts);
    if((ret = compute_pkt_fields2(s, st, pkt)) < 0 && !(s->oformat->flags & AVFMT_NOTIMESTAMPS))
        return ret;

    if(pkt->dts == AV_NOPTS_VALUE && !(s->oformat->flags & AVFMT_NOTIMESTAMPS))
        return AVERROR(EINVAL);

    for(;;){
        AVPacket opkt;
        int ret= interleave_packet(s, &opkt, pkt, 0);
        if(ret<=0) //FIXME cleanup needed for ret<0 ?
            return ret;

        ret= s->oformat->write_packet(s, &opkt);
        if (ret >= 0)
            s->streams[opkt.stream_index]->nb_frames++;

        av_free_packet(&opkt);
        pkt= NULL;

        if(ret<0)
            return ret;
        if(s->pb && s->pb->error)
            return s->pb->error;
    }
}

int av_write_trailer(AVFormatContext *s)
{
    int ret, i;

    for(;;){
        AVPacket pkt;
        ret= interleave_packet(s, &pkt, NULL, 1);
        if(ret<0) //FIXME cleanup needed for ret<0 ?
            goto fail;
        if(!ret)
            break;

        ret= s->oformat->write_packet(s, &pkt);
        if (ret >= 0)
            s->streams[pkt.stream_index]->nb_frames++;

        av_free_packet(&pkt);

        if(ret<0)
            goto fail;
        if(s->pb && s->pb->error)
            goto fail;
    }

    if(s->oformat->write_trailer)
        ret = s->oformat->write_trailer(s);
fail:
    if(ret == 0)
       ret = s->pb ? s->pb->error : 0;
    for(i=0;i<s->nb_streams;i++) {
        av_freep(&s->streams[i]->priv_data);
        av_freep(&s->streams[i]->index_entries);
    }
    if (s->oformat->priv_class)
        av_opt_free(s->priv_data);
    av_freep(&s->priv_data);
    return ret;
}

int av_get_output_timestamp(struct AVFormatContext *s, int stream,
                            int64_t *dts, int64_t *wall)
{
    if (!s->oformat || !s->oformat->get_output_timestamp)
        return AVERROR(ENOSYS);
    s->oformat->get_output_timestamp(s, stream, dts, wall);
    return 0;
}

void ff_program_add_stream_index(AVFormatContext *ac, int progid, unsigned int idx)
{
    int i, j;
    AVProgram *program=NULL;
    void *tmp;

    if (idx >= ac->nb_streams) {
        av_log(ac, AV_LOG_ERROR, "stream index %d is not valid\n", idx);
        return;
    }

    for(i=0; i<ac->nb_programs; i++){
        if(ac->programs[i]->id != progid)
            continue;
        program = ac->programs[i];
        for(j=0; j<program->nb_stream_indexes; j++)
            if(program->stream_index[j] == idx)
                return;

        tmp = av_realloc(program->stream_index, sizeof(unsigned int)*(program->nb_stream_indexes+1));
        if(!tmp)
            return;
        program->stream_index = tmp;
        program->stream_index[program->nb_stream_indexes++] = idx;
        return;
    }
}

static void print_fps(double d, const char *postfix){
    uint64_t v= lrintf(d*100);
    if     (v% 100      ) av_log(NULL, AV_LOG_INFO, ", %3.2f %s", d, postfix);
    else if(v%(100*1000)) av_log(NULL, AV_LOG_INFO, ", %1.0f %s", d, postfix);
    else                  av_log(NULL, AV_LOG_INFO, ", %1.0fk %s", d/1000, postfix);
}

static void dump_metadata(void *ctx, AVDictionary *m, const char *indent)
{
    if(m && !(m->count == 1 && av_dict_get(m, "language", NULL, 0))){
        AVDictionaryEntry *tag=NULL;

        av_log(ctx, AV_LOG_INFO, "%sMetadata:\n", indent);
        while((tag=av_dict_get(m, "", tag, AV_DICT_IGNORE_SUFFIX))) {
            if(strcmp("language", tag->key)){
                char tmp[256];
                int i;
                av_strlcpy(tmp, tag->value, sizeof(tmp));
                for(i=0; i<strlen(tmp); i++) if(tmp[i]==0xd) tmp[i]=' ';
                av_log(ctx, AV_LOG_INFO, "%s  %-16s: %s\n", indent, tag->key, tmp);
            }
        }
    }
}

/* "user interface" functions */
static void dump_stream_format(AVFormatContext *ic, int i, int index, int is_output)
{
    char buf[256];
    int flags = (is_output ? ic->oformat->flags : ic->iformat->flags);
    AVStream *st = ic->streams[i];
    int g = av_gcd(st->time_base.num, st->time_base.den);
    AVDictionaryEntry *lang = av_dict_get(st->metadata, "language", NULL, 0);
    avcodec_string(buf, sizeof(buf), st->codec, is_output);
    av_log(NULL, AV_LOG_INFO, "    Stream #%d:%d", index, i);
    /* the pid is an important information, so we display it */
    /* XXX: add a generic system */
    if (flags & AVFMT_SHOW_IDS)
        av_log(NULL, AV_LOG_INFO, "[0x%x]", st->id);
    if (lang)
        av_log(NULL, AV_LOG_INFO, "(%s)", lang->value);
    av_log(NULL, AV_LOG_DEBUG, ", %d, %d/%d", st->codec_info_nb_frames, st->time_base.num/g, st->time_base.den/g);
    av_log(NULL, AV_LOG_INFO, ": %s", buf);
    if (st->sample_aspect_ratio.num && // default
        av_cmp_q(st->sample_aspect_ratio, st->codec->sample_aspect_ratio)) {
        AVRational display_aspect_ratio;
        av_reduce(&display_aspect_ratio.num, &display_aspect_ratio.den,
                  st->codec->width*st->sample_aspect_ratio.num,
                  st->codec->height*st->sample_aspect_ratio.den,
                  1024*1024);
        av_log(NULL, AV_LOG_INFO, ", SAR %d:%d DAR %d:%d",
                 st->sample_aspect_ratio.num, st->sample_aspect_ratio.den,
                 display_aspect_ratio.num, display_aspect_ratio.den);
    }
    if(st->codec->codec_type == AVMEDIA_TYPE_VIDEO){
        if(st->avg_frame_rate.den && st->avg_frame_rate.num)
            print_fps(av_q2d(st->avg_frame_rate), "fps");
        if(st->r_frame_rate.den && st->r_frame_rate.num)
            print_fps(av_q2d(st->r_frame_rate), "tbr");
        if(st->time_base.den && st->time_base.num)
            print_fps(1/av_q2d(st->time_base), "tbn");
        if(st->codec->time_base.den && st->codec->time_base.num)
            print_fps(1/av_q2d(st->codec->time_base), "tbc");
    }
    if (st->disposition & AV_DISPOSITION_DEFAULT)
        av_log(NULL, AV_LOG_INFO, " (default)");
    if (st->disposition & AV_DISPOSITION_DUB)
        av_log(NULL, AV_LOG_INFO, " (dub)");
    if (st->disposition & AV_DISPOSITION_ORIGINAL)
        av_log(NULL, AV_LOG_INFO, " (original)");
    if (st->disposition & AV_DISPOSITION_COMMENT)
        av_log(NULL, AV_LOG_INFO, " (comment)");
    if (st->disposition & AV_DISPOSITION_LYRICS)
        av_log(NULL, AV_LOG_INFO, " (lyrics)");
    if (st->disposition & AV_DISPOSITION_KARAOKE)
        av_log(NULL, AV_LOG_INFO, " (karaoke)");
    if (st->disposition & AV_DISPOSITION_FORCED)
        av_log(NULL, AV_LOG_INFO, " (forced)");
    if (st->disposition & AV_DISPOSITION_HEARING_IMPAIRED)
        av_log(NULL, AV_LOG_INFO, " (hearing impaired)");
    if (st->disposition & AV_DISPOSITION_VISUAL_IMPAIRED)
        av_log(NULL, AV_LOG_INFO, " (visual impaired)");
    if (st->disposition & AV_DISPOSITION_CLEAN_EFFECTS)
        av_log(NULL, AV_LOG_INFO, " (clean effects)");
    av_log(NULL, AV_LOG_INFO, "\n");
    dump_metadata(NULL, st->metadata, "    ");
}

#if FF_API_DUMP_FORMAT
void dump_format(AVFormatContext *ic,
                 int index,
                 const char *url,
                 int is_output)
{
    av_dump_format(ic, index, url, is_output);
}
#endif

void av_dump_format(AVFormatContext *ic,
                    int index,
                    const char *url,
                    int is_output)
{
    int i;
    uint8_t *printed = ic->nb_streams ? av_mallocz(ic->nb_streams) : NULL;
    if (ic->nb_streams && !printed)
        return;

    av_log(NULL, AV_LOG_INFO, "%s #%d, %s, %s '%s':\n",
            is_output ? "Output" : "Input",
            index,
            is_output ? ic->oformat->name : ic->iformat->name,
            is_output ? "to" : "from", url);
    dump_metadata(NULL, ic->metadata, "  ");
    if (!is_output) {
        av_log(NULL, AV_LOG_INFO, "  Duration: ");
        if (ic->duration != AV_NOPTS_VALUE) {
            int hours, mins, secs, us;
            secs = ic->duration / AV_TIME_BASE;
            us = ic->duration % AV_TIME_BASE;
            mins = secs / 60;
            secs %= 60;
            hours = mins / 60;
            mins %= 60;
            av_log(NULL, AV_LOG_INFO, "%02d:%02d:%02d.%02d", hours, mins, secs,
                   (100 * us) / AV_TIME_BASE);
        } else {
            av_log(NULL, AV_LOG_INFO, "N/A");
        }
        if (ic->start_time != AV_NOPTS_VALUE) {
            int secs, us;
            av_log(NULL, AV_LOG_INFO, ", start: ");
            secs = ic->start_time / AV_TIME_BASE;
            us = abs(ic->start_time % AV_TIME_BASE);
            av_log(NULL, AV_LOG_INFO, "%d.%06d",
                   secs, (int)av_rescale(us, 1000000, AV_TIME_BASE));
        }
        av_log(NULL, AV_LOG_INFO, ", bitrate: ");
        if (ic->bit_rate) {
            av_log(NULL, AV_LOG_INFO,"%d kb/s", ic->bit_rate / 1000);
        } else {
            av_log(NULL, AV_LOG_INFO, "N/A");
        }
        av_log(NULL, AV_LOG_INFO, "\n");
    }
    for (i = 0; i < ic->nb_chapters; i++) {
        AVChapter *ch = ic->chapters[i];
        av_log(NULL, AV_LOG_INFO, "    Chapter #%d.%d: ", index, i);
        av_log(NULL, AV_LOG_INFO, "start %f, ", ch->start * av_q2d(ch->time_base));
        av_log(NULL, AV_LOG_INFO, "end %f\n",   ch->end   * av_q2d(ch->time_base));

        dump_metadata(NULL, ch->metadata, "    ");
    }
    if(ic->nb_programs) {
        int j, k, total = 0;
        for(j=0; j<ic->nb_programs; j++) {
            AVDictionaryEntry *name = av_dict_get(ic->programs[j]->metadata,
                                                  "name", NULL, 0);
            av_log(NULL, AV_LOG_INFO, "  Program %d %s\n", ic->programs[j]->id,
                   name ? name->value : "");
            dump_metadata(NULL, ic->programs[j]->metadata, "    ");
            for(k=0; k<ic->programs[j]->nb_stream_indexes; k++) {
                dump_stream_format(ic, ic->programs[j]->stream_index[k], index, is_output);
                printed[ic->programs[j]->stream_index[k]] = 1;
            }
            total += ic->programs[j]->nb_stream_indexes;
        }
        if (total < ic->nb_streams)
            av_log(NULL, AV_LOG_INFO, "  No Program\n");
    }
    for(i=0;i<ic->nb_streams;i++)
        if (!printed[i])
            dump_stream_format(ic, i, index, is_output);

    av_free(printed);
}

int64_t av_gettime(void)
{
    struct timeval tv;
    gettimeofday(&tv,NULL);
    return (int64_t)tv.tv_sec * 1000000 + tv.tv_usec;
}

uint64_t ff_ntp_time(void)
{
  return (av_gettime() / 1000) * 1000 + NTP_OFFSET_US;
}

#if FF_API_PARSE_DATE
#include "libavutil/parseutils.h"

int64_t parse_date(const char *timestr, int duration)
{
    int64_t timeval;
    av_parse_time(&timeval, timestr, duration);
    return timeval;
}
#endif

#if FF_API_FIND_INFO_TAG
#include "libavutil/parseutils.h"

int find_info_tag(char *arg, int arg_size, const char *tag1, const char *info)
{
    return av_find_info_tag(arg, arg_size, tag1, info);
}
#endif

int av_get_frame_filename(char *buf, int buf_size,
                          const char *path, int number)
{
    const char *p;
    char *q, buf1[20], c;
    int nd, len, percentd_found;

    q = buf;
    p = path;
    percentd_found = 0;
    for(;;) {
        c = *p++;
        if (c == '\0')
            break;
        if (c == '%') {
            do {
                nd = 0;
                while (isdigit(*p)) {
                    nd = nd * 10 + *p++ - '0';
                }
                c = *p++;
            } while (isdigit(c));

            switch(c) {
            case '%':
                goto addchar;
            case 'd':
                if (percentd_found)
                    goto fail;
                percentd_found = 1;
                snprintf(buf1, sizeof(buf1), "%0*d", nd, number);
                len = strlen(buf1);
                if ((q - buf + len) > buf_size - 1)
                    goto fail;
                memcpy(q, buf1, len);
                q += len;
                break;
            default:
                goto fail;
            }
        } else {
        addchar:
            if ((q - buf) < buf_size - 1)
                *q++ = c;
        }
    }
    if (!percentd_found)
        goto fail;
    *q = '\0';
    return 0;
 fail:
    *q = '\0';
    return -1;
}

static void hex_dump_internal(void *avcl, FILE *f, int level, uint8_t *buf, int size)
{
    int len, i, j, c;
#undef fprintf
#define PRINT(...) do { if (!f) av_log(avcl, level, __VA_ARGS__); else fprintf(f, __VA_ARGS__); } while(0)

    for(i=0;i<size;i+=16) {
        len = size - i;
        if (len > 16)
            len = 16;
        PRINT("%08x ", i);
        for(j=0;j<16;j++) {
            if (j < len)
                PRINT(" %02x", buf[i+j]);
            else
                PRINT("   ");
        }
        PRINT(" ");
        for(j=0;j<len;j++) {
            c = buf[i+j];
            if (c < ' ' || c > '~')
                c = '.';
            PRINT("%c", c);
        }
        PRINT("\n");
    }
#undef PRINT
}

void av_hex_dump(FILE *f, uint8_t *buf, int size)
{
    hex_dump_internal(NULL, f, 0, buf, size);
}

void av_hex_dump_log(void *avcl, int level, uint8_t *buf, int size)
{
    hex_dump_internal(avcl, NULL, level, buf, size);
}

static void pkt_dump_internal(void *avcl, FILE *f, int level, AVPacket *pkt, int dump_payload, AVRational time_base)
{
#undef fprintf
#define PRINT(...) do { if (!f) av_log(avcl, level, __VA_ARGS__); else fprintf(f, __VA_ARGS__); } while(0)
    PRINT("stream #%d:\n", pkt->stream_index);
    PRINT("  keyframe=%d\n", ((pkt->flags & AV_PKT_FLAG_KEY) != 0));
    PRINT("  duration=%0.3f\n", pkt->duration * av_q2d(time_base));
    /* DTS is _always_ valid after av_read_frame() */
    PRINT("  dts=");
    if (pkt->dts == AV_NOPTS_VALUE)
        PRINT("N/A");
    else
        PRINT("%0.3f", pkt->dts * av_q2d(time_base));
    /* PTS may not be known if B-frames are present. */
    PRINT("  pts=");
    if (pkt->pts == AV_NOPTS_VALUE)
        PRINT("N/A");
    else
        PRINT("%0.3f", pkt->pts * av_q2d(time_base));
    PRINT("\n");
    PRINT("  size=%d\n", pkt->size);
#undef PRINT
    if (dump_payload)
        av_hex_dump(f, pkt->data, pkt->size);
}

#if FF_API_PKT_DUMP
void av_pkt_dump(FILE *f, AVPacket *pkt, int dump_payload)
{
    AVRational tb = { 1, AV_TIME_BASE };
    pkt_dump_internal(NULL, f, 0, pkt, dump_payload, tb);
}
#endif

void av_pkt_dump2(FILE *f, AVPacket *pkt, int dump_payload, AVStream *st)
{
    pkt_dump_internal(NULL, f, 0, pkt, dump_payload, st->time_base);
}

#if FF_API_PKT_DUMP
void av_pkt_dump_log(void *avcl, int level, AVPacket *pkt, int dump_payload)
{
    AVRational tb = { 1, AV_TIME_BASE };
    pkt_dump_internal(avcl, NULL, level, pkt, dump_payload, tb);
}
#endif

void av_pkt_dump_log2(void *avcl, int level, AVPacket *pkt, int dump_payload,
                      AVStream *st)
{
    pkt_dump_internal(avcl, NULL, level, pkt, dump_payload, st->time_base);
}

void av_url_split(char *proto, int proto_size,
                  char *authorization, int authorization_size,
                  char *hostname, int hostname_size,
                  int *port_ptr,
                  char *path, int path_size,
                  const char *url)
{
    const char *p, *ls, *at, *col, *brk;

    if (port_ptr)               *port_ptr = -1;
    if (proto_size > 0)         proto[0] = 0;
    if (authorization_size > 0) authorization[0] = 0;
    if (hostname_size > 0)      hostname[0] = 0;
    if (path_size > 0)          path[0] = 0;

    /* parse protocol */
    if ((p = strchr(url, ':'))) {
        av_strlcpy(proto, url, FFMIN(proto_size, p + 1 - url));
        p++; /* skip ':' */
        if (*p == '/') p++;
        if (*p == '/') p++;
    } else {
        /* no protocol means plain filename */
        av_strlcpy(path, url, path_size);
        return;
    }

    /* separate path from hostname */
    ls = strchr(p, '/');
    if(!ls)
        ls = strchr(p, '?');
    if(ls)
        av_strlcpy(path, ls, path_size);
    else
        ls = &p[strlen(p)]; // XXX

    /* the rest is hostname, use that to parse auth/port */
    if (ls != p) {
        /* authorization (user[:pass]@hostname) */
        if ((at = strchr(p, '@')) && at < ls) {
            av_strlcpy(authorization, p,
                       FFMIN(authorization_size, at + 1 - p));
            p = at + 1; /* skip '@' */
        }

        if (*p == '[' && (brk = strchr(p, ']')) && brk < ls) {
            /* [host]:port */
            av_strlcpy(hostname, p + 1,
                       FFMIN(hostname_size, brk - p));
            if (brk[1] == ':' && port_ptr)
                *port_ptr = atoi(brk + 2);
        } else if ((col = strchr(p, ':')) && col < ls) {
            av_strlcpy(hostname, p,
                       FFMIN(col + 1 - p, hostname_size));
            if (port_ptr) *port_ptr = atoi(col + 1);
        } else
            av_strlcpy(hostname, p,
                       FFMIN(ls + 1 - p, hostname_size));
    }
}

char *ff_data_to_hex(char *buff, const uint8_t *src, int s, int lowercase)
{
    int i;
    static const char hex_table_uc[16] = { '0', '1', '2', '3',
                                           '4', '5', '6', '7',
                                           '8', '9', 'A', 'B',
                                           'C', 'D', 'E', 'F' };
    static const char hex_table_lc[16] = { '0', '1', '2', '3',
                                           '4', '5', '6', '7',
                                           '8', '9', 'a', 'b',
                                           'c', 'd', 'e', 'f' };
    const char *hex_table = lowercase ? hex_table_lc : hex_table_uc;

    for(i = 0; i < s; i++) {
        buff[i * 2]     = hex_table[src[i] >> 4];
        buff[i * 2 + 1] = hex_table[src[i] & 0xF];
    }

    return buff;
}

int ff_hex_to_data(uint8_t *data, const char *p)
{
    int c, len, v;

    len = 0;
    v = 1;
    for (;;) {
        p += strspn(p, SPACE_CHARS);
        if (*p == '\0')
            break;
        c = toupper((unsigned char) *p++);
        if (c >= '0' && c <= '9')
            c = c - '0';
        else if (c >= 'A' && c <= 'F')
            c = c - 'A' + 10;
        else
            break;
        v = (v << 4) | c;
        if (v & 0x100) {
            if (data)
                data[len] = v;
            len++;
            v = 1;
        }
    }
    return len;
}

#if FF_API_SET_PTS_INFO
void av_set_pts_info(AVStream *s, int pts_wrap_bits,
                     unsigned int pts_num, unsigned int pts_den)
{
    avpriv_set_pts_info(s, pts_wrap_bits, pts_num, pts_den);
}
#endif

void avpriv_set_pts_info(AVStream *s, int pts_wrap_bits,
                         unsigned int pts_num, unsigned int pts_den)
{
    AVRational new_tb;
    if(av_reduce(&new_tb.num, &new_tb.den, pts_num, pts_den, INT_MAX)){
        if(new_tb.num != pts_num)
            av_log(NULL, AV_LOG_DEBUG, "st:%d removing common factor %d from timebase\n", s->index, pts_num/new_tb.num);
    }else
        av_log(NULL, AV_LOG_WARNING, "st:%d has too large timebase, reducing\n", s->index);

    if(new_tb.num <= 0 || new_tb.den <= 0) {
        av_log(NULL, AV_LOG_ERROR, "Ignoring attempt to set invalid timebase for st:%d\n", s->index);
        return;
    }
    s->time_base = new_tb;
    s->pts_wrap_bits = pts_wrap_bits;
}

int ff_url_join(char *str, int size, const char *proto,
                const char *authorization, const char *hostname,
                int port, const char *fmt, ...)
{
#if CONFIG_NETWORK
    struct addrinfo hints, *ai;
#endif

    str[0] = '\0';
    if (proto)
        av_strlcatf(str, size, "%s://", proto);
    if (authorization && authorization[0])
        av_strlcatf(str, size, "%s@", authorization);
#if CONFIG_NETWORK && defined(AF_INET6)
    /* Determine if hostname is a numerical IPv6 address,
     * properly escape it within [] in that case. */
    memset(&hints, 0, sizeof(hints));
    hints.ai_flags = AI_NUMERICHOST;
    if (!getaddrinfo(hostname, NULL, &hints, &ai)) {
        if (ai->ai_family == AF_INET6) {
            av_strlcat(str, "[", size);
            av_strlcat(str, hostname, size);
            av_strlcat(str, "]", size);
        } else {
            av_strlcat(str, hostname, size);
        }
        freeaddrinfo(ai);
    } else
#endif
        /* Not an IPv6 address, just output the plain string. */
        av_strlcat(str, hostname, size);

    if (port >= 0)
        av_strlcatf(str, size, ":%d", port);
    if (fmt) {
        va_list vl;
        int len = strlen(str);

        va_start(vl, fmt);
        vsnprintf(str + len, size > len ? size - len : 0, fmt, vl);
        va_end(vl);
    }
    return strlen(str);
}

int ff_write_chained(AVFormatContext *dst, int dst_stream, AVPacket *pkt,
                     AVFormatContext *src)
{
    AVPacket local_pkt;

    local_pkt = *pkt;
    local_pkt.stream_index = dst_stream;
    if (pkt->pts != AV_NOPTS_VALUE)
        local_pkt.pts = av_rescale_q(pkt->pts,
                                     src->streams[pkt->stream_index]->time_base,
                                     dst->streams[dst_stream]->time_base);
    if (pkt->dts != AV_NOPTS_VALUE)
        local_pkt.dts = av_rescale_q(pkt->dts,
                                     src->streams[pkt->stream_index]->time_base,
                                     dst->streams[dst_stream]->time_base);
    return av_write_frame(dst, &local_pkt);
}

void ff_parse_key_value(const char *str, ff_parse_key_val_cb callback_get_buf,
                        void *context)
{
    const char *ptr = str;

    /* Parse key=value pairs. */
    for (;;) {
        const char *key;
        char *dest = NULL, *dest_end;
        int key_len, dest_len = 0;

        /* Skip whitespace and potential commas. */
        while (*ptr && (isspace(*ptr) || *ptr == ','))
            ptr++;
        if (!*ptr)
            break;

        key = ptr;

        if (!(ptr = strchr(key, '=')))
            break;
        ptr++;
        key_len = ptr - key;

        callback_get_buf(context, key, key_len, &dest, &dest_len);
        dest_end = dest + dest_len - 1;

        if (*ptr == '\"') {
            ptr++;
            while (*ptr && *ptr != '\"') {
                if (*ptr == '\\') {
                    if (!ptr[1])
                        break;
                    if (dest && dest < dest_end)
                        *dest++ = ptr[1];
                    ptr += 2;
                } else {
                    if (dest && dest < dest_end)
                        *dest++ = *ptr;
                    ptr++;
                }
            }
            if (*ptr == '\"')
                ptr++;
        } else {
            for (; *ptr && !(isspace(*ptr) || *ptr == ','); ptr++)
                if (dest && dest < dest_end)
                    *dest++ = *ptr;
        }
        if (dest)
            *dest = 0;
    }
}

int ff_find_stream_index(AVFormatContext *s, int id)
{
    int i;
    for (i = 0; i < s->nb_streams; i++) {
        if (s->streams[i]->id == id)
            return i;
    }
    return -1;
}

void ff_make_absolute_url(char *buf, int size, const char *base,
                          const char *rel)
{
    char *sep;
    /* Absolute path, relative to the current server */
    if (base && strstr(base, "://") && rel[0] == '/') {
        if (base != buf)
            av_strlcpy(buf, base, size);
        sep = strstr(buf, "://");
        if (sep) {
            sep += 3;
            sep = strchr(sep, '/');
            if (sep)
                *sep = '\0';
        }
        av_strlcat(buf, rel, size);
        return;
    }
    /* If rel actually is an absolute url, just copy it */
    if (!base || strstr(rel, "://") || rel[0] == '/') {
        av_strlcpy(buf, rel, size);
        return;
    }
    if (base != buf)
        av_strlcpy(buf, base, size);
    /* Remove the file name from the base url */
    sep = strrchr(buf, '/');
    if (sep)
        sep[1] = '\0';
    else
        buf[0] = '\0';
    while (av_strstart(rel, "../", NULL) && sep) {
        /* Remove the path delimiter at the end */
        sep[0] = '\0';
        sep = strrchr(buf, '/');
        /* If the next directory name to pop off is "..", break here */
        if (!strcmp(sep ? &sep[1] : buf, "..")) {
            /* Readd the slash we just removed */
            av_strlcat(buf, "/", size);
            break;
        }
        /* Cut off the directory name */
        if (sep)
            sep[1] = '\0';
        else
            buf[0] = '\0';
        rel += 3;
    }
    av_strlcat(buf, rel, size);
}

int64_t ff_iso8601_to_unix_time(const char *datestr)
{
#if HAVE_STRPTIME
    struct tm time1 = {0}, time2 = {0};
    char *ret1, *ret2;
    ret1 = strptime(datestr, "%Y - %m - %d %T", &time1);
    ret2 = strptime(datestr, "%Y - %m - %dT%T", &time2);
    if (ret2 && !ret1)
        return av_timegm(&time2);
    else
        return av_timegm(&time1);
#else
    av_log(NULL, AV_LOG_WARNING, "strptime() unavailable on this system, cannot convert "
                                 "the date string.\n");
    return 0;
#endif
}

int avformat_query_codec(AVOutputFormat *ofmt, enum CodecID codec_id, int std_compliance)
{
    if (ofmt) {
        if (ofmt->query_codec)
            return ofmt->query_codec(codec_id, std_compliance);
        else if (ofmt->codec_tag)
            return !!av_codec_get_tag(ofmt->codec_tag, codec_id);
        else if (codec_id == ofmt->video_codec || codec_id == ofmt->audio_codec ||
                 codec_id == ofmt->subtitle_codec)
            return 1;
    }
    return AVERROR_PATCHWELCOME;
}

int avformat_network_init(void)
{
#if CONFIG_NETWORK
    int ret;
    ff_network_inited_globally = 1;
    if ((ret = ff_network_init()) < 0)
        return ret;
    ff_tls_init();
#endif
    return 0;
}

int avformat_network_deinit(void)
{
#if CONFIG_NETWORK
    ff_network_close();
    ff_tls_deinit();
#endif
    return 0;
}

int ff_add_param_change(AVPacket *pkt, int32_t channels,
                        uint64_t channel_layout, int32_t sample_rate,
                        int32_t width, int32_t height)
{
    uint32_t flags = 0;
    int size = 4;
    uint8_t *data;
    if (!pkt)
        return AVERROR(EINVAL);
    if (channels) {
        size += 4;
        flags |= AV_SIDE_DATA_PARAM_CHANGE_CHANNEL_COUNT;
    }
    if (channel_layout) {
        size += 8;
        flags |= AV_SIDE_DATA_PARAM_CHANGE_CHANNEL_LAYOUT;
    }
    if (sample_rate) {
        size += 4;
        flags |= AV_SIDE_DATA_PARAM_CHANGE_SAMPLE_RATE;
    }
    if (width || height) {
        size += 8;
        flags |= AV_SIDE_DATA_PARAM_CHANGE_DIMENSIONS;
    }
    data = av_packet_new_side_data(pkt, AV_PKT_DATA_PARAM_CHANGE, size);
    if (!data)
        return AVERROR(ENOMEM);
    bytestream_put_le32(&data, flags);
    if (channels)
        bytestream_put_le32(&data, channels);
    if (channel_layout)
        bytestream_put_le64(&data, channel_layout);
    if (sample_rate)
        bytestream_put_le32(&data, sample_rate);
    if (width || height) {
        bytestream_put_le32(&data, width);
        bytestream_put_le32(&data, height);
    }
    return 0;
}

const struct AVCodecTag *avformat_get_riff_video_tags(void)
{
    return ff_codec_bmp_tags;
}
const struct AVCodecTag *avformat_get_riff_audio_tags(void)
{
    return ff_codec_wav_tags;
}<|MERGE_RESOLUTION|>--- conflicted
+++ resolved
@@ -2855,7 +2855,7 @@
             av_free_packet(&st->cur_pkt);
         }
         av_dict_free(&st->metadata);
-<<<<<<< HEAD
+        av_freep(&st->probe_data.buf);
         av_freep(&st->index_entries);
         av_freep(&st->codec->extradata);
         av_freep(&st->codec->subtitle_header);
@@ -2863,16 +2863,6 @@
         av_freep(&st->priv_data);
         av_freep(&st->info);
         av_freep(&st);
-=======
-        av_freep(&st->probe_data.buf);
-        av_free(st->index_entries);
-        av_free(st->codec->extradata);
-        av_free(st->codec->subtitle_header);
-        av_free(st->codec);
-        av_free(st->priv_data);
-        av_free(st->info);
-        av_free(st);
->>>>>>> 43c0a872
     }
     for(i=s->nb_programs-1; i>=0; i--) {
         av_dict_free(&s->programs[i]->metadata);
