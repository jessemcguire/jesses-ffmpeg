--- conflicted
+++ resolved
@@ -40,11 +40,7 @@
     st->codecpar->bits_per_coded_sample =
         av_get_bits_per_sample(st->codecpar->codec_id);
 
-<<<<<<< HEAD
-    av_assert0(st->codec->bits_per_coded_sample > 0);
-=======
-    assert(st->codecpar->bits_per_coded_sample > 0);
->>>>>>> 9200514a
+    av_assert0(st->codecpar->bits_per_coded_sample > 0);
 
     avpriv_set_pts_info(st, 64, 1, st->codecpar->sample_rate);
     return 0;
