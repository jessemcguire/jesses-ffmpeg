/*
 * RIFF common functions and data
 * Copyright (c) 2000 Fabrice Bellard
 *
 * This file is part of FFmpeg.
 *
 * FFmpeg is free software; you can redistribute it and/or
 * modify it under the terms of the GNU Lesser General Public
 * License as published by the Free Software Foundation; either
 * version 2.1 of the License, or (at your option) any later version.
 *
 * FFmpeg is distributed in the hope that it will be useful,
 * but WITHOUT ANY WARRANTY; without even the implied warranty of
 * MERCHANTABILITY or FITNESS FOR A PARTICULAR PURPOSE.  See the GNU
 * Lesser General Public License for more details.
 *
 * You should have received a copy of the GNU Lesser General Public
 * License along with FFmpeg; if not, write to the Free Software
 * Foundation, Inc., 51 Franklin Street, Fifth Floor, Boston, MA 02110-1301 USA
 */

#include "libavutil/mathematics.h"
#include "libavcodec/avcodec.h"
#include "avformat.h"
#include "avio_internal.h"
#include "riff.h"
#include "libavcodec/bytestream.h"
#include "libavutil/avassert.h"

/* Note: when encoding, the first matching tag is used, so order is
   important if multiple tags possible for a given codec.
   Note also that this list is used for more than just riff, other
   files use it as well.
*/
const AVCodecTag ff_codec_bmp_tags[] = {
    { AV_CODEC_ID_H264,         MKTAG('H', '2', '6', '4') },
    { AV_CODEC_ID_H264,         MKTAG('h', '2', '6', '4') },
    { AV_CODEC_ID_H264,         MKTAG('X', '2', '6', '4') },
    { AV_CODEC_ID_H264,         MKTAG('x', '2', '6', '4') },
    { AV_CODEC_ID_H264,         MKTAG('a', 'v', 'c', '1') },
    { AV_CODEC_ID_H264,         MKTAG('D', 'A', 'V', 'C') },
    { AV_CODEC_ID_H264,         MKTAG('S', 'M', 'V', '2') },
    { AV_CODEC_ID_H264,         MKTAG('V', 'S', 'S', 'H') },
    { AV_CODEC_ID_H264,         MKTAG('Q', '2', '6', '4') }, /* QNAP surveillance system */
    { AV_CODEC_ID_H264,         MKTAG('V', '2', '6', '4') },
    { AV_CODEC_ID_H263,         MKTAG('H', '2', '6', '3') },
    { AV_CODEC_ID_H263,         MKTAG('X', '2', '6', '3') },
    { AV_CODEC_ID_H263,         MKTAG('T', '2', '6', '3') },
    { AV_CODEC_ID_H263,         MKTAG('L', '2', '6', '3') },
    { AV_CODEC_ID_H263,         MKTAG('V', 'X', '1', 'K') },
    { AV_CODEC_ID_H263,         MKTAG('Z', 'y', 'G', 'o') },
    { AV_CODEC_ID_H263,         MKTAG('M', '2', '6', '3') },
    { AV_CODEC_ID_H263,         MKTAG('l', 's', 'v', 'm') },
    { AV_CODEC_ID_H263P,        MKTAG('H', '2', '6', '3') },
    { AV_CODEC_ID_H263I,        MKTAG('I', '2', '6', '3') }, /* intel h263 */
    { AV_CODEC_ID_H261,         MKTAG('H', '2', '6', '1') },
    { AV_CODEC_ID_H263,         MKTAG('U', '2', '6', '3') },
    { AV_CODEC_ID_MPEG4,        MKTAG('F', 'M', 'P', '4') },
    { AV_CODEC_ID_MPEG4,        MKTAG('D', 'I', 'V', 'X') },
    { AV_CODEC_ID_MPEG4,        MKTAG('D', 'X', '5', '0') },
    { AV_CODEC_ID_MPEG4,        MKTAG('X', 'V', 'I', 'D') },
    { AV_CODEC_ID_MPEG4,        MKTAG('M', 'P', '4', 'S') },
    { AV_CODEC_ID_MPEG4,        MKTAG('M', '4', 'S', '2') },
    { AV_CODEC_ID_MPEG4,        MKTAG( 4 ,  0 ,  0 ,  0 ) }, /* some broken avi use this */
    { AV_CODEC_ID_MPEG4,        MKTAG('D', 'I', 'V', '1') },
    { AV_CODEC_ID_MPEG4,        MKTAG('B', 'L', 'Z', '0') },
    { AV_CODEC_ID_MPEG4,        MKTAG('m', 'p', '4', 'v') },
    { AV_CODEC_ID_MPEG4,        MKTAG('U', 'M', 'P', '4') },
    { AV_CODEC_ID_MPEG4,        MKTAG('W', 'V', '1', 'F') },
    { AV_CODEC_ID_MPEG4,        MKTAG('S', 'E', 'D', 'G') },
    { AV_CODEC_ID_MPEG4,        MKTAG('R', 'M', 'P', '4') },
    { AV_CODEC_ID_MPEG4,        MKTAG('3', 'I', 'V', '2') },
    { AV_CODEC_ID_MPEG4,        MKTAG('W', 'A', 'W', 'V') }, /* WaWv MPEG-4 Video Codec */
    { AV_CODEC_ID_MPEG4,        MKTAG('F', 'F', 'D', 'S') },
    { AV_CODEC_ID_MPEG4,        MKTAG('F', 'V', 'F', 'W') },
    { AV_CODEC_ID_MPEG4,        MKTAG('D', 'C', 'O', 'D') },
    { AV_CODEC_ID_MPEG4,        MKTAG('M', 'V', 'X', 'M') },
    { AV_CODEC_ID_MPEG4,        MKTAG('P', 'M', '4', 'V') },
    { AV_CODEC_ID_MPEG4,        MKTAG('S', 'M', 'P', '4') },
    { AV_CODEC_ID_MPEG4,        MKTAG('D', 'X', 'G', 'M') },
    { AV_CODEC_ID_MPEG4,        MKTAG('V', 'I', 'D', 'M') },
    { AV_CODEC_ID_MPEG4,        MKTAG('M', '4', 'T', '3') },
    { AV_CODEC_ID_MPEG4,        MKTAG('G', 'E', 'O', 'X') },
    { AV_CODEC_ID_MPEG4,        MKTAG('H', 'D', 'X', '4') }, /* flipped video */
    { AV_CODEC_ID_MPEG4,        MKTAG('D', 'M', 'K', '2') },
    { AV_CODEC_ID_MPEG4,        MKTAG('D', 'I', 'G', 'I') },
    { AV_CODEC_ID_MPEG4,        MKTAG('I', 'N', 'M', 'C') },
    { AV_CODEC_ID_MPEG4,        MKTAG('E', 'P', 'H', 'V') }, /* Ephv MPEG-4 */
    { AV_CODEC_ID_MPEG4,        MKTAG('E', 'M', '4', 'A') },
    { AV_CODEC_ID_MPEG4,        MKTAG('M', '4', 'C', 'C') }, /* Divio MPEG-4 */
    { AV_CODEC_ID_MPEG4,        MKTAG('S', 'N', '4', '0') },
    { AV_CODEC_ID_MPEG4,        MKTAG('V', 'S', 'P', 'X') },
    { AV_CODEC_ID_MPEG4,        MKTAG('U', 'L', 'D', 'X') },
    { AV_CODEC_ID_MPEG4,        MKTAG('G', 'E', 'O', 'V') },
    { AV_CODEC_ID_MPEG4,        MKTAG('S', 'I', 'P', 'P') }, /* Samsung SHR-6040 */
    { AV_CODEC_ID_MPEG4,        MKTAG('S', 'M', '4', 'V') },
    { AV_CODEC_ID_MPEG4,        MKTAG('X', 'V', 'I', 'X') },
    { AV_CODEC_ID_MPEG4,        MKTAG('D', 'r', 'e', 'X') },
    { AV_CODEC_ID_MPEG4,        MKTAG('Q', 'M', 'P', '4') }, /* QNAP Systems */
    { AV_CODEC_ID_MPEG4,        MKTAG('P', 'L', 'V', '1') }, /* Pelco DVR MPEG-4 */
    { AV_CODEC_ID_MSMPEG4V3,    MKTAG('M', 'P', '4', '3') },
    { AV_CODEC_ID_MSMPEG4V3,    MKTAG('D', 'I', 'V', '3') },
    { AV_CODEC_ID_MSMPEG4V3,    MKTAG('M', 'P', 'G', '3') },
    { AV_CODEC_ID_MSMPEG4V3,    MKTAG('D', 'I', 'V', '5') },
    { AV_CODEC_ID_MSMPEG4V3,    MKTAG('D', 'I', 'V', '6') },
    { AV_CODEC_ID_MSMPEG4V3,    MKTAG('D', 'I', 'V', '4') },
    { AV_CODEC_ID_MSMPEG4V3,    MKTAG('D', 'V', 'X', '3') },
    { AV_CODEC_ID_MSMPEG4V3,    MKTAG('A', 'P', '4', '1') },
    { AV_CODEC_ID_MSMPEG4V3,    MKTAG('C', 'O', 'L', '1') },
    { AV_CODEC_ID_MSMPEG4V3,    MKTAG('C', 'O', 'L', '0') },
    { AV_CODEC_ID_MSMPEG4V2,    MKTAG('M', 'P', '4', '2') },
    { AV_CODEC_ID_MSMPEG4V2,    MKTAG('D', 'I', 'V', '2') },
    { AV_CODEC_ID_MSMPEG4V1,    MKTAG('M', 'P', 'G', '4') },
    { AV_CODEC_ID_MSMPEG4V1,    MKTAG('M', 'P', '4', '1') },
    { AV_CODEC_ID_WMV1,         MKTAG('W', 'M', 'V', '1') },
    { AV_CODEC_ID_WMV2,         MKTAG('W', 'M', 'V', '2') },
    { AV_CODEC_ID_WMV2,         MKTAG('G', 'X', 'V', 'E') },
    { AV_CODEC_ID_DVVIDEO,      MKTAG('d', 'v', 's', 'd') },
    { AV_CODEC_ID_DVVIDEO,      MKTAG('d', 'v', 'h', 'd') },
    { AV_CODEC_ID_DVVIDEO,      MKTAG('d', 'v', 'h', '1') },
    { AV_CODEC_ID_DVVIDEO,      MKTAG('d', 'v', 's', 'l') },
    { AV_CODEC_ID_DVVIDEO,      MKTAG('d', 'v', '2', '5') },
    { AV_CODEC_ID_DVVIDEO,      MKTAG('d', 'v', '5', '0') },
    { AV_CODEC_ID_DVVIDEO,      MKTAG('c', 'd', 'v', 'c') }, /* Canopus DV */
    { AV_CODEC_ID_DVVIDEO,      MKTAG('C', 'D', 'V', 'H') }, /* Canopus DV */
    { AV_CODEC_ID_DVVIDEO,      MKTAG('C', 'D', 'V', '5') }, /* Canopus DV */
    { AV_CODEC_ID_DVVIDEO,      MKTAG('d', 'v', 'c', ' ') },
    { AV_CODEC_ID_DVVIDEO,      MKTAG('d', 'v', 'c', 's') },
    { AV_CODEC_ID_DVVIDEO,      MKTAG('d', 'v', 'h', '1') },
    { AV_CODEC_ID_DVVIDEO,      MKTAG('d', 'v', 'i', 's') },
    { AV_CODEC_ID_DVVIDEO,      MKTAG('p', 'd', 'v', 'c') },
    { AV_CODEC_ID_DVVIDEO,      MKTAG('S', 'L', '2', '5') },
    { AV_CODEC_ID_DVVIDEO,      MKTAG('S', 'L', 'D', 'V') },
    { AV_CODEC_ID_MPEG1VIDEO,   MKTAG('m', 'p', 'g', '1') },
    { AV_CODEC_ID_MPEG1VIDEO,   MKTAG('m', 'p', 'g', '2') },
    { AV_CODEC_ID_MPEG2VIDEO,   MKTAG('m', 'p', 'g', '2') },
    { AV_CODEC_ID_MPEG2VIDEO,   MKTAG('M', 'P', 'E', 'G') },
    { AV_CODEC_ID_MPEG1VIDEO,   MKTAG('P', 'I', 'M', '1') },
    { AV_CODEC_ID_MPEG2VIDEO,   MKTAG('P', 'I', 'M', '2') },
    { AV_CODEC_ID_MPEG1VIDEO,   MKTAG('V', 'C', 'R', '2') },
    { AV_CODEC_ID_MPEG1VIDEO,   MKTAG( 1 ,  0 ,  0 ,  16) },
    { AV_CODEC_ID_MPEG2VIDEO,   MKTAG( 2 ,  0 ,  0 ,  16) },
    { AV_CODEC_ID_MPEG4,        MKTAG( 4 ,  0 ,  0 ,  16) },
    { AV_CODEC_ID_MPEG2VIDEO,   MKTAG('D', 'V', 'R', ' ') },
    { AV_CODEC_ID_MPEG2VIDEO,   MKTAG('M', 'M', 'E', 'S') },
    { AV_CODEC_ID_MPEG2VIDEO,   MKTAG('L', 'M', 'P', '2') }, /* Lead MPEG2 in avi */
    { AV_CODEC_ID_MPEG2VIDEO,   MKTAG('s', 'l', 'i', 'f') },
    { AV_CODEC_ID_MPEG2VIDEO,   MKTAG('E', 'M', '2', 'V') },
    { AV_CODEC_ID_MPEG2VIDEO,   MKTAG('M', '7', '0', '1') }, /* Matrox MPEG2 intra-only */
    { AV_CODEC_ID_MPEG2VIDEO,   MKTAG('m', 'p', 'g', 'v') },
    { AV_CODEC_ID_MPEG1VIDEO,   MKTAG('B', 'W', '1', '0') },
    { AV_CODEC_ID_MPEG1VIDEO,   MKTAG('X', 'M', 'P', 'G') }, /* Xing MPEG intra only */
    { AV_CODEC_ID_MJPEG,        MKTAG('M', 'J', 'P', 'G') },
    { AV_CODEC_ID_MJPEG,        MKTAG('L', 'J', 'P', 'G') },
    { AV_CODEC_ID_MJPEG,        MKTAG('d', 'm', 'b', '1') },
    { AV_CODEC_ID_MJPEG,        MKTAG('m', 'j', 'p', 'a') },
    { AV_CODEC_ID_LJPEG,        MKTAG('L', 'J', 'P', 'G') },
    { AV_CODEC_ID_MJPEG,        MKTAG('J', 'P', 'G', 'L') }, /* Pegasus lossless JPEG */
    { AV_CODEC_ID_JPEGLS,       MKTAG('M', 'J', 'L', 'S') }, /* JPEG-LS custom FOURCC for avi - encoder */
    { AV_CODEC_ID_JPEGLS,       MKTAG('M', 'J', 'P', 'G') },
    { AV_CODEC_ID_MJPEG,        MKTAG('M', 'J', 'L', 'S') }, /* JPEG-LS custom FOURCC for avi - decoder */
    { AV_CODEC_ID_MJPEG,        MKTAG('j', 'p', 'e', 'g') },
    { AV_CODEC_ID_MJPEG,        MKTAG('I', 'J', 'P', 'G') },
    { AV_CODEC_ID_AVRN,         MKTAG('A', 'V', 'R', 'n') },
    { AV_CODEC_ID_MJPEG,        MKTAG('A', 'C', 'D', 'V') },
    { AV_CODEC_ID_MJPEG,        MKTAG('Q', 'I', 'V', 'G') },
    { AV_CODEC_ID_MJPEG,        MKTAG('S', 'L', 'M', 'J') }, /* SL M-JPEG */
    { AV_CODEC_ID_MJPEG,        MKTAG('C', 'J', 'P', 'G') }, /* Creative Webcam JPEG */
    { AV_CODEC_ID_MJPEG,        MKTAG('I', 'J', 'L', 'V') }, /* Intel JPEG Library Video Codec */
    { AV_CODEC_ID_MJPEG,        MKTAG('M', 'V', 'J', 'P') }, /* Midvid JPEG Video Codec */
    { AV_CODEC_ID_MJPEG,        MKTAG('A', 'V', 'I', '1') },
    { AV_CODEC_ID_MJPEG,        MKTAG('A', 'V', 'I', '2') },
    { AV_CODEC_ID_MJPEG,        MKTAG('M', 'T', 'S', 'J') },
    { AV_CODEC_ID_MJPEG,        MKTAG('Z', 'J', 'P', 'G') }, /* Paradigm Matrix M-JPEG Codec */
    { AV_CODEC_ID_MJPEG,        MKTAG('M', 'M', 'J', 'P') },
    { AV_CODEC_ID_HUFFYUV,      MKTAG('H', 'F', 'Y', 'U') },
    { AV_CODEC_ID_FFVHUFF,      MKTAG('F', 'F', 'V', 'H') },
    { AV_CODEC_ID_CYUV,         MKTAG('C', 'Y', 'U', 'V') },
    { AV_CODEC_ID_RAWVIDEO,     MKTAG( 0 ,  0 ,  0 ,  0 ) },
    { AV_CODEC_ID_RAWVIDEO,     MKTAG( 3 ,  0 ,  0 ,  0 ) },
    { AV_CODEC_ID_RAWVIDEO,     MKTAG('I', '4', '2', '0') },
    { AV_CODEC_ID_RAWVIDEO,     MKTAG('Y', 'U', 'Y', '2') },
    { AV_CODEC_ID_RAWVIDEO,     MKTAG('Y', '4', '2', '2') },
    { AV_CODEC_ID_RAWVIDEO,     MKTAG('V', '4', '2', '2') },
    { AV_CODEC_ID_RAWVIDEO,     MKTAG('Y', 'U', 'N', 'V') },
    { AV_CODEC_ID_RAWVIDEO,     MKTAG('U', 'Y', 'N', 'V') },
    { AV_CODEC_ID_RAWVIDEO,     MKTAG('U', 'Y', 'N', 'Y') },
    { AV_CODEC_ID_RAWVIDEO,     MKTAG('u', 'y', 'v', '1') },
    { AV_CODEC_ID_RAWVIDEO,     MKTAG('2', 'V', 'u', '1') },
    { AV_CODEC_ID_RAWVIDEO,     MKTAG('2', 'v', 'u', 'y') },
    { AV_CODEC_ID_RAWVIDEO,     MKTAG('y', 'u', 'v', 's') },
    { AV_CODEC_ID_RAWVIDEO,     MKTAG('y', 'u', 'v', '2') },
    { AV_CODEC_ID_RAWVIDEO,     MKTAG('P', '4', '2', '2') },
    { AV_CODEC_ID_RAWVIDEO,     MKTAG('Y', 'V', '1', '2') },
    { AV_CODEC_ID_RAWVIDEO,     MKTAG('Y', 'V', '1', '6') },
    { AV_CODEC_ID_RAWVIDEO,     MKTAG('Y', 'V', '2', '4') },
    { AV_CODEC_ID_RAWVIDEO,     MKTAG('U', 'Y', 'V', 'Y') },
    { AV_CODEC_ID_RAWVIDEO,     MKTAG('V', 'Y', 'U', 'Y') },
    { AV_CODEC_ID_RAWVIDEO,     MKTAG('I', 'Y', 'U', 'V') },
    { AV_CODEC_ID_RAWVIDEO,     MKTAG('Y', '8', '0', '0') },
    { AV_CODEC_ID_RAWVIDEO,     MKTAG('Y', '8', ' ', ' ') },
    { AV_CODEC_ID_RAWVIDEO,     MKTAG('H', 'D', 'Y', 'C') },
    { AV_CODEC_ID_RAWVIDEO,     MKTAG('Y', 'V', 'U', '9') },
    { AV_CODEC_ID_RAWVIDEO,     MKTAG('V', 'D', 'T', 'Z') }, /* SoftLab-NSK VideoTizer */
    { AV_CODEC_ID_RAWVIDEO,     MKTAG('Y', '4', '1', '1') },
    { AV_CODEC_ID_RAWVIDEO,     MKTAG('N', 'V', '1', '2') },
    { AV_CODEC_ID_RAWVIDEO,     MKTAG('N', 'V', '2', '1') },
    { AV_CODEC_ID_RAWVIDEO,     MKTAG('Y', '4', '1', 'B') },
    { AV_CODEC_ID_RAWVIDEO,     MKTAG('Y', '4', '2', 'B') },
    { AV_CODEC_ID_RAWVIDEO,     MKTAG('Y', 'U', 'V', '9') },
    { AV_CODEC_ID_RAWVIDEO,     MKTAG('Y', 'V', 'U', '9') },
    { AV_CODEC_ID_RAWVIDEO,     MKTAG('a', 'u', 'v', '2') },
    { AV_CODEC_ID_RAWVIDEO,     MKTAG('Y', 'V', 'Y', 'U') },
    { AV_CODEC_ID_FRWU,         MKTAG('F', 'R', 'W', 'U') },
    { AV_CODEC_ID_R10K,         MKTAG('R', '1', '0', 'k') },
    { AV_CODEC_ID_R210,         MKTAG('r', '2', '1', '0') },
    { AV_CODEC_ID_V210,         MKTAG('v', '2', '1', '0') },
    { AV_CODEC_ID_V308,         MKTAG('v', '3', '0', '8') },
    { AV_CODEC_ID_V408,         MKTAG('v', '4', '0', '8') },
    { AV_CODEC_ID_AYUV,         MKTAG('A', 'Y', 'U', 'V') },
    { AV_CODEC_ID_V410,         MKTAG('v', '4', '1', '0') },
    { AV_CODEC_ID_YUV4,         MKTAG('y', 'u', 'v', '4') },
    { AV_CODEC_ID_INDEO3,       MKTAG('I', 'V', '3', '1') },
    { AV_CODEC_ID_INDEO3,       MKTAG('I', 'V', '3', '2') },
    { AV_CODEC_ID_INDEO4,       MKTAG('I', 'V', '4', '1') },
    { AV_CODEC_ID_INDEO5,       MKTAG('I', 'V', '5', '0') },
    { AV_CODEC_ID_VP3,          MKTAG('V', 'P', '3', '1') },
    { AV_CODEC_ID_VP3,          MKTAG('V', 'P', '3', '0') },
    { AV_CODEC_ID_VP5,          MKTAG('V', 'P', '5', '0') },
    { AV_CODEC_ID_VP6,          MKTAG('V', 'P', '6', '0') },
    { AV_CODEC_ID_VP6,          MKTAG('V', 'P', '6', '1') },
    { AV_CODEC_ID_VP6,          MKTAG('V', 'P', '6', '2') },
    { AV_CODEC_ID_VP6F,         MKTAG('V', 'P', '6', 'F') },
    { AV_CODEC_ID_VP6F,         MKTAG('F', 'L', 'V', '4') },
    { AV_CODEC_ID_VP8,          MKTAG('V', 'P', '8', '0') },
    { AV_CODEC_ID_ASV1,         MKTAG('A', 'S', 'V', '1') },
    { AV_CODEC_ID_ASV2,         MKTAG('A', 'S', 'V', '2') },
    { AV_CODEC_ID_VCR1,         MKTAG('V', 'C', 'R', '1') },
    { AV_CODEC_ID_FFV1,         MKTAG('F', 'F', 'V', '1') },
    { AV_CODEC_ID_XAN_WC4,      MKTAG('X', 'x', 'a', 'n') },
    { AV_CODEC_ID_MIMIC,        MKTAG('L', 'M', '2', '0') },
    { AV_CODEC_ID_MSRLE,        MKTAG('m', 'r', 'l', 'e') },
    { AV_CODEC_ID_MSRLE,        MKTAG( 1 ,  0 ,  0 ,  0 ) },
    { AV_CODEC_ID_MSRLE,        MKTAG( 2 ,  0 ,  0 ,  0 ) },
    { AV_CODEC_ID_MSVIDEO1,     MKTAG('M', 'S', 'V', 'C') },
    { AV_CODEC_ID_MSVIDEO1,     MKTAG('m', 's', 'v', 'c') },
    { AV_CODEC_ID_MSVIDEO1,     MKTAG('C', 'R', 'A', 'M') },
    { AV_CODEC_ID_MSVIDEO1,     MKTAG('c', 'r', 'a', 'm') },
    { AV_CODEC_ID_MSVIDEO1,     MKTAG('W', 'H', 'A', 'M') },
    { AV_CODEC_ID_MSVIDEO1,     MKTAG('w', 'h', 'a', 'm') },
    { AV_CODEC_ID_CINEPAK,      MKTAG('c', 'v', 'i', 'd') },
    { AV_CODEC_ID_TRUEMOTION1,  MKTAG('D', 'U', 'C', 'K') },
    { AV_CODEC_ID_TRUEMOTION1,  MKTAG('P', 'V', 'E', 'Z') },
    { AV_CODEC_ID_MSZH,         MKTAG('M', 'S', 'Z', 'H') },
    { AV_CODEC_ID_ZLIB,         MKTAG('Z', 'L', 'I', 'B') },
    { AV_CODEC_ID_SNOW,         MKTAG('S', 'N', 'O', 'W') },
    { AV_CODEC_ID_4XM,          MKTAG('4', 'X', 'M', 'V') },
    { AV_CODEC_ID_FLV1,         MKTAG('F', 'L', 'V', '1') },
    { AV_CODEC_ID_FLV1,         MKTAG('S', '2', '6', '3') },
    { AV_CODEC_ID_FLASHSV,      MKTAG('F', 'S', 'V', '1') },
    { AV_CODEC_ID_SVQ1,         MKTAG('s', 'v', 'q', '1') },
    { AV_CODEC_ID_TSCC,         MKTAG('t', 's', 'c', 'c') },
    { AV_CODEC_ID_ULTI,         MKTAG('U', 'L', 'T', 'I') },
    { AV_CODEC_ID_VIXL,         MKTAG('V', 'I', 'X', 'L') },
    { AV_CODEC_ID_QPEG,         MKTAG('Q', 'P', 'E', 'G') },
    { AV_CODEC_ID_QPEG,         MKTAG('Q', '1', '.', '0') },
    { AV_CODEC_ID_QPEG,         MKTAG('Q', '1', '.', '1') },
    { AV_CODEC_ID_WMV3,         MKTAG('W', 'M', 'V', '3') },
    { AV_CODEC_ID_WMV3IMAGE,    MKTAG('W', 'M', 'V', 'P') },
    { AV_CODEC_ID_VC1,          MKTAG('W', 'V', 'C', '1') },
    { AV_CODEC_ID_VC1,          MKTAG('W', 'M', 'V', 'A') },
    { AV_CODEC_ID_VC1IMAGE,     MKTAG('W', 'V', 'P', '2') },
    { AV_CODEC_ID_LOCO,         MKTAG('L', 'O', 'C', 'O') },
    { AV_CODEC_ID_WNV1,         MKTAG('W', 'N', 'V', '1') },
    { AV_CODEC_ID_WNV1,         MKTAG('Y', 'U', 'V', '8') },
    { AV_CODEC_ID_AASC,         MKTAG('A', 'A', 'S', '4') },
    { AV_CODEC_ID_AASC,         MKTAG('A', 'A', 'S', 'C') },
    { AV_CODEC_ID_INDEO2,       MKTAG('R', 'T', '2', '1') },
    { AV_CODEC_ID_FRAPS,        MKTAG('F', 'P', 'S', '1') },
    { AV_CODEC_ID_THEORA,       MKTAG('t', 'h', 'e', 'o') },
    { AV_CODEC_ID_TRUEMOTION2,  MKTAG('T', 'M', '2', '0') },
    { AV_CODEC_ID_CSCD,         MKTAG('C', 'S', 'C', 'D') },
    { AV_CODEC_ID_ZMBV,         MKTAG('Z', 'M', 'B', 'V') },
    { AV_CODEC_ID_KMVC,         MKTAG('K', 'M', 'V', 'C') },
    { AV_CODEC_ID_CAVS,         MKTAG('C', 'A', 'V', 'S') },
    { AV_CODEC_ID_JPEG2000,     MKTAG('m', 'j', 'p', '2') },
    { AV_CODEC_ID_JPEG2000,     MKTAG('M', 'J', '2', 'C') },
    { AV_CODEC_ID_JPEG2000,     MKTAG('L', 'J', '2', 'C') },
    { AV_CODEC_ID_JPEG2000,     MKTAG('L', 'J', '2', 'K') },
    { AV_CODEC_ID_JPEG2000,     MKTAG('I', 'P', 'J', '2') },
    { AV_CODEC_ID_VMNC,         MKTAG('V', 'M', 'n', 'c') },
    { AV_CODEC_ID_TARGA,        MKTAG('t', 'g', 'a', ' ') },
    { AV_CODEC_ID_PNG,          MKTAG('M', 'P', 'N', 'G') },
    { AV_CODEC_ID_PNG,          MKTAG('P', 'N', 'G', '1') },
    { AV_CODEC_ID_CLJR,         MKTAG('C', 'L', 'J', 'R') },
    { AV_CODEC_ID_DIRAC,        MKTAG('d', 'r', 'a', 'c') },
    { AV_CODEC_ID_RPZA,         MKTAG('a', 'z', 'p', 'r') },
    { AV_CODEC_ID_RPZA,         MKTAG('R', 'P', 'Z', 'A') },
    { AV_CODEC_ID_RPZA,         MKTAG('r', 'p', 'z', 'a') },
    { AV_CODEC_ID_SP5X,         MKTAG('S', 'P', '5', '4') },
    { AV_CODEC_ID_AURA,         MKTAG('A', 'U', 'R', 'A') },
    { AV_CODEC_ID_AURA2,        MKTAG('A', 'U', 'R', '2') },
    { AV_CODEC_ID_DPX,          MKTAG('d', 'p', 'x', ' ') },
    { AV_CODEC_ID_KGV1,         MKTAG('K', 'G', 'V', '1') },
    { AV_CODEC_ID_LAGARITH,     MKTAG('L', 'A', 'G', 'S') },
    { AV_CODEC_ID_G2M,          MKTAG('G', '2', 'M', '2') },
    { AV_CODEC_ID_G2M,          MKTAG('G', '2', 'M', '3') },
    { AV_CODEC_ID_G2M,          MKTAG('G', '2', 'M', '4') },
    { AV_CODEC_ID_AMV,          MKTAG('A', 'M', 'V', 'F') },
    { AV_CODEC_ID_UTVIDEO,      MKTAG('U', 'L', 'R', 'A') },
    { AV_CODEC_ID_UTVIDEO,      MKTAG('U', 'L', 'R', 'G') },
    { AV_CODEC_ID_UTVIDEO,      MKTAG('U', 'L', 'Y', '0') },
    { AV_CODEC_ID_UTVIDEO,      MKTAG('U', 'L', 'Y', '2') },
    { AV_CODEC_ID_VBLE,         MKTAG('V', 'B', 'L', 'E') },
    { AV_CODEC_ID_ESCAPE130,    MKTAG('E', '1', '3', '0') },
    { AV_CODEC_ID_DXTORY,       MKTAG('x', 't', 'o', 'r') },
    { AV_CODEC_ID_ZEROCODEC,    MKTAG('Z', 'E', 'C', 'O') },
    { AV_CODEC_ID_Y41P,         MKTAG('Y', '4', '1', 'P') },
    { AV_CODEC_ID_FLIC,         MKTAG('A', 'F', 'L', 'C') },
    { AV_CODEC_ID_EXR,          MKTAG('e', 'x', 'r', ' ') },
    { AV_CODEC_ID_MSS1,         MKTAG('M', 'S', 'S', '1') },
    { AV_CODEC_ID_MSA1,         MKTAG('M', 'S', 'A', '1') },
    { AV_CODEC_ID_TSCC2,        MKTAG('T', 'S', 'C', '2') },
    { AV_CODEC_ID_MTS2,         MKTAG('M', 'T', 'S', '2') },
    { AV_CODEC_ID_CLLC,         MKTAG('C', 'L', 'L', 'C') },
    { AV_CODEC_ID_MSS2,         MKTAG('M', 'S', 'S', '2') },
    { AV_CODEC_ID_SVQ3,         MKTAG('S', 'V', 'Q', '3') },
    { AV_CODEC_ID_012V,         MKTAG('0', '1', '2', 'v') },
    { AV_CODEC_ID_012V,         MKTAG('a', '1', '2', 'v') },
    { AV_CODEC_ID_NONE,         0 }
};

const AVCodecTag ff_codec_wav_tags[] = {
    { AV_CODEC_ID_PCM_S16LE,       0x0001 },
    { AV_CODEC_ID_PCM_U8,          0x0001 }, /* must come after s16le in this list */
    { AV_CODEC_ID_PCM_S24LE,       0x0001 },
    { AV_CODEC_ID_PCM_S32LE,       0x0001 },
    { AV_CODEC_ID_ADPCM_MS,        0x0002 },
    { AV_CODEC_ID_PCM_F32LE,       0x0003 },
    { AV_CODEC_ID_PCM_F64LE,       0x0003 }, /* must come after f32le in this list */
    { AV_CODEC_ID_PCM_ALAW,        0x0006 },
    { AV_CODEC_ID_PCM_MULAW,       0x0007 },
    { AV_CODEC_ID_WMAVOICE,        0x000A },
    { AV_CODEC_ID_ADPCM_IMA_OKI,   0x0010 },
    { AV_CODEC_ID_ADPCM_IMA_WAV,   0x0011 },
    { AV_CODEC_ID_PCM_ZORK,        0x0011 }, /* must come after adpcm_ima_wav in this list */
    { AV_CODEC_ID_ADPCM_IMA_OKI,   0x0017 },
    { AV_CODEC_ID_ADPCM_YAMAHA,    0x0020 },
    { AV_CODEC_ID_TRUESPEECH,      0x0022 },
    { AV_CODEC_ID_GSM_MS,          0x0031 },
    { AV_CODEC_ID_AMR_NB,          0x0038 },  /* rogue format number */
    { AV_CODEC_ID_G723_1,          0x0042 },
    { AV_CODEC_ID_ADPCM_G726,      0x0045 },
    { AV_CODEC_ID_MP2,             0x0050 },
    { AV_CODEC_ID_MP3,             0x0055 },
    { AV_CODEC_ID_AMR_NB,          0x0057 },
    { AV_CODEC_ID_AMR_WB,          0x0058 },
    { AV_CODEC_ID_ADPCM_IMA_DK4,   0x0061 },  /* rogue format number */
    { AV_CODEC_ID_ADPCM_IMA_DK3,   0x0062 },  /* rogue format number */
    { AV_CODEC_ID_ADPCM_IMA_WAV,   0x0069 },
    { AV_CODEC_ID_VOXWARE,         0x0075 },
    { AV_CODEC_ID_AAC,             0x00ff },
    { AV_CODEC_ID_SIPR,            0x0130 },
    { AV_CODEC_ID_WMAV1,           0x0160 },
    { AV_CODEC_ID_WMAV2,           0x0161 },
    { AV_CODEC_ID_WMAPRO,          0x0162 },
    { AV_CODEC_ID_WMALOSSLESS,     0x0163 },
    { AV_CODEC_ID_ADPCM_CT,        0x0200 },
    { AV_CODEC_ID_ATRAC3,          0x0270 },
    { AV_CODEC_ID_ADPCM_G722,      0x028F },
    { AV_CODEC_ID_IMC,             0x0401 },
    { AV_CODEC_ID_IAC,             0x0402 },
    { AV_CODEC_ID_GSM_MS,          0x1500 },
    { AV_CODEC_ID_TRUESPEECH,      0x1501 },
    { AV_CODEC_ID_AAC,             0x1600 }, /* ADTS AAC */
    { AV_CODEC_ID_AAC_LATM,        0x1602 },
    { AV_CODEC_ID_AC3,             0x2000 },
    { AV_CODEC_ID_DTS,             0x2001 },
    { AV_CODEC_ID_SONIC,           0x2048 },
    { AV_CODEC_ID_SONIC_LS,        0x2048 },
    { AV_CODEC_ID_PCM_MULAW,       0x6c75 },
    { AV_CODEC_ID_AAC,             0x706d },
    { AV_CODEC_ID_AAC,             0x4143 },
    { AV_CODEC_ID_G723_1,          0xA100 },
    { AV_CODEC_ID_AAC,             0xA106 },
    { AV_CODEC_ID_SPEEX,           0xA109 },
    { AV_CODEC_ID_FLAC,            0xF1AC },
    { AV_CODEC_ID_ADPCM_SWF,       ('S'<<8)+'F' },
    { AV_CODEC_ID_VORBIS,          ('V'<<8)+'o' }, //HACK/FIXME, does vorbis in WAV/AVI have an (in)official id?
    { AV_CODEC_ID_NONE,      0 },
};

const AVCodecGuid ff_codec_wav_guids[] = {
    {AV_CODEC_ID_AC3,        {0x2C,0x80,0x6D,0xE0,0x46,0xDB,0xCF,0x11,0xB4,0xD1,0x00,0x80,0x5F,0x6C,0xBB,0xEA}},
    {AV_CODEC_ID_ATRAC3P,    {0xBF,0xAA,0x23,0xE9,0x58,0xCB,0x71,0x44,0xA1,0x19,0xFF,0xFA,0x01,0xE4,0xCE,0x62}},
    {AV_CODEC_ID_EAC3,       {0xAF,0x87,0xFB,0xA7,0x02,0x2D,0xFB,0x42,0xA4,0xD4,0x05,0xCD,0x93,0x84,0x3B,0xDD}},
    {AV_CODEC_ID_MP2,        {0x2B,0x80,0x6D,0xE0,0x46,0xDB,0xCF,0x11,0xB4,0xD1,0x00,0x80,0x5F,0x6C,0xBB,0xEA}},
    {AV_CODEC_ID_NONE}
};

const AVMetadataConv ff_riff_info_conv[] = {
    { "IART", "artist"    },
    { "ICMT", "comment"   },
    { "ICOP", "copyright" },
    { "ICRD", "date"      },
    { "IGNR", "genre"     },
    { "ILNG", "language"  },
    { "INAM", "title"     },
    { "IPRD", "album"     },
    { "IPRT", "track"     },
    { "ISFT", "encoder"   },
    { "ISMP", "timecode"  },
    { "ITCH", "encoded_by"},
    { 0 },
};

#if CONFIG_MUXERS
int64_t ff_start_tag(AVIOContext *pb, const char *tag)
{
    ffio_wfourcc(pb, tag);
    avio_wl32(pb, 0);
    return avio_tell(pb);
}

void ff_end_tag(AVIOContext *pb, int64_t start)
{
    int64_t pos;

    pos = avio_tell(pb);
    avio_seek(pb, start - 4, SEEK_SET);
    avio_wl32(pb, (uint32_t)(pos - start));
    avio_seek(pb, pos, SEEK_SET);
}

/* WAVEFORMATEX header */
/* returns the size or -1 on error */
int ff_put_wav_header(AVIOContext *pb, AVCodecContext *enc)
{
    int bps, blkalign, bytespersec, frame_size;
    int hdrsize = 18;
    int waveformatextensible;
    uint8_t temp[256];
    uint8_t *riff_extradata= temp;
    uint8_t *riff_extradata_start= temp;

    if(!enc->codec_tag || enc->codec_tag > 0xffff)
        return -1;

    /* We use the known constant frame size for the codec if known, otherwise
       fallback to using AVCodecContext.frame_size, which is not as reliable
       for indicating packet duration */
    frame_size = av_get_audio_frame_duration(enc, 0);
    if (!frame_size)
        frame_size = enc->frame_size;

    waveformatextensible =   (enc->channels > 2 && enc->channel_layout)
                          || enc->sample_rate > 48000
                          || av_get_bits_per_sample(enc->codec_id) > 16;

    if (waveformatextensible) {
        avio_wl16(pb, 0xfffe);
    } else {
        avio_wl16(pb, enc->codec_tag);
    }
    avio_wl16(pb, enc->channels);
    avio_wl32(pb, enc->sample_rate);
    if (enc->codec_id == AV_CODEC_ID_ATRAC3 ||
        enc->codec_id == AV_CODEC_ID_G723_1 ||
        enc->codec_id == AV_CODEC_ID_GSM_MS ||
        enc->codec_id == AV_CODEC_ID_MP2    ||
        enc->codec_id == AV_CODEC_ID_MP3) {
        bps = 0;
    } else {
        if (!(bps = av_get_bits_per_sample(enc->codec_id))) {
            if (enc->bits_per_coded_sample)
                bps = enc->bits_per_coded_sample;
            else
                bps = 16; // default to 16
        }
    }
    if(bps != enc->bits_per_coded_sample && enc->bits_per_coded_sample){
        av_log(enc, AV_LOG_WARNING, "requested bits_per_coded_sample (%d) and actually stored (%d) differ\n", enc->bits_per_coded_sample, bps);
    }

    if (enc->codec_id == AV_CODEC_ID_MP2 || enc->codec_id == AV_CODEC_ID_MP3) {
        /* this is wrong, but it seems many demuxers do not work if this is set
           correctly */
        blkalign = frame_size;
        //blkalign = 144 * enc->bit_rate/enc->sample_rate;
    } else if (enc->codec_id == AV_CODEC_ID_AC3) {
            blkalign = 3840; //maximum bytes per frame
    } else if (enc->codec_id == AV_CODEC_ID_AAC) {
            blkalign = 768 * enc->channels; //maximum bytes per frame
    } else if (enc->codec_id == AV_CODEC_ID_G723_1) {
            blkalign = 24;
    } else if (enc->block_align != 0) { /* specified by the codec */
        blkalign = enc->block_align;
    } else
        blkalign = bps * enc->channels / av_gcd(8, bps);
    if (enc->codec_id == AV_CODEC_ID_PCM_U8 ||
        enc->codec_id == AV_CODEC_ID_PCM_S24LE ||
        enc->codec_id == AV_CODEC_ID_PCM_S32LE ||
        enc->codec_id == AV_CODEC_ID_PCM_F32LE ||
        enc->codec_id == AV_CODEC_ID_PCM_F64LE ||
        enc->codec_id == AV_CODEC_ID_PCM_S16LE) {
        bytespersec = enc->sample_rate * blkalign;
    } else if (enc->codec_id == AV_CODEC_ID_G723_1) {
        bytespersec = 800;
    } else {
        bytespersec = enc->bit_rate / 8;
    }
    avio_wl32(pb, bytespersec); /* bytes per second */
    avio_wl16(pb, blkalign); /* block align */
    avio_wl16(pb, bps); /* bits per sample */
    if (enc->codec_id == AV_CODEC_ID_MP3) {
        hdrsize += 12;
        bytestream_put_le16(&riff_extradata, 1);    /* wID */
        bytestream_put_le32(&riff_extradata, 2);    /* fdwFlags */
        bytestream_put_le16(&riff_extradata, 1152); /* nBlockSize */
        bytestream_put_le16(&riff_extradata, 1);    /* nFramesPerBlock */
        bytestream_put_le16(&riff_extradata, 1393); /* nCodecDelay */
    } else if (enc->codec_id == AV_CODEC_ID_MP2) {
        hdrsize += 22;
        bytestream_put_le16(&riff_extradata, 2);                          /* fwHeadLayer */
        bytestream_put_le32(&riff_extradata, enc->bit_rate);              /* dwHeadBitrate */
        bytestream_put_le16(&riff_extradata, enc->channels == 2 ? 1 : 8); /* fwHeadMode */
        bytestream_put_le16(&riff_extradata, 0);                          /* fwHeadModeExt */
        bytestream_put_le16(&riff_extradata, 1);                          /* wHeadEmphasis */
        bytestream_put_le16(&riff_extradata, 16);                         /* fwHeadFlags */
        bytestream_put_le32(&riff_extradata, 0);                          /* dwPTSLow */
        bytestream_put_le32(&riff_extradata, 0);                          /* dwPTSHigh */
    } else if (enc->codec_id == AV_CODEC_ID_G723_1) {
        hdrsize += 20;
        bytestream_put_le32(&riff_extradata, 0x9ace0002); /* extradata needed for msacm g723.1 codec */
        bytestream_put_le32(&riff_extradata, 0xaea2f732);
        bytestream_put_le16(&riff_extradata, 0xacde);
    } else if (enc->codec_id == AV_CODEC_ID_GSM_MS || enc->codec_id == AV_CODEC_ID_ADPCM_IMA_WAV) {
        hdrsize += 2;
        bytestream_put_le16(&riff_extradata, frame_size); /* wSamplesPerBlock */
    } else if(enc->extradata_size){
        riff_extradata_start= enc->extradata;
        riff_extradata= enc->extradata + enc->extradata_size;
        hdrsize += enc->extradata_size;
    }
    if(waveformatextensible) {                                    /* write WAVEFORMATEXTENSIBLE extensions */
        hdrsize += 22;
        avio_wl16(pb, riff_extradata - riff_extradata_start + 22); /* 22 is WAVEFORMATEXTENSIBLE size */
        avio_wl16(pb, bps);                                        /* ValidBitsPerSample || SamplesPerBlock || Reserved */
        avio_wl32(pb, enc->channel_layout);                        /* dwChannelMask */
        avio_wl32(pb, enc->codec_tag);                             /* GUID + next 3 */
        avio_wl32(pb, 0x00100000);
        avio_wl32(pb, 0xAA000080);
        avio_wl32(pb, 0x719B3800);
    } else {
        avio_wl16(pb, riff_extradata - riff_extradata_start); /* cbSize */
    }
    avio_write(pb, riff_extradata_start, riff_extradata - riff_extradata_start);
    if(hdrsize&1){
        hdrsize++;
        avio_w8(pb, 0);
    }

    return hdrsize;
}

/* BITMAPINFOHEADER header */
void ff_put_bmp_header(AVIOContext *pb, AVCodecContext *enc, const AVCodecTag *tags, int for_asf)
{
    avio_wl32(pb, 40 + enc->extradata_size); /* size */
    avio_wl32(pb, enc->width);
    //We always store RGB TopDown
    avio_wl32(pb, enc->codec_tag ? enc->height : -enc->height);
    avio_wl16(pb, 1); /* planes */

    avio_wl16(pb, enc->bits_per_coded_sample ? enc->bits_per_coded_sample : 24); /* depth */
    /* compression type */
    avio_wl32(pb, enc->codec_tag);
    avio_wl32(pb, (enc->width * enc->height * (enc->bits_per_coded_sample ? enc->bits_per_coded_sample : 24)+7) / 8);
    avio_wl32(pb, 0);
    avio_wl32(pb, 0);
    avio_wl32(pb, 0);
    avio_wl32(pb, 0);

    avio_write(pb, enc->extradata, enc->extradata_size);

    if (!for_asf && enc->extradata_size & 1)
        avio_w8(pb, 0);
}

void ff_parse_specific_params(AVCodecContext *stream, int *au_rate, int *au_ssize, int *au_scale)
{
    int gcd;
    int audio_frame_size;

    /* We use the known constant frame size for the codec if known, otherwise
       fallback to using AVCodecContext.frame_size, which is not as reliable
       for indicating packet duration */
    audio_frame_size = av_get_audio_frame_duration(stream, 0);
    if (!audio_frame_size)
        audio_frame_size = stream->frame_size;

    *au_ssize= stream->block_align;
    if (audio_frame_size && stream->sample_rate) {
        *au_scale = audio_frame_size;
        *au_rate= stream->sample_rate;
    }else if(stream->codec_type == AVMEDIA_TYPE_VIDEO ||
             stream->codec_type == AVMEDIA_TYPE_DATA ||
             stream->codec_type == AVMEDIA_TYPE_SUBTITLE){
        *au_scale= stream->time_base.num;
        *au_rate = stream->time_base.den;
    }else{
        *au_scale= stream->block_align ? stream->block_align*8 : 8;
        *au_rate = stream->bit_rate ? stream->bit_rate : 8*stream->sample_rate;
    }
    gcd= av_gcd(*au_scale, *au_rate);
    *au_scale /= gcd;
    *au_rate /= gcd;
}

void ff_riff_write_info_tag(AVIOContext *pb, const char *tag, const char *str)
{
    int len = strlen(str);
    if (len > 0) {
        len++;
        ffio_wfourcc(pb, tag);
        avio_wl32(pb, len);
        avio_put_str(pb, str);
        if (len & 1)
            avio_w8(pb, 0);
    }
}

static const char riff_tags[][5] = {
    "IARL", "IART", "ICMS", "ICMT", "ICOP", "ICRD", "ICRP", "IDIM", "IDPI",
    "IENG", "IGNR", "IKEY", "ILGT", "ILNG", "IMED", "INAM", "IPLT", "IPRD",
    "IPRT", "ISBJ", "ISFT", "ISHP", "ISMP", "ISRC", "ISRF", "ITCH",
    {0}
};

static int riff_has_valid_tags(AVFormatContext *s)
{
    int i;

    for (i = 0; *riff_tags[i]; i++) {
        if (av_dict_get(s->metadata, riff_tags[i], NULL, AV_DICT_MATCH_CASE))
            return 1;
    }

    return 0;
}

void ff_riff_write_info(AVFormatContext *s)
{
    AVIOContext *pb = s->pb;
    int i;
    int64_t list_pos;
    AVDictionaryEntry *t = NULL;

    ff_metadata_conv(&s->metadata, ff_riff_info_conv, NULL);

    /* writing empty LIST is not nice and may cause problems */
    if (!riff_has_valid_tags(s))
        return;

    list_pos = ff_start_tag(pb, "LIST");
    ffio_wfourcc(pb, "INFO");
    for (i = 0; *riff_tags[i]; i++) {
        if ((t = av_dict_get(s->metadata, riff_tags[i], NULL, AV_DICT_MATCH_CASE)))
            ff_riff_write_info_tag(s->pb, t->key, t->value);
    }
    ff_end_tag(pb, list_pos);
}
#endif //CONFIG_MUXERS

#if CONFIG_DEMUXERS
/* We could be given one of the three possible structures here:
 * WAVEFORMAT, PCMWAVEFORMAT or WAVEFORMATEX. Each structure
 * is an expansion of the previous one with the fields added
 * at the bottom. PCMWAVEFORMAT adds 'WORD wBitsPerSample' and
 * WAVEFORMATEX adds 'WORD  cbSize' and basically makes itself
 * an openended structure.
 */
int ff_get_wav_header(AVIOContext *pb, AVCodecContext *codec, int size)
{
    int id;

    id = avio_rl16(pb);
    codec->codec_type = AVMEDIA_TYPE_AUDIO;
    codec->channels = avio_rl16(pb);
    codec->sample_rate = avio_rl32(pb);
    codec->bit_rate = avio_rl32(pb) * 8;
    codec->block_align = avio_rl16(pb);
    if (size == 14) {  /* We're dealing with plain vanilla WAVEFORMAT */
        codec->bits_per_coded_sample = 8;
    }else
        codec->bits_per_coded_sample = avio_rl16(pb);
    if (id == 0xFFFE) {
        codec->codec_tag = 0;
    } else {
        codec->codec_tag = id;
        codec->codec_id = ff_wav_codec_get_id(id, codec->bits_per_coded_sample);
    }
    if (size >= 18) {  /* We're obviously dealing with WAVEFORMATEX */
        int cbSize = avio_rl16(pb); /* cbSize */
        size -= 18;
        cbSize = FFMIN(size, cbSize);
        if (cbSize >= 22 && id == 0xfffe) { /* WAVEFORMATEXTENSIBLE */
            ff_asf_guid subformat;
            int bps = avio_rl16(pb);
            if (bps)
                codec->bits_per_coded_sample = bps;
            codec->channel_layout = avio_rl32(pb); /* dwChannelMask */
            ff_get_guid(pb, &subformat);
            if (!memcmp(subformat + 4, (const uint8_t[]){FF_MEDIASUBTYPE_BASE_GUID}, 12)) {
                codec->codec_tag = AV_RL32(subformat);
                codec->codec_id = ff_wav_codec_get_id(codec->codec_tag, codec->bits_per_coded_sample);
            } else {
                codec->codec_id = ff_codec_guid_get_id(ff_codec_wav_guids, subformat);
                if (!codec->codec_id)
                    av_log(codec, AV_LOG_WARNING, "unknown subformat:"FF_PRI_GUID"\n", FF_ARG_GUID(subformat));
            }
            cbSize -= 22;
            size -= 22;
        }
        codec->extradata_size = cbSize;
        if (cbSize > 0) {
            av_free(codec->extradata);
            codec->extradata = av_mallocz(codec->extradata_size + FF_INPUT_BUFFER_PADDING_SIZE);
            if (!codec->extradata)
                return AVERROR(ENOMEM);
            avio_read(pb, codec->extradata, codec->extradata_size);
            size -= cbSize;
        }

        /* It is possible for the chunk to contain garbage at the end */
        if (size > 0)
            avio_skip(pb, size);
    }
<<<<<<< HEAD
=======
    if (codec->sample_rate <= 0) {
        av_log(NULL, AV_LOG_ERROR,
               "Invalid sample rate: %d\n", codec->sample_rate);
        return AVERROR_INVALIDDATA;
    }
    codec->codec_id = ff_wav_codec_get_id(id, codec->bits_per_coded_sample);
>>>>>>> 7e350b7d
    if (codec->codec_id == AV_CODEC_ID_AAC_LATM) {
        /* channels and sample_rate values are those prior to applying SBR and/or PS */
        codec->channels    = 0;
        codec->sample_rate = 0;
    }
    /* override bits_per_coded_sample for G.726 */
    if (codec->codec_id == AV_CODEC_ID_ADPCM_G726 && codec->sample_rate)
        codec->bits_per_coded_sample = codec->bit_rate / codec->sample_rate;

    return 0;
}


enum AVCodecID ff_wav_codec_get_id(unsigned int tag, int bps)
{
    enum AVCodecID id;
    id = ff_codec_get_id(ff_codec_wav_tags, tag);
    if (id <= 0)
        return id;

    if (id == AV_CODEC_ID_PCM_S16LE)
        id = ff_get_pcm_codec_id(bps, 0, 0, ~1);
    else if (id == AV_CODEC_ID_PCM_F32LE)
        id = ff_get_pcm_codec_id(bps, 1, 0, 0);

    if (id == AV_CODEC_ID_ADPCM_IMA_WAV && bps == 8)
        id = AV_CODEC_ID_PCM_ZORK;
    return id;
}

int ff_get_bmp_header(AVIOContext *pb, AVStream *st, unsigned *esize)
{
    int tag1;
    if(esize) *esize = avio_rl32(pb);
    else               avio_rl32(pb);
    st->codec->width = avio_rl32(pb);
    st->codec->height = (int32_t)avio_rl32(pb);
    avio_rl16(pb); /* planes */
    st->codec->bits_per_coded_sample= avio_rl16(pb); /* depth */
    tag1 = avio_rl32(pb);
    avio_rl32(pb); /* ImageSize */
    avio_rl32(pb); /* XPelsPerMeter */
    avio_rl32(pb); /* YPelsPerMeter */
    avio_rl32(pb); /* ClrUsed */
    avio_rl32(pb); /* ClrImportant */
    return tag1;
}

void ff_get_guid(AVIOContext *s, ff_asf_guid *g)
{
    av_assert0(sizeof(*g) == 16); //compiler will optimize this out
    if (avio_read(s, *g, sizeof(*g)) < (int)sizeof(*g))
        memset(*g, 0, sizeof(*g));
}

enum AVCodecID ff_codec_guid_get_id(const AVCodecGuid *guids, ff_asf_guid guid)
{
    int i;
    for (i = 0; guids[i].id != AV_CODEC_ID_NONE; i++) {
        if (!ff_guidcmp(guids[i].guid, guid))
            return guids[i].id;
    }
    return AV_CODEC_ID_NONE;
}

int ff_read_riff_info(AVFormatContext *s, int64_t size)
{
    int64_t start, end, cur;
    AVIOContext *pb = s->pb;

    start = avio_tell(pb);
    end = start + size;

    while ((cur = avio_tell(pb)) >= 0 && cur <= end - 8 /* = tag + size */) {
        uint32_t chunk_code;
        int64_t chunk_size;
        char key[5] = {0};
        char *value;

        chunk_code = avio_rl32(pb);
        chunk_size = avio_rl32(pb);
        if (url_feof(pb)) {
            if (chunk_code || chunk_size) {
                av_log(s, AV_LOG_WARNING, "INFO subchunk truncated\n");
                return AVERROR_INVALIDDATA;
            }
            return AVERROR_EOF;
        }
        if (chunk_size > end || end - chunk_size < cur || chunk_size == UINT_MAX) {
            avio_seek(pb, -9, SEEK_CUR);
            chunk_code = avio_rl32(pb);
            chunk_size = avio_rl32(pb);
            if (chunk_size > end || end - chunk_size < cur || chunk_size == UINT_MAX) {
                av_log(s, AV_LOG_WARNING, "too big INFO subchunk\n");
                return AVERROR_INVALIDDATA;
            }
        }

        chunk_size += (chunk_size & 1);

        if (!chunk_code) {
            if (chunk_size)
                avio_skip(pb, chunk_size);
            else if (pb->eof_reached) {
                av_log(s, AV_LOG_WARNING, "truncated file\n");
                return AVERROR_EOF;
            }
            continue;
        }

        value = av_mallocz(chunk_size + 1);
        if (!value) {
            av_log(s, AV_LOG_ERROR, "out of memory, unable to read INFO tag\n");
            return AVERROR(ENOMEM);
        }

        AV_WL32(key, chunk_code);

        if (avio_read(pb, value, chunk_size) != chunk_size) {
            av_log(s, AV_LOG_WARNING, "premature end of file while reading INFO tag\n");
        }

        av_dict_set(&s->metadata, key, value, AV_DICT_DONT_STRDUP_VAL);
    }

    return 0;
}
#endif // CONFIG_DEMUXERS<|MERGE_RESOLUTION|>--- conflicted
+++ resolved
@@ -736,15 +736,11 @@
         if (size > 0)
             avio_skip(pb, size);
     }
-<<<<<<< HEAD
-=======
     if (codec->sample_rate <= 0) {
         av_log(NULL, AV_LOG_ERROR,
                "Invalid sample rate: %d\n", codec->sample_rate);
         return AVERROR_INVALIDDATA;
     }
-    codec->codec_id = ff_wav_codec_get_id(id, codec->bits_per_coded_sample);
->>>>>>> 7e350b7d
     if (codec->codec_id == AV_CODEC_ID_AAC_LATM) {
         /* channels and sample_rate values are those prior to applying SBR and/or PS */
         codec->channels    = 0;
