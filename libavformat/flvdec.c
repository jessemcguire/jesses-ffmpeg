--- conflicted
+++ resolved
@@ -228,16 +228,10 @@
         case AMF_DATA_TYPE_OBJECT: {
             unsigned int keylen;
 
-<<<<<<< HEAD
-            if (vstream && ioc->seekable && key && !strcmp(KEYFRAMES_TAG, key) && depth == 1)
-                if (parse_keyframes_index(s, ioc, vstream, max_pos) < 0)
-                    av_log(s, AV_LOG_ERROR, "Keyframe index parsing failed\n");
-=======
-            if ((vstream || astream) && key && !strcmp(KEYFRAMES_TAG, key) && depth == 1)
+            if ((vstream || astream) && ioc->seekable && key && !strcmp(KEYFRAMES_TAG, key) && depth == 1)
                 if (parse_keyframes_index(s, ioc, vstream ? vstream : astream,
                                           max_pos) < 0)
-                    return -1;
->>>>>>> f4b51d06
+                    av_log(s, AV_LOG_ERROR, "Keyframe index parsing failed\n");
 
             while(avio_tell(ioc) < max_pos - 2 && (keylen = avio_rb16(ioc))) {
                 avio_skip(ioc, keylen); //skip key string
